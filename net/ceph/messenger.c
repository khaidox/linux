--- conflicted
+++ resolved
@@ -915,10 +915,6 @@
 	con->out_connect.authorizer_len = auth ?
 		cpu_to_le32(auth->authorizer_buf_len) : 0;
 
-<<<<<<< HEAD
-	con_out_kvec_reset(con);
-=======
->>>>>>> 4a8e43fe
 	con_out_kvec_add(con, sizeof (con->out_connect),
 					&con->out_connect);
 	if (auth && auth->authorizer_buf_len)
@@ -1077,10 +1073,7 @@
 			BUG_ON(kaddr == NULL);
 			base = kaddr + con->out_msg_pos.page_pos + bio_offset;
 			crc = crc32c(crc, base, len);
-<<<<<<< HEAD
-=======
 			kunmap(page);
->>>>>>> 4a8e43fe
 			msg->footer.data_crc = cpu_to_le32(crc);
 			con->out_msg_pos.did_page_crc = true;
 		}
@@ -1560,10 +1553,7 @@
 			return -1;
 		}
 		con->auth_retry = 1;
-<<<<<<< HEAD
-=======
 		con_out_kvec_reset(con);
->>>>>>> 4a8e43fe
 		ret = prepare_write_connect(con);
 		if (ret < 0)
 			return ret;
@@ -1584,10 +1574,7 @@
 		       ENTITY_NAME(con->peer_name),
 		       ceph_pr_addr(&con->peer_addr.in_addr));
 		reset_connection(con);
-<<<<<<< HEAD
-=======
 		con_out_kvec_reset(con);
->>>>>>> 4a8e43fe
 		ret = prepare_write_connect(con);
 		if (ret < 0)
 			return ret;
@@ -1612,10 +1599,7 @@
 		     le32_to_cpu(con->out_connect.connect_seq),
 		     le32_to_cpu(con->in_reply.connect_seq));
 		con->connect_seq = le32_to_cpu(con->in_reply.connect_seq);
-<<<<<<< HEAD
-=======
 		con_out_kvec_reset(con);
->>>>>>> 4a8e43fe
 		ret = prepare_write_connect(con);
 		if (ret < 0)
 			return ret;
@@ -1632,10 +1616,7 @@
 		     le32_to_cpu(con->in_reply.global_seq));
 		get_global_seq(con->msgr,
 			       le32_to_cpu(con->in_reply.global_seq));
-<<<<<<< HEAD
-=======
 		con_out_kvec_reset(con);
->>>>>>> 4a8e43fe
 		ret = prepare_write_connect(con);
 		if (ret < 0)
 			return ret;
@@ -2154,15 +2135,11 @@
 		BUG_ON(con->state != CON_STATE_CONNECTING);
 		con->state = CON_STATE_NEGOTIATING;
 
-<<<<<<< HEAD
-		/* Banner is good, exchange connection info */
-=======
 		/*
 		 * Received banner is good, exchange connection info.
 		 * Do not reset out_kvec, as sending our banner raced
 		 * with receiving peer banner after connect completed.
 		 */
->>>>>>> 4a8e43fe
 		ret = prepare_write_connect(con);
 		if (ret < 0)
 			goto out;
