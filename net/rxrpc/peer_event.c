// SPDX-License-Identifier: GPL-2.0-or-later
/* Peer event handling, typically ICMP messages.
 *
 * Copyright (C) 2007 Red Hat, Inc. All Rights Reserved.
 * Written by David Howells (dhowells@redhat.com)
 */

#include <linux/module.h>
#include <linux/net.h>
#include <linux/skbuff.h>
#include <linux/errqueue.h>
#include <linux/udp.h>
#include <linux/in.h>
#include <linux/in6.h>
#include <linux/icmp.h>
#include <net/sock.h>
#include <net/af_rxrpc.h>
#include <net/ip.h>
#include "ar-internal.h"

static void rxrpc_store_error(struct rxrpc_peer *, struct sock_exterr_skb *);
static void rxrpc_distribute_error(struct rxrpc_peer *, int,
				   enum rxrpc_call_completion);

/*
 * Find the peer associated with an ICMP packet.
 */
static struct rxrpc_peer *rxrpc_lookup_peer_icmp_rcu(struct rxrpc_local *local,
						     const struct sk_buff *skb,
						     struct sockaddr_rxrpc *srx)
{
	struct sock_exterr_skb *serr = SKB_EXT_ERR(skb);

	_enter("");

	memset(srx, 0, sizeof(*srx));
	srx->transport_type = local->srx.transport_type;
	srx->transport_len = local->srx.transport_len;
	srx->transport.family = local->srx.transport.family;

	/* Can we see an ICMP4 packet on an ICMP6 listening socket?  and vice
	 * versa?
	 */
	switch (srx->transport.family) {
	case AF_INET:
		srx->transport_len = sizeof(srx->transport.sin);
		srx->transport.family = AF_INET;
		srx->transport.sin.sin_port = serr->port;
		switch (serr->ee.ee_origin) {
		case SO_EE_ORIGIN_ICMP:
			_net("Rx ICMP");
			memcpy(&srx->transport.sin.sin_addr,
			       skb_network_header(skb) + serr->addr_offset,
			       sizeof(struct in_addr));
			break;
		case SO_EE_ORIGIN_ICMP6:
			_net("Rx ICMP6 on v4 sock");
			memcpy(&srx->transport.sin.sin_addr,
			       skb_network_header(skb) + serr->addr_offset + 12,
			       sizeof(struct in_addr));
			break;
		default:
			memcpy(&srx->transport.sin.sin_addr, &ip_hdr(skb)->saddr,
			       sizeof(struct in_addr));
			break;
		}
		break;

#ifdef CONFIG_AF_RXRPC_IPV6
	case AF_INET6:
		switch (serr->ee.ee_origin) {
		case SO_EE_ORIGIN_ICMP6:
			_net("Rx ICMP6");
			srx->transport.sin6.sin6_port = serr->port;
			memcpy(&srx->transport.sin6.sin6_addr,
			       skb_network_header(skb) + serr->addr_offset,
			       sizeof(struct in6_addr));
			break;
		case SO_EE_ORIGIN_ICMP:
			_net("Rx ICMP on v6 sock");
			srx->transport_len = sizeof(srx->transport.sin);
			srx->transport.family = AF_INET;
			srx->transport.sin.sin_port = serr->port;
			memcpy(&srx->transport.sin.sin_addr,
			       skb_network_header(skb) + serr->addr_offset,
			       sizeof(struct in_addr));
			break;
		default:
			memcpy(&srx->transport.sin6.sin6_addr,
			       &ipv6_hdr(skb)->saddr,
			       sizeof(struct in6_addr));
			break;
		}
		break;
#endif

	default:
		BUG();
	}

	return rxrpc_lookup_peer_rcu(local, srx);
}

/*
 * Handle an MTU/fragmentation problem.
 */
static void rxrpc_adjust_mtu(struct rxrpc_peer *peer, struct sock_exterr_skb *serr)
{
	u32 mtu = serr->ee.ee_info;

	_net("Rx ICMP Fragmentation Needed (%d)", mtu);

	/* wind down the local interface MTU */
	if (mtu > 0 && peer->if_mtu == 65535 && mtu < peer->if_mtu) {
		peer->if_mtu = mtu;
		_net("I/F MTU %u", mtu);
	}

	if (mtu == 0) {
		/* they didn't give us a size, estimate one */
		mtu = peer->if_mtu;
		if (mtu > 1500) {
			mtu >>= 1;
			if (mtu < 1500)
				mtu = 1500;
		} else {
			mtu -= 100;
			if (mtu < peer->hdrsize)
				mtu = peer->hdrsize + 4;
		}
	}

	if (mtu < peer->mtu) {
		spin_lock_bh(&peer->lock);
		peer->mtu = mtu;
		peer->maxdata = peer->mtu - peer->hdrsize;
		spin_unlock_bh(&peer->lock);
		_net("Net MTU %u (maxdata %u)",
		     peer->mtu, peer->maxdata);
	}
}

/*
 * Handle an error received on the local endpoint.
 */
void rxrpc_error_report(struct sock *sk)
{
	struct sock_exterr_skb *serr;
	struct sockaddr_rxrpc srx;
	struct rxrpc_local *local;
	struct rxrpc_peer *peer;
	struct sk_buff *skb;

	rcu_read_lock();
	local = rcu_dereference_sk_user_data(sk);
	if (unlikely(!local)) {
		rcu_read_unlock();
		return;
	}
	_enter("%p{%d}", sk, local->debug_id);

	/* Clear the outstanding error value on the socket so that it doesn't
	 * cause kernel_sendmsg() to return it later.
	 */
	sock_error(sk);

	skb = sock_dequeue_err_skb(sk);
	if (!skb) {
		rcu_read_unlock();
		_leave("UDP socket errqueue empty");
		return;
	}
	rxrpc_new_skb(skb, rxrpc_skb_received);
	serr = SKB_EXT_ERR(skb);
	if (!skb->len && serr->ee.ee_origin == SO_EE_ORIGIN_TIMESTAMPING) {
		_leave("UDP empty message");
		rcu_read_unlock();
		rxrpc_free_skb(skb, rxrpc_skb_freed);
		return;
	}

	peer = rxrpc_lookup_peer_icmp_rcu(local, skb, &srx);
	if (peer && !rxrpc_get_peer_maybe(peer))
		peer = NULL;
	if (!peer) {
		rcu_read_unlock();
		rxrpc_free_skb(skb, rxrpc_skb_freed);
		_leave(" [no peer]");
		return;
	}

	trace_rxrpc_rx_icmp(peer, &serr->ee, &srx);

	if ((serr->ee.ee_origin == SO_EE_ORIGIN_ICMP &&
	     serr->ee.ee_type == ICMP_DEST_UNREACH &&
	     serr->ee.ee_code == ICMP_FRAG_NEEDED)) {
		rxrpc_adjust_mtu(peer, serr);
		rcu_read_unlock();
		rxrpc_free_skb(skb, rxrpc_skb_freed);
		rxrpc_put_peer(peer);
		_leave(" [MTU update]");
		return;
	}

	rxrpc_store_error(peer, serr);
	rcu_read_unlock();
	rxrpc_free_skb(skb, rxrpc_skb_freed);
	rxrpc_put_peer(peer);

	_leave("");
}

/*
 * Map an error report to error codes on the peer record.
 */
static void rxrpc_store_error(struct rxrpc_peer *peer,
			      struct sock_exterr_skb *serr)
{
	enum rxrpc_call_completion compl = RXRPC_CALL_NETWORK_ERROR;
	struct sock_extended_err *ee;
	int err;

	_enter("");

	ee = &serr->ee;

	err = ee->ee_errno;

	switch (ee->ee_origin) {
	case SO_EE_ORIGIN_ICMP:
		switch (ee->ee_type) {
		case ICMP_DEST_UNREACH:
			switch (ee->ee_code) {
			case ICMP_NET_UNREACH:
				_net("Rx Received ICMP Network Unreachable");
				break;
			case ICMP_HOST_UNREACH:
				_net("Rx Received ICMP Host Unreachable");
				break;
			case ICMP_PORT_UNREACH:
				_net("Rx Received ICMP Port Unreachable");
				break;
			case ICMP_NET_UNKNOWN:
				_net("Rx Received ICMP Unknown Network");
				break;
			case ICMP_HOST_UNKNOWN:
				_net("Rx Received ICMP Unknown Host");
				break;
			default:
				_net("Rx Received ICMP DestUnreach code=%u",
				     ee->ee_code);
				break;
			}
			break;

		case ICMP_TIME_EXCEEDED:
			_net("Rx Received ICMP TTL Exceeded");
			break;

		default:
			_proto("Rx Received ICMP error { type=%u code=%u }",
			       ee->ee_type, ee->ee_code);
			break;
		}
		break;

	case SO_EE_ORIGIN_NONE:
	case SO_EE_ORIGIN_LOCAL:
		_proto("Rx Received local error { error=%d }", err);
		compl = RXRPC_CALL_LOCAL_ERROR;
		break;

	case SO_EE_ORIGIN_ICMP6:
	default:
		_proto("Rx Received error report { orig=%u }", ee->ee_origin);
		break;
	}

	rxrpc_distribute_error(peer, err, compl);
}

/*
 * Distribute an error that occurred on a peer.
 */
static void rxrpc_distribute_error(struct rxrpc_peer *peer, int error,
				   enum rxrpc_call_completion compl)
{
	struct rxrpc_call *call;

	hlist_for_each_entry_rcu(call, &peer->error_targets, error_link) {
		rxrpc_see_call(call);
		if (call->state < RXRPC_CALL_COMPLETE &&
		    rxrpc_set_call_completion(call, compl, 0, -error))
			rxrpc_notify_socket(call);
	}
}

/*
 * Perform keep-alive pings.
 */
static void rxrpc_peer_keepalive_dispatch(struct rxrpc_net *rxnet,
					  struct list_head *collector,
					  time64_t base,
					  u8 cursor)
{
	struct rxrpc_peer *peer;
	const u8 mask = ARRAY_SIZE(rxnet->peer_keepalive) - 1;
	time64_t keepalive_at;
	int slot;

	spin_lock_bh(&rxnet->peer_hash_lock);

	while (!list_empty(collector)) {
		peer = list_entry(collector->next,
				  struct rxrpc_peer, keepalive_link);

		list_del_init(&peer->keepalive_link);
		if (!rxrpc_get_peer_maybe(peer))
			continue;

		if (__rxrpc_use_local(peer->local)) {
			spin_unlock_bh(&rxnet->peer_hash_lock);

			keepalive_at = peer->last_tx_at + RXRPC_KEEPALIVE_TIME;
			slot = keepalive_at - base;
			_debug("%02x peer %u t=%d {%pISp}",
			       cursor, peer->debug_id, slot, &peer->srx.transport);
<<<<<<< HEAD

			if (keepalive_at <= base ||
			    keepalive_at > base + RXRPC_KEEPALIVE_TIME) {
				rxrpc_send_keepalive(peer);
				slot = RXRPC_KEEPALIVE_TIME;
			}

=======

			if (keepalive_at <= base ||
			    keepalive_at > base + RXRPC_KEEPALIVE_TIME) {
				rxrpc_send_keepalive(peer);
				slot = RXRPC_KEEPALIVE_TIME;
			}

>>>>>>> 04d5ce62
			/* A transmission to this peer occurred since last we
			 * examined it so put it into the appropriate future
			 * bucket.
			 */
			slot += cursor;
			slot &= mask;
			spin_lock_bh(&rxnet->peer_hash_lock);
			list_add_tail(&peer->keepalive_link,
				      &rxnet->peer_keepalive[slot & mask]);
			rxrpc_unuse_local(peer->local);
		}
		rxrpc_put_peer_locked(peer);
	}

	spin_unlock_bh(&rxnet->peer_hash_lock);
}

/*
 * Perform keep-alive pings with VERSION packets to keep any NAT alive.
 */
void rxrpc_peer_keepalive_worker(struct work_struct *work)
{
	struct rxrpc_net *rxnet =
		container_of(work, struct rxrpc_net, peer_keepalive_work);
	const u8 mask = ARRAY_SIZE(rxnet->peer_keepalive) - 1;
	time64_t base, now, delay;
	u8 cursor, stop;
	LIST_HEAD(collector);

	now = ktime_get_seconds();
	base = rxnet->peer_keepalive_base;
	cursor = rxnet->peer_keepalive_cursor;
	_enter("%lld,%u", base - now, cursor);

	if (!rxnet->live)
		return;

	/* Remove to a temporary list all the peers that are currently lodged
	 * in expired buckets plus all new peers.
	 *
	 * Everything in the bucket at the cursor is processed this
	 * second; the bucket at cursor + 1 goes at now + 1s and so
	 * on...
	 */
	spin_lock_bh(&rxnet->peer_hash_lock);
	list_splice_init(&rxnet->peer_keepalive_new, &collector);

	stop = cursor + ARRAY_SIZE(rxnet->peer_keepalive);
	while (base <= now && (s8)(cursor - stop) < 0) {
		list_splice_tail_init(&rxnet->peer_keepalive[cursor & mask],
				      &collector);
		base++;
		cursor++;
	}

	base = now;
	spin_unlock_bh(&rxnet->peer_hash_lock);

	rxnet->peer_keepalive_base = base;
	rxnet->peer_keepalive_cursor = cursor;
	rxrpc_peer_keepalive_dispatch(rxnet, &collector, base, cursor);
	ASSERT(list_empty(&collector));

	/* Schedule the timer for the next occupied timeslot. */
	cursor = rxnet->peer_keepalive_cursor;
	stop = cursor + RXRPC_KEEPALIVE_TIME - 1;
	for (; (s8)(cursor - stop) < 0; cursor++) {
		if (!list_empty(&rxnet->peer_keepalive[cursor & mask]))
			break;
		base++;
	}

	now = ktime_get_seconds();
	delay = base - now;
	if (delay < 1)
		delay = 1;
	delay *= HZ;
	if (rxnet->live)
		timer_reduce(&rxnet->peer_keepalive_timer, jiffies + delay);

	_leave("");
}<|MERGE_RESOLUTION|>--- conflicted
+++ resolved
@@ -325,7 +325,6 @@
 			slot = keepalive_at - base;
 			_debug("%02x peer %u t=%d {%pISp}",
 			       cursor, peer->debug_id, slot, &peer->srx.transport);
-<<<<<<< HEAD
 
 			if (keepalive_at <= base ||
 			    keepalive_at > base + RXRPC_KEEPALIVE_TIME) {
@@ -333,15 +332,6 @@
 				slot = RXRPC_KEEPALIVE_TIME;
 			}
 
-=======
-
-			if (keepalive_at <= base ||
-			    keepalive_at > base + RXRPC_KEEPALIVE_TIME) {
-				rxrpc_send_keepalive(peer);
-				slot = RXRPC_KEEPALIVE_TIME;
-			}
-
->>>>>>> 04d5ce62
 			/* A transmission to this peer occurred since last we
 			 * examined it so put it into the appropriate future
 			 * bucket.
