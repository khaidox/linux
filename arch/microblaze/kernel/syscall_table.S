--- conflicted
+++ resolved
@@ -383,11 +383,7 @@
 	.long sys_finit_module		/* 380 */
 	.long sys_sched_setattr
 	.long sys_sched_getattr
-<<<<<<< HEAD
-	.long sys_renameat2
-=======
 	.long sys_renameat2
 	.long sys_seccomp
 	.long sys_getrandom		/* 385 */
-	.long sys_memfd_create
->>>>>>> 7af142f7
+	.long sys_memfd_create