// SPDX-License-Identifier: GPL-2.0-only

#ifndef KVM_X86_MMU_SPTE_H
#define KVM_X86_MMU_SPTE_H

<<<<<<< HEAD
=======
#include <asm/vmx.h>

>>>>>>> 0c383648
#include "mmu.h"
#include "mmu_internal.h"

/*
 * A MMU present SPTE is backed by actual memory and may or may not be present
 * in hardware.  E.g. MMIO SPTEs are not considered present.  Use bit 11, as it
 * is ignored by all flavors of SPTEs and checking a low bit often generates
 * better code than for a high bit, e.g. 56+.  MMU present checks are pervasive
 * enough that the improved code generation is noticeable in KVM's footprint.
 */
#define SPTE_MMU_PRESENT_MASK		BIT_ULL(11)

/*
 * TDP SPTES (more specifically, EPT SPTEs) may not have A/D bits, and may also
 * be restricted to using write-protection (for L2 when CPU dirty logging, i.e.
 * PML, is enabled).  Use bits 52 and 53 to hold the type of A/D tracking that
 * is must be employed for a given TDP SPTE.
 *
 * Note, the "enabled" mask must be '0', as bits 62:52 are _reserved_ for PAE
 * paging, including NPT PAE.  This scheme works because legacy shadow paging
 * is guaranteed to have A/D bits and write-protection is forced only for
 * TDP with CPU dirty logging (PML).  If NPT ever gains PML-like support, it
 * must be restricted to 64-bit KVM.
 */
#define SPTE_TDP_AD_SHIFT		52
#define SPTE_TDP_AD_MASK		(3ULL << SPTE_TDP_AD_SHIFT)
#define SPTE_TDP_AD_ENABLED		(0ULL << SPTE_TDP_AD_SHIFT)
#define SPTE_TDP_AD_DISABLED		(1ULL << SPTE_TDP_AD_SHIFT)
#define SPTE_TDP_AD_WRPROT_ONLY		(2ULL << SPTE_TDP_AD_SHIFT)
static_assert(SPTE_TDP_AD_ENABLED == 0);

#ifdef CONFIG_DYNAMIC_PHYSICAL_MASK
#define SPTE_BASE_ADDR_MASK (physical_mask & ~(u64)(PAGE_SIZE-1))
#else
#define SPTE_BASE_ADDR_MASK (((1ULL << 52) - 1) & ~(u64)(PAGE_SIZE-1))
#endif

#define SPTE_PERM_MASK (PT_PRESENT_MASK | PT_WRITABLE_MASK | shadow_user_mask \
			| shadow_x_mask | shadow_nx_mask | shadow_me_mask)

#define ACC_EXEC_MASK    1
#define ACC_WRITE_MASK   PT_WRITABLE_MASK
#define ACC_USER_MASK    PT_USER_MASK
#define ACC_ALL          (ACC_EXEC_MASK | ACC_WRITE_MASK | ACC_USER_MASK)

/* The mask for the R/X bits in EPT PTEs */
#define SPTE_EPT_READABLE_MASK			0x1ull
#define SPTE_EPT_EXECUTABLE_MASK		0x4ull

#define SPTE_LEVEL_BITS			9
#define SPTE_LEVEL_SHIFT(level)		__PT_LEVEL_SHIFT(level, SPTE_LEVEL_BITS)
#define SPTE_INDEX(address, level)	__PT_INDEX(address, level, SPTE_LEVEL_BITS)
#define SPTE_ENT_PER_PAGE		__PT_ENT_PER_PAGE(SPTE_LEVEL_BITS)

/*
 * The mask/shift to use for saving the original R/X bits when marking the PTE
 * as not-present for access tracking purposes. We do not save the W bit as the
 * PTEs being access tracked also need to be dirty tracked, so the W bit will be
 * restored only when a write is attempted to the page.  This mask obviously
 * must not overlap the A/D type mask.
 */
#define SHADOW_ACC_TRACK_SAVED_BITS_MASK (SPTE_EPT_READABLE_MASK | \
					  SPTE_EPT_EXECUTABLE_MASK)
#define SHADOW_ACC_TRACK_SAVED_BITS_SHIFT 54
#define SHADOW_ACC_TRACK_SAVED_MASK	(SHADOW_ACC_TRACK_SAVED_BITS_MASK << \
					 SHADOW_ACC_TRACK_SAVED_BITS_SHIFT)
static_assert(!(SPTE_TDP_AD_MASK & SHADOW_ACC_TRACK_SAVED_MASK));

/*
 * {DEFAULT,EPT}_SPTE_{HOST,MMU}_WRITABLE are used to keep track of why a given
 * SPTE is write-protected. See is_writable_pte() for details.
 */

/* Bits 9 and 10 are ignored by all non-EPT PTEs. */
#define DEFAULT_SPTE_HOST_WRITABLE	BIT_ULL(9)
#define DEFAULT_SPTE_MMU_WRITABLE	BIT_ULL(10)

/*
 * Low ignored bits are at a premium for EPT, use high ignored bits, taking care
 * to not overlap the A/D type mask or the saved access bits of access-tracked
 * SPTEs when A/D bits are disabled.
 */
#define EPT_SPTE_HOST_WRITABLE		BIT_ULL(57)
#define EPT_SPTE_MMU_WRITABLE		BIT_ULL(58)

static_assert(!(EPT_SPTE_HOST_WRITABLE & SPTE_TDP_AD_MASK));
static_assert(!(EPT_SPTE_MMU_WRITABLE & SPTE_TDP_AD_MASK));
static_assert(!(EPT_SPTE_HOST_WRITABLE & SHADOW_ACC_TRACK_SAVED_MASK));
static_assert(!(EPT_SPTE_MMU_WRITABLE & SHADOW_ACC_TRACK_SAVED_MASK));

/* Defined only to keep the above static asserts readable. */
#undef SHADOW_ACC_TRACK_SAVED_MASK

/*
 * Due to limited space in PTEs, the MMIO generation is a 19 bit subset of
 * the memslots generation and is derived as follows:
 *
 * Bits 0-7 of the MMIO generation are propagated to spte bits 3-10
 * Bits 8-18 of the MMIO generation are propagated to spte bits 52-62
 *
 * The KVM_MEMSLOT_GEN_UPDATE_IN_PROGRESS flag is intentionally not included in
 * the MMIO generation number, as doing so would require stealing a bit from
 * the "real" generation number and thus effectively halve the maximum number
 * of MMIO generations that can be handled before encountering a wrap (which
 * requires a full MMU zap).  The flag is instead explicitly queried when
 * checking for MMIO spte cache hits.
 */

#define MMIO_SPTE_GEN_LOW_START		3
#define MMIO_SPTE_GEN_LOW_END		10

#define MMIO_SPTE_GEN_HIGH_START	52
#define MMIO_SPTE_GEN_HIGH_END		62

#define MMIO_SPTE_GEN_LOW_MASK		GENMASK_ULL(MMIO_SPTE_GEN_LOW_END, \
						    MMIO_SPTE_GEN_LOW_START)
#define MMIO_SPTE_GEN_HIGH_MASK		GENMASK_ULL(MMIO_SPTE_GEN_HIGH_END, \
						    MMIO_SPTE_GEN_HIGH_START)
static_assert(!(SPTE_MMU_PRESENT_MASK &
		(MMIO_SPTE_GEN_LOW_MASK | MMIO_SPTE_GEN_HIGH_MASK)));

/*
 * The SPTE MMIO mask must NOT overlap the MMIO generation bits or the
 * MMU-present bit.  The generation obviously co-exists with the magic MMIO
 * mask/value, and MMIO SPTEs are considered !MMU-present.
 *
 * The SPTE MMIO mask is allowed to use hardware "present" bits (i.e. all EPT
 * RWX bits), all physical address bits (legal PA bits are used for "fast" MMIO
 * and so they're off-limits for generation; additional checks ensure the mask
 * doesn't overlap legal PA bits), and bit 63 (carved out for future usage).
 */
#define SPTE_MMIO_ALLOWED_MASK (BIT_ULL(63) | GENMASK_ULL(51, 12) | GENMASK_ULL(2, 0))
static_assert(!(SPTE_MMIO_ALLOWED_MASK &
		(SPTE_MMU_PRESENT_MASK | MMIO_SPTE_GEN_LOW_MASK | MMIO_SPTE_GEN_HIGH_MASK)));

#define MMIO_SPTE_GEN_LOW_BITS		(MMIO_SPTE_GEN_LOW_END - MMIO_SPTE_GEN_LOW_START + 1)
#define MMIO_SPTE_GEN_HIGH_BITS		(MMIO_SPTE_GEN_HIGH_END - MMIO_SPTE_GEN_HIGH_START + 1)

/* remember to adjust the comment above as well if you change these */
static_assert(MMIO_SPTE_GEN_LOW_BITS == 8 && MMIO_SPTE_GEN_HIGH_BITS == 11);

#define MMIO_SPTE_GEN_LOW_SHIFT		(MMIO_SPTE_GEN_LOW_START - 0)
#define MMIO_SPTE_GEN_HIGH_SHIFT	(MMIO_SPTE_GEN_HIGH_START - MMIO_SPTE_GEN_LOW_BITS)

#define MMIO_SPTE_GEN_MASK		GENMASK_ULL(MMIO_SPTE_GEN_LOW_BITS + MMIO_SPTE_GEN_HIGH_BITS - 1, 0)

/*
 * Non-present SPTE value needs to set bit 63 for TDX, in order to suppress
 * #VE and get EPT violations on non-present PTEs.  We can use the
 * same value also without TDX for both VMX and SVM:
 *
 * For SVM NPT, for non-present spte (bit 0 = 0), other bits are ignored.
 * For VMX EPT, bit 63 is ignored if #VE is disabled. (EPT_VIOLATION_VE=0)
 *              bit 63 is #VE suppress if #VE is enabled. (EPT_VIOLATION_VE=1)
 */
#ifdef CONFIG_X86_64
#define SHADOW_NONPRESENT_VALUE	BIT_ULL(63)
static_assert(!(SHADOW_NONPRESENT_VALUE & SPTE_MMU_PRESENT_MASK));
#else
#define SHADOW_NONPRESENT_VALUE	0ULL
#endif

extern u64 __read_mostly shadow_host_writable_mask;
extern u64 __read_mostly shadow_mmu_writable_mask;
extern u64 __read_mostly shadow_nx_mask;
extern u64 __read_mostly shadow_x_mask; /* mutual exclusive with nx_mask */
extern u64 __read_mostly shadow_user_mask;
extern u64 __read_mostly shadow_accessed_mask;
extern u64 __read_mostly shadow_dirty_mask;
extern u64 __read_mostly shadow_mmio_value;
extern u64 __read_mostly shadow_mmio_mask;
extern u64 __read_mostly shadow_mmio_access_mask;
extern u64 __read_mostly shadow_present_mask;
extern u64 __read_mostly shadow_memtype_mask;
extern u64 __read_mostly shadow_me_value;
extern u64 __read_mostly shadow_me_mask;

/*
 * SPTEs in MMUs without A/D bits are marked with SPTE_TDP_AD_DISABLED;
 * shadow_acc_track_mask is the set of bits to be cleared in non-accessed
 * pages.
 */
extern u64 __read_mostly shadow_acc_track_mask;

/*
 * This mask must be set on all non-zero Non-Present or Reserved SPTEs in order
 * to guard against L1TF attacks.
 */
extern u64 __read_mostly shadow_nonpresent_or_rsvd_mask;

/*
 * The number of high-order 1 bits to use in the mask above.
 */
#define SHADOW_NONPRESENT_OR_RSVD_MASK_LEN 5

/*
 * If a thread running without exclusive control of the MMU lock must perform a
 * multi-part operation on an SPTE, it can set the SPTE to REMOVED_SPTE as a
 * non-present intermediate value. Other threads which encounter this value
 * should not modify the SPTE.
 *
 * Use a semi-arbitrary value that doesn't set RWX bits, i.e. is not-present on
 * both AMD and Intel CPUs, and doesn't set PFN bits, i.e. doesn't create a L1TF
 * vulnerability.
 *
 * Only used by the TDP MMU.
 */
#define REMOVED_SPTE	(SHADOW_NONPRESENT_VALUE | 0x5a0ULL)

/* Removed SPTEs must not be misconstrued as shadow present PTEs. */
static_assert(!(REMOVED_SPTE & SPTE_MMU_PRESENT_MASK));

static inline bool is_removed_spte(u64 spte)
{
	return spte == REMOVED_SPTE;
}

/* Get an SPTE's index into its parent's page table (and the spt array). */
static inline int spte_index(u64 *sptep)
{
	return ((unsigned long)sptep / sizeof(*sptep)) & (SPTE_ENT_PER_PAGE - 1);
}

/*
 * In some cases, we need to preserve the GFN of a non-present or reserved
 * SPTE when we usurp the upper five bits of the physical address space to
 * defend against L1TF, e.g. for MMIO SPTEs.  To preserve the GFN, we'll
 * shift bits of the GFN that overlap with shadow_nonpresent_or_rsvd_mask
 * left into the reserved bits, i.e. the GFN in the SPTE will be split into
 * high and low parts.  This mask covers the lower bits of the GFN.
 */
extern u64 __read_mostly shadow_nonpresent_or_rsvd_lower_gfn_mask;

static inline struct kvm_mmu_page *to_shadow_page(hpa_t shadow_page)
{
	struct page *page = pfn_to_page((shadow_page) >> PAGE_SHIFT);

	return (struct kvm_mmu_page *)page_private(page);
}

static inline struct kvm_mmu_page *spte_to_child_sp(u64 spte)
{
	return to_shadow_page(spte & SPTE_BASE_ADDR_MASK);
}

static inline struct kvm_mmu_page *sptep_to_sp(u64 *sptep)
{
	return to_shadow_page(__pa(sptep));
}

static inline struct kvm_mmu_page *root_to_sp(hpa_t root)
<<<<<<< HEAD
{
	if (kvm_mmu_is_dummy_root(root))
		return NULL;

	/*
	 * The "root" may be a special root, e.g. a PAE entry, treat it as a
	 * SPTE to ensure any non-PA bits are dropped.
	 */
	return spte_to_child_sp(root);
}

static inline bool is_mmio_spte(u64 spte)
=======
>>>>>>> 0c383648
{
	if (kvm_mmu_is_dummy_root(root))
		return NULL;

	/*
	 * The "root" may be a special root, e.g. a PAE entry, treat it as a
	 * SPTE to ensure any non-PA bits are dropped.
	 */
	return spte_to_child_sp(root);
}

static inline bool is_mmio_spte(struct kvm *kvm, u64 spte)
{
	return (spte & shadow_mmio_mask) == kvm->arch.shadow_mmio_value &&
	       likely(enable_mmio_caching);
}

static inline bool is_shadow_present_pte(u64 pte)
{
	return !!(pte & SPTE_MMU_PRESENT_MASK);
}

static inline bool is_ept_ve_possible(u64 spte)
{
	return (shadow_present_mask & VMX_EPT_SUPPRESS_VE_BIT) &&
	       !(spte & VMX_EPT_SUPPRESS_VE_BIT) &&
	       (spte & VMX_EPT_RWX_MASK) != VMX_EPT_MISCONFIG_WX_VALUE;
}

/*
 * Returns true if A/D bits are supported in hardware and are enabled by KVM.
 * When enabled, KVM uses A/D bits for all non-nested MMUs.  Because L1 can
 * disable A/D bits in EPTP12, SP and SPTE variants are needed to handle the
 * scenario where KVM is using A/D bits for L1, but not L2.
 */
static inline bool kvm_ad_enabled(void)
{
	return !!shadow_accessed_mask;
}

static inline bool sp_ad_disabled(struct kvm_mmu_page *sp)
{
	return sp->role.ad_disabled;
}

static inline bool spte_ad_enabled(u64 spte)
{
	KVM_MMU_WARN_ON(!is_shadow_present_pte(spte));
	return (spte & SPTE_TDP_AD_MASK) != SPTE_TDP_AD_DISABLED;
}

static inline bool spte_ad_need_write_protect(u64 spte)
{
	KVM_MMU_WARN_ON(!is_shadow_present_pte(spte));
	/*
	 * This is benign for non-TDP SPTEs as SPTE_TDP_AD_ENABLED is '0',
	 * and non-TDP SPTEs will never set these bits.  Optimize for 64-bit
	 * TDP and do the A/D type check unconditionally.
	 */
	return (spte & SPTE_TDP_AD_MASK) != SPTE_TDP_AD_ENABLED;
}

static inline u64 spte_shadow_accessed_mask(u64 spte)
{
	KVM_MMU_WARN_ON(!is_shadow_present_pte(spte));
	return spte_ad_enabled(spte) ? shadow_accessed_mask : 0;
}

static inline u64 spte_shadow_dirty_mask(u64 spte)
{
	KVM_MMU_WARN_ON(!is_shadow_present_pte(spte));
	return spte_ad_enabled(spte) ? shadow_dirty_mask : 0;
}

static inline bool is_access_track_spte(u64 spte)
{
	return !spte_ad_enabled(spte) && (spte & shadow_acc_track_mask) == 0;
}

static inline bool is_large_pte(u64 pte)
{
	return pte & PT_PAGE_SIZE_MASK;
}

static inline bool is_last_spte(u64 pte, int level)
{
	return (level == PG_LEVEL_4K) || is_large_pte(pte);
}

static inline bool is_executable_pte(u64 spte)
{
	return (spte & (shadow_x_mask | shadow_nx_mask)) == shadow_x_mask;
}

static inline kvm_pfn_t spte_to_pfn(u64 pte)
{
	return (pte & SPTE_BASE_ADDR_MASK) >> PAGE_SHIFT;
}

static inline bool is_accessed_spte(u64 spte)
{
	u64 accessed_mask = spte_shadow_accessed_mask(spte);

	return accessed_mask ? spte & accessed_mask
			     : !is_access_track_spte(spte);
}

static inline bool is_dirty_spte(u64 spte)
{
	u64 dirty_mask = spte_shadow_dirty_mask(spte);

	return dirty_mask ? spte & dirty_mask : spte & PT_WRITABLE_MASK;
}

static inline u64 get_rsvd_bits(struct rsvd_bits_validate *rsvd_check, u64 pte,
				int level)
{
	int bit7 = (pte >> 7) & 1;

	return rsvd_check->rsvd_bits_mask[bit7][level-1];
}

static inline bool __is_rsvd_bits_set(struct rsvd_bits_validate *rsvd_check,
				      u64 pte, int level)
{
	return pte & get_rsvd_bits(rsvd_check, pte, level);
}

static inline bool __is_bad_mt_xwr(struct rsvd_bits_validate *rsvd_check,
				   u64 pte)
{
	return rsvd_check->bad_mt_xwr & BIT_ULL(pte & 0x3f);
}

static __always_inline bool is_rsvd_spte(struct rsvd_bits_validate *rsvd_check,
					 u64 spte, int level)
{
	return __is_bad_mt_xwr(rsvd_check, spte) ||
	       __is_rsvd_bits_set(rsvd_check, spte, level);
}

/*
 * A shadow-present leaf SPTE may be non-writable for 4 possible reasons:
 *
 *  1. To intercept writes for dirty logging. KVM write-protects huge pages
 *     so that they can be split down into the dirty logging
 *     granularity (4KiB) whenever the guest writes to them. KVM also
 *     write-protects 4KiB pages so that writes can be recorded in the dirty log
 *     (e.g. if not using PML). SPTEs are write-protected for dirty logging
 *     during the VM-iotcls that enable dirty logging.
 *
 *  2. To intercept writes to guest page tables that KVM is shadowing. When a
 *     guest writes to its page table the corresponding shadow page table will
 *     be marked "unsync". That way KVM knows which shadow page tables need to
 *     be updated on the next TLB flush, INVLPG, etc. and which do not.
 *
 *  3. To prevent guest writes to read-only memory, such as for memory in a
 *     read-only memslot or guest memory backed by a read-only VMA. Writes to
 *     such pages are disallowed entirely.
 *
 *  4. To emulate the Accessed bit for SPTEs without A/D bits.  Note, in this
 *     case, the SPTE is access-protected, not just write-protected!
 *
 * For cases #1 and #4, KVM can safely make such SPTEs writable without taking
 * mmu_lock as capturing the Accessed/Dirty state doesn't require taking it.
 * To differentiate #1 and #4 from #2 and #3, KVM uses two software-only bits
 * in the SPTE:
 *
 *  shadow_mmu_writable_mask, aka MMU-writable -
 *    Cleared on SPTEs that KVM is currently write-protecting for shadow paging
 *    purposes (case 2 above).
 *
 *  shadow_host_writable_mask, aka Host-writable -
 *    Cleared on SPTEs that are not host-writable (case 3 above)
 *
 * Note, not all possible combinations of PT_WRITABLE_MASK,
 * shadow_mmu_writable_mask, and shadow_host_writable_mask are valid. A given
 * SPTE can be in only one of the following states, which map to the
 * aforementioned 3 cases:
 *
 *   shadow_host_writable_mask | shadow_mmu_writable_mask | PT_WRITABLE_MASK
 *   ------------------------- | ------------------------ | ----------------
 *   1                         | 1                        | 1       (writable)
 *   1                         | 1                        | 0       (case 1)
 *   1                         | 0                        | 0       (case 2)
 *   0                         | 0                        | 0       (case 3)
 *
 * The valid combinations of these bits are checked by
 * check_spte_writable_invariants() whenever an SPTE is modified.
 *
 * Clearing the MMU-writable bit is always done under the MMU lock and always
 * accompanied by a TLB flush before dropping the lock to avoid corrupting the
 * shadow page tables between vCPUs. Write-protecting an SPTE for dirty logging
 * (which does not clear the MMU-writable bit), does not flush TLBs before
 * dropping the lock, as it only needs to synchronize guest writes with the
 * dirty bitmap. Similarly, making the SPTE inaccessible (and non-writable) for
 * access-tracking via the clear_young() MMU notifier also does not flush TLBs.
 *
 * So, there is the problem: clearing the MMU-writable bit can encounter a
 * write-protected SPTE while CPUs still have writable mappings for that SPTE
 * cached in their TLB. To address this, KVM always flushes TLBs when
 * write-protecting SPTEs if the MMU-writable bit is set on the old SPTE.
 *
 * The Host-writable bit is not modified on present SPTEs, it is only set or
 * cleared when an SPTE is first faulted in from non-present and then remains
 * immutable.
 */
static inline bool is_writable_pte(unsigned long pte)
{
	return pte & PT_WRITABLE_MASK;
}

/* Note: spte must be a shadow-present leaf SPTE. */
static inline void check_spte_writable_invariants(u64 spte)
{
	if (spte & shadow_mmu_writable_mask)
		WARN_ONCE(!(spte & shadow_host_writable_mask),
			  KBUILD_MODNAME ": MMU-writable SPTE is not Host-writable: %llx",
			  spte);
	else
		WARN_ONCE(is_writable_pte(spte),
			  KBUILD_MODNAME ": Writable SPTE is not MMU-writable: %llx", spte);
}

static inline bool is_mmu_writable_spte(u64 spte)
{
	return spte & shadow_mmu_writable_mask;
}

static inline u64 get_mmio_spte_generation(u64 spte)
{
	u64 gen;

	gen = (spte & MMIO_SPTE_GEN_LOW_MASK) >> MMIO_SPTE_GEN_LOW_SHIFT;
	gen |= (spte & MMIO_SPTE_GEN_HIGH_MASK) >> MMIO_SPTE_GEN_HIGH_SHIFT;
	return gen;
}

bool spte_has_volatile_bits(u64 spte);

bool make_spte(struct kvm_vcpu *vcpu, struct kvm_mmu_page *sp,
	       const struct kvm_memory_slot *slot,
	       unsigned int pte_access, gfn_t gfn, kvm_pfn_t pfn,
	       u64 old_spte, bool prefetch, bool can_unsync,
	       bool host_writable, u64 *new_spte);
u64 make_huge_page_split_spte(struct kvm *kvm, u64 huge_spte,
		      	      union kvm_mmu_page_role role, int index);
u64 make_nonleaf_spte(u64 *child_pt, bool ad_disabled);
u64 make_mmio_spte(struct kvm_vcpu *vcpu, u64 gfn, unsigned int access);
u64 mark_spte_for_access_track(u64 spte);

/* Restore an acc-track PTE back to a regular PTE */
static inline u64 restore_acc_track_spte(u64 spte)
{
	u64 saved_bits = (spte >> SHADOW_ACC_TRACK_SAVED_BITS_SHIFT)
			 & SHADOW_ACC_TRACK_SAVED_BITS_MASK;

	spte &= ~shadow_acc_track_mask;
	spte &= ~(SHADOW_ACC_TRACK_SAVED_BITS_MASK <<
		  SHADOW_ACC_TRACK_SAVED_BITS_SHIFT);
	spte |= saved_bits;

	return spte;
}

void __init kvm_mmu_spte_module_init(void);
void kvm_mmu_reset_all_pte_masks(void);

#endif<|MERGE_RESOLUTION|>--- conflicted
+++ resolved
@@ -3,11 +3,8 @@
 #ifndef KVM_X86_MMU_SPTE_H
 #define KVM_X86_MMU_SPTE_H
 
-<<<<<<< HEAD
-=======
 #include <asm/vmx.h>
 
->>>>>>> 0c383648
 #include "mmu.h"
 #include "mmu_internal.h"
 
@@ -259,21 +256,6 @@
 }
 
 static inline struct kvm_mmu_page *root_to_sp(hpa_t root)
-<<<<<<< HEAD
-{
-	if (kvm_mmu_is_dummy_root(root))
-		return NULL;
-
-	/*
-	 * The "root" may be a special root, e.g. a PAE entry, treat it as a
-	 * SPTE to ensure any non-PA bits are dropped.
-	 */
-	return spte_to_child_sp(root);
-}
-
-static inline bool is_mmio_spte(u64 spte)
-=======
->>>>>>> 0c383648
 {
 	if (kvm_mmu_is_dummy_root(root))
 		return NULL;
