--- conflicted
+++ resolved
@@ -76,8 +76,6 @@
 
 extern __noendbr void cet_disable(void);
 
-<<<<<<< HEAD
-=======
 struct ucode_cpu_info;
 
 int intel_cpu_collect_info(struct ucode_cpu_info *uci);
@@ -96,5 +94,4 @@
 	return p1 & p2;
 }
 
->>>>>>> 88084a3d
 #endif /* _ASM_X86_CPU_H */