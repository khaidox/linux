--- conflicted
+++ resolved
@@ -216,12 +216,7 @@
 
 static void print_mce_tail(void)
 {
-<<<<<<< HEAD
-	printk(KERN_EMERG "This is not a software problem!\n"
-	       "Run through mcelog --ascii to decode and contact your hardware vendor\n");
-=======
 	pr_emerg("This is not a software problem!\n");
->>>>>>> 66b00a7c
 }
 
 #define PANIC_TIMEOUT 5 /* 5 seconds */
