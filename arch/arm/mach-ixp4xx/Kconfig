--- conflicted
+++ resolved
@@ -16,12 +16,4 @@
 	select USB_EHCI_BIG_ENDIAN_MMIO
 	select USE_OF
 	help
-<<<<<<< HEAD
-	  Say 'Y' here to support Device Tree-based IXP4xx platforms.
-
-endmenu
-
-endif
-=======
-	  Support for Intel's IXP4XX (XScale) family of processors.
->>>>>>> 88084a3d
+	  Support for Intel's IXP4XX (XScale) family of processors.