/*
 * SLUB: A slab allocator that limits cache line use instead of queuing
 * objects in per cpu and per node lists.
 *
 * The allocator synchronizes using per slab locks or atomic operatios
 * and only uses a centralized lock to manage a pool of partial slabs.
 *
 * (C) 2007 SGI, Christoph Lameter
 * (C) 2011 Linux Foundation, Christoph Lameter
 */

#include <linux/mm.h>
#include <linux/swap.h> /* struct reclaim_state */
#include <linux/module.h>
#include <linux/bit_spinlock.h>
#include <linux/interrupt.h>
#include <linux/bitops.h>
#include <linux/slab.h>
#include "slab.h"
#include <linux/proc_fs.h>
#include <linux/notifier.h>
#include <linux/seq_file.h>
#include <linux/kmemcheck.h>
#include <linux/cpu.h>
#include <linux/cpuset.h>
#include <linux/mempolicy.h>
#include <linux/ctype.h>
#include <linux/debugobjects.h>
#include <linux/kallsyms.h>
#include <linux/memory.h>
#include <linux/math64.h>
#include <linux/fault-inject.h>
#include <linux/stacktrace.h>
#include <linux/prefetch.h>
#include <linux/memcontrol.h>

#include <trace/events/kmem.h>

#include "internal.h"

/*
 * Lock order:
 *   1. slab_mutex (Global Mutex)
 *   2. node->list_lock
 *   3. slab_lock(page) (Only on some arches and for debugging)
 *
 *   slab_mutex
 *
 *   The role of the slab_mutex is to protect the list of all the slabs
 *   and to synchronize major metadata changes to slab cache structures.
 *
 *   The slab_lock is only used for debugging and on arches that do not
 *   have the ability to do a cmpxchg_double. It only protects the second
 *   double word in the page struct. Meaning
 *	A. page->freelist	-> List of object free in a page
 *	B. page->counters	-> Counters of objects
 *	C. page->frozen		-> frozen state
 *
 *   If a slab is frozen then it is exempt from list management. It is not
 *   on any list. The processor that froze the slab is the one who can
 *   perform list operations on the page. Other processors may put objects
 *   onto the freelist but the processor that froze the slab is the only
 *   one that can retrieve the objects from the page's freelist.
 *
 *   The list_lock protects the partial and full list on each node and
 *   the partial slab counter. If taken then no new slabs may be added or
 *   removed from the lists nor make the number of partial slabs be modified.
 *   (Note that the total number of slabs is an atomic value that may be
 *   modified without taking the list lock).
 *
 *   The list_lock is a centralized lock and thus we avoid taking it as
 *   much as possible. As long as SLUB does not have to handle partial
 *   slabs, operations can continue without any centralized lock. F.e.
 *   allocating a long series of objects that fill up slabs does not require
 *   the list lock.
 *   Interrupts are disabled during allocation and deallocation in order to
 *   make the slab allocator safe to use in the context of an irq. In addition
 *   interrupts are disabled to ensure that the processor does not change
 *   while handling per_cpu slabs, due to kernel preemption.
 *
 * SLUB assigns one slab for allocation to each processor.
 * Allocations only occur from these slabs called cpu slabs.
 *
 * Slabs with free elements are kept on a partial list and during regular
 * operations no list for full slabs is used. If an object in a full slab is
 * freed then the slab will show up again on the partial lists.
 * We track full slabs for debugging purposes though because otherwise we
 * cannot scan all objects.
 *
 * Slabs are freed when they become empty. Teardown and setup is
 * minimal so we rely on the page allocators per cpu caches for
 * fast frees and allocs.
 *
 * Overloading of page flags that are otherwise used for LRU management.
 *
 * PageActive 		The slab is frozen and exempt from list processing.
 * 			This means that the slab is dedicated to a purpose
 * 			such as satisfying allocations for a specific
 * 			processor. Objects may be freed in the slab while
 * 			it is frozen but slab_free will then skip the usual
 * 			list operations. It is up to the processor holding
 * 			the slab to integrate the slab into the slab lists
 * 			when the slab is no longer needed.
 *
 * 			One use of this flag is to mark slabs that are
 * 			used for allocations. Then such a slab becomes a cpu
 * 			slab. The cpu slab may be equipped with an additional
 * 			freelist that allows lockless access to
 * 			free objects in addition to the regular freelist
 * 			that requires the slab lock.
 *
 * PageError		Slab requires special handling due to debug
 * 			options set. This moves	slab handling out of
 * 			the fast path and disables lockless freelists.
 */

static inline int kmem_cache_debug(struct kmem_cache *s)
{
#ifdef CONFIG_SLUB_DEBUG
	return unlikely(s->flags & SLAB_DEBUG_FLAGS);
#else
	return 0;
#endif
}

static inline bool kmem_cache_has_cpu_partial(struct kmem_cache *s)
{
#ifdef CONFIG_SLUB_CPU_PARTIAL
	return !kmem_cache_debug(s);
#else
	return false;
#endif
}

/*
 * Issues still to be resolved:
 *
 * - Support PAGE_ALLOC_DEBUG. Should be easy to do.
 *
 * - Variable sizing of the per node arrays
 */

/* Enable to test recovery from slab corruption on boot */
#undef SLUB_RESILIENCY_TEST

/* Enable to log cmpxchg failures */
#undef SLUB_DEBUG_CMPXCHG

/*
 * Mininum number of partial slabs. These will be left on the partial
 * lists even if they are empty. kmem_cache_shrink may reclaim them.
 */
#define MIN_PARTIAL 5

/*
 * Maximum number of desirable partial slabs.
 * The existence of more partial slabs makes kmem_cache_shrink
 * sort the partial list by the number of objects in use.
 */
#define MAX_PARTIAL 10

#define DEBUG_DEFAULT_FLAGS (SLAB_DEBUG_FREE | SLAB_RED_ZONE | \
				SLAB_POISON | SLAB_STORE_USER)

/*
 * Debugging flags that require metadata to be stored in the slab.  These get
 * disabled when slub_debug=O is used and a cache's min order increases with
 * metadata.
 */
#define DEBUG_METADATA_FLAGS (SLAB_RED_ZONE | SLAB_POISON | SLAB_STORE_USER)

/*
 * Set of flags that will prevent slab merging
 */
#define SLUB_NEVER_MERGE (SLAB_RED_ZONE | SLAB_POISON | SLAB_STORE_USER | \
		SLAB_TRACE | SLAB_DESTROY_BY_RCU | SLAB_NOLEAKTRACE | \
		SLAB_FAILSLAB)

#define SLUB_MERGE_SAME (SLAB_DEBUG_FREE | SLAB_RECLAIM_ACCOUNT | \
		SLAB_CACHE_DMA | SLAB_NOTRACK)

#define OO_SHIFT	16
#define OO_MASK		((1 << OO_SHIFT) - 1)
#define MAX_OBJS_PER_PAGE	32767 /* since page.objects is u15 */

/* Internal SLUB flags */
#define __OBJECT_POISON		0x80000000UL /* Poison object */
#define __CMPXCHG_DOUBLE	0x40000000UL /* Use cmpxchg_double */

#ifdef CONFIG_SMP
static struct notifier_block slab_notifier;
#endif

/*
 * Tracking user of a slab.
 */
#define TRACK_ADDRS_COUNT 16
struct track {
	unsigned long addr;	/* Called from address */
#ifdef CONFIG_STACKTRACE
	unsigned long addrs[TRACK_ADDRS_COUNT];	/* Called from address */
#endif
	int cpu;		/* Was running on cpu */
	int pid;		/* Pid context */
	unsigned long when;	/* When did the operation occur */
};

enum track_item { TRACK_ALLOC, TRACK_FREE };

#ifdef CONFIG_SYSFS
static int sysfs_slab_add(struct kmem_cache *);
static int sysfs_slab_alias(struct kmem_cache *, const char *);
static void memcg_propagate_slab_attrs(struct kmem_cache *s);
#else
static inline int sysfs_slab_add(struct kmem_cache *s) { return 0; }
static inline int sysfs_slab_alias(struct kmem_cache *s, const char *p)
							{ return 0; }
static inline void memcg_propagate_slab_attrs(struct kmem_cache *s) { }
#endif

static inline void stat(const struct kmem_cache *s, enum stat_item si)
{
#ifdef CONFIG_SLUB_STATS
	/*
	 * The rmw is racy on a preemptible kernel but this is acceptable, so
	 * avoid this_cpu_add()'s irq-disable overhead.
	 */
	raw_cpu_inc(s->cpu_slab->stat[si]);
#endif
}

/********************************************************************
 * 			Core slab cache functions
 *******************************************************************/

static inline struct kmem_cache_node *get_node(struct kmem_cache *s, int node)
{
	return s->node[node];
}

/* Verify that a pointer has an address that is valid within a slab page */
static inline int check_valid_pointer(struct kmem_cache *s,
				struct page *page, const void *object)
{
	void *base;

	if (!object)
		return 1;

	base = page_address(page);
	if (object < base || object >= base + page->objects * s->size ||
		(object - base) % s->size) {
		return 0;
	}

	return 1;
}

static inline void *get_freepointer(struct kmem_cache *s, void *object)
{
	return *(void **)(object + s->offset);
}

static void prefetch_freepointer(const struct kmem_cache *s, void *object)
{
	prefetch(object + s->offset);
}

static inline void *get_freepointer_safe(struct kmem_cache *s, void *object)
{
	void *p;

#ifdef CONFIG_DEBUG_PAGEALLOC
	probe_kernel_read(&p, (void **)(object + s->offset), sizeof(p));
#else
	p = get_freepointer(s, object);
#endif
	return p;
}

static inline void set_freepointer(struct kmem_cache *s, void *object, void *fp)
{
	*(void **)(object + s->offset) = fp;
}

/* Loop over all objects in a slab */
#define for_each_object(__p, __s, __addr, __objects) \
	for (__p = (__addr); __p < (__addr) + (__objects) * (__s)->size;\
			__p += (__s)->size)

/* Determine object index from a given position */
static inline int slab_index(void *p, struct kmem_cache *s, void *addr)
{
	return (p - addr) / s->size;
}

static inline size_t slab_ksize(const struct kmem_cache *s)
{
#ifdef CONFIG_SLUB_DEBUG
	/*
	 * Debugging requires use of the padding between object
	 * and whatever may come after it.
	 */
	if (s->flags & (SLAB_RED_ZONE | SLAB_POISON))
		return s->object_size;

#endif
	/*
	 * If we have the need to store the freelist pointer
	 * back there or track user information then we can
	 * only use the space before that information.
	 */
	if (s->flags & (SLAB_DESTROY_BY_RCU | SLAB_STORE_USER))
		return s->inuse;
	/*
	 * Else we can use all the padding etc for the allocation
	 */
	return s->size;
}

static inline int order_objects(int order, unsigned long size, int reserved)
{
	return ((PAGE_SIZE << order) - reserved) / size;
}

static inline struct kmem_cache_order_objects oo_make(int order,
		unsigned long size, int reserved)
{
	struct kmem_cache_order_objects x = {
		(order << OO_SHIFT) + order_objects(order, size, reserved)
	};

	return x;
}

static inline int oo_order(struct kmem_cache_order_objects x)
{
	return x.x >> OO_SHIFT;
}

static inline int oo_objects(struct kmem_cache_order_objects x)
{
	return x.x & OO_MASK;
}

/*
 * Per slab locking using the pagelock
 */
static __always_inline void slab_lock(struct page *page)
{
	bit_spin_lock(PG_locked, &page->flags);
}

static __always_inline void slab_unlock(struct page *page)
{
	__bit_spin_unlock(PG_locked, &page->flags);
}

static inline void set_page_slub_counters(struct page *page, unsigned long counters_new)
{
	struct page tmp;
	tmp.counters = counters_new;
	/*
	 * page->counters can cover frozen/inuse/objects as well
	 * as page->_count.  If we assign to ->counters directly
	 * we run the risk of losing updates to page->_count, so
	 * be careful and only assign to the fields we need.
	 */
	page->frozen  = tmp.frozen;
	page->inuse   = tmp.inuse;
	page->objects = tmp.objects;
}

/* Interrupts must be disabled (for the fallback code to work right) */
static inline bool __cmpxchg_double_slab(struct kmem_cache *s, struct page *page,
		void *freelist_old, unsigned long counters_old,
		void *freelist_new, unsigned long counters_new,
		const char *n)
{
	VM_BUG_ON(!irqs_disabled());
#if defined(CONFIG_HAVE_CMPXCHG_DOUBLE) && \
    defined(CONFIG_HAVE_ALIGNED_STRUCT_PAGE)
	if (s->flags & __CMPXCHG_DOUBLE) {
		if (cmpxchg_double(&page->freelist, &page->counters,
			freelist_old, counters_old,
			freelist_new, counters_new))
		return 1;
	} else
#endif
	{
		slab_lock(page);
		if (page->freelist == freelist_old &&
					page->counters == counters_old) {
			page->freelist = freelist_new;
			set_page_slub_counters(page, counters_new);
			slab_unlock(page);
			return 1;
		}
		slab_unlock(page);
	}

	cpu_relax();
	stat(s, CMPXCHG_DOUBLE_FAIL);

#ifdef SLUB_DEBUG_CMPXCHG
	printk(KERN_INFO "%s %s: cmpxchg double redo ", n, s->name);
#endif

	return 0;
}

static inline bool cmpxchg_double_slab(struct kmem_cache *s, struct page *page,
		void *freelist_old, unsigned long counters_old,
		void *freelist_new, unsigned long counters_new,
		const char *n)
{
#if defined(CONFIG_HAVE_CMPXCHG_DOUBLE) && \
    defined(CONFIG_HAVE_ALIGNED_STRUCT_PAGE)
	if (s->flags & __CMPXCHG_DOUBLE) {
		if (cmpxchg_double(&page->freelist, &page->counters,
			freelist_old, counters_old,
			freelist_new, counters_new))
		return 1;
	} else
#endif
	{
		unsigned long flags;

		local_irq_save(flags);
		slab_lock(page);
		if (page->freelist == freelist_old &&
					page->counters == counters_old) {
			page->freelist = freelist_new;
			set_page_slub_counters(page, counters_new);
			slab_unlock(page);
			local_irq_restore(flags);
			return 1;
		}
		slab_unlock(page);
		local_irq_restore(flags);
	}

	cpu_relax();
	stat(s, CMPXCHG_DOUBLE_FAIL);

#ifdef SLUB_DEBUG_CMPXCHG
	printk(KERN_INFO "%s %s: cmpxchg double redo ", n, s->name);
#endif

	return 0;
}

#ifdef CONFIG_SLUB_DEBUG
/*
 * Determine a map of object in use on a page.
 *
 * Node listlock must be held to guarantee that the page does
 * not vanish from under us.
 */
static void get_map(struct kmem_cache *s, struct page *page, unsigned long *map)
{
	void *p;
	void *addr = page_address(page);

	for (p = page->freelist; p; p = get_freepointer(s, p))
		set_bit(slab_index(p, s, addr), map);
}

/*
 * Debug settings:
 */
#ifdef CONFIG_SLUB_DEBUG_ON
static int slub_debug = DEBUG_DEFAULT_FLAGS;
#else
static int slub_debug;
#endif

static char *slub_debug_slabs;
static int disable_higher_order_debug;

/*
 * Object debugging
 */
static void print_section(char *text, u8 *addr, unsigned int length)
{
	print_hex_dump(KERN_ERR, text, DUMP_PREFIX_ADDRESS, 16, 1, addr,
			length, 1);
}

static struct track *get_track(struct kmem_cache *s, void *object,
	enum track_item alloc)
{
	struct track *p;

	if (s->offset)
		p = object + s->offset + sizeof(void *);
	else
		p = object + s->inuse;

	return p + alloc;
}

static void set_track(struct kmem_cache *s, void *object,
			enum track_item alloc, unsigned long addr)
{
	struct track *p = get_track(s, object, alloc);

	if (addr) {
#ifdef CONFIG_STACKTRACE
		struct stack_trace trace;
		int i;

		trace.nr_entries = 0;
		trace.max_entries = TRACK_ADDRS_COUNT;
		trace.entries = p->addrs;
		trace.skip = 3;
		save_stack_trace(&trace);

		/* See rant in lockdep.c */
		if (trace.nr_entries != 0 &&
		    trace.entries[trace.nr_entries - 1] == ULONG_MAX)
			trace.nr_entries--;

		for (i = trace.nr_entries; i < TRACK_ADDRS_COUNT; i++)
			p->addrs[i] = 0;
#endif
		p->addr = addr;
		p->cpu = smp_processor_id();
		p->pid = current->pid;
		p->when = jiffies;
	} else
		memset(p, 0, sizeof(struct track));
}

static void init_tracking(struct kmem_cache *s, void *object)
{
	if (!(s->flags & SLAB_STORE_USER))
		return;

	set_track(s, object, TRACK_FREE, 0UL);
	set_track(s, object, TRACK_ALLOC, 0UL);
}

static void print_track(const char *s, struct track *t)
{
	if (!t->addr)
		return;

	printk(KERN_ERR "INFO: %s in %pS age=%lu cpu=%u pid=%d\n",
		s, (void *)t->addr, jiffies - t->when, t->cpu, t->pid);
#ifdef CONFIG_STACKTRACE
	{
		int i;
		for (i = 0; i < TRACK_ADDRS_COUNT; i++)
			if (t->addrs[i])
				printk(KERN_ERR "\t%pS\n", (void *)t->addrs[i]);
			else
				break;
	}
#endif
}

static void print_tracking(struct kmem_cache *s, void *object)
{
	if (!(s->flags & SLAB_STORE_USER))
		return;

	print_track("Allocated", get_track(s, object, TRACK_ALLOC));
	print_track("Freed", get_track(s, object, TRACK_FREE));
}

static void print_page_info(struct page *page)
{
	printk(KERN_ERR
	       "INFO: Slab 0x%p objects=%u used=%u fp=0x%p flags=0x%04lx\n",
	       page, page->objects, page->inuse, page->freelist, page->flags);

}

static void slab_bug(struct kmem_cache *s, char *fmt, ...)
{
	va_list args;
	char buf[100];

	va_start(args, fmt);
	vsnprintf(buf, sizeof(buf), fmt, args);
	va_end(args);
	printk(KERN_ERR "========================================"
			"=====================================\n");
	printk(KERN_ERR "BUG %s (%s): %s\n", s->name, print_tainted(), buf);
	printk(KERN_ERR "----------------------------------------"
			"-------------------------------------\n\n");

	add_taint(TAINT_BAD_PAGE, LOCKDEP_NOW_UNRELIABLE);
}

static void slab_fix(struct kmem_cache *s, char *fmt, ...)
{
	va_list args;
	char buf[100];

	va_start(args, fmt);
	vsnprintf(buf, sizeof(buf), fmt, args);
	va_end(args);
	printk(KERN_ERR "FIX %s: %s\n", s->name, buf);
}

static void print_trailer(struct kmem_cache *s, struct page *page, u8 *p)
{
	unsigned int off;	/* Offset of last byte */
	u8 *addr = page_address(page);

	print_tracking(s, p);

	print_page_info(page);

	printk(KERN_ERR "INFO: Object 0x%p @offset=%tu fp=0x%p\n\n",
			p, p - addr, get_freepointer(s, p));

	if (p > addr + 16)
		print_section("Bytes b4 ", p - 16, 16);

	print_section("Object ", p, min_t(unsigned long, s->object_size,
				PAGE_SIZE));
	if (s->flags & SLAB_RED_ZONE)
		print_section("Redzone ", p + s->object_size,
			s->inuse - s->object_size);

	if (s->offset)
		off = s->offset + sizeof(void *);
	else
		off = s->inuse;

	if (s->flags & SLAB_STORE_USER)
		off += 2 * sizeof(struct track);

	if (off != s->size)
		/* Beginning of the filler is the free pointer */
		print_section("Padding ", p + off, s->size - off);

	dump_stack();
}

static void object_err(struct kmem_cache *s, struct page *page,
			u8 *object, char *reason)
{
	slab_bug(s, "%s", reason);
	print_trailer(s, page, object);
}

static void slab_err(struct kmem_cache *s, struct page *page,
			const char *fmt, ...)
{
	va_list args;
	char buf[100];

	va_start(args, fmt);
	vsnprintf(buf, sizeof(buf), fmt, args);
	va_end(args);
	slab_bug(s, "%s", buf);
	print_page_info(page);
	dump_stack();
}

static void init_object(struct kmem_cache *s, void *object, u8 val)
{
	u8 *p = object;

	if (s->flags & __OBJECT_POISON) {
		memset(p, POISON_FREE, s->object_size - 1);
		p[s->object_size - 1] = POISON_END;
	}

	if (s->flags & SLAB_RED_ZONE)
		memset(p + s->object_size, val, s->inuse - s->object_size);
}

static void restore_bytes(struct kmem_cache *s, char *message, u8 data,
						void *from, void *to)
{
	slab_fix(s, "Restoring 0x%p-0x%p=0x%x\n", from, to - 1, data);
	memset(from, data, to - from);
}

static int check_bytes_and_report(struct kmem_cache *s, struct page *page,
			u8 *object, char *what,
			u8 *start, unsigned int value, unsigned int bytes)
{
	u8 *fault;
	u8 *end;

	fault = memchr_inv(start, value, bytes);
	if (!fault)
		return 1;

	end = start + bytes;
	while (end > fault && end[-1] == value)
		end--;

	slab_bug(s, "%s overwritten", what);
	printk(KERN_ERR "INFO: 0x%p-0x%p. First byte 0x%x instead of 0x%x\n",
					fault, end - 1, fault[0], value);
	print_trailer(s, page, object);

	restore_bytes(s, what, value, fault, end);
	return 0;
}

/*
 * Object layout:
 *
 * object address
 * 	Bytes of the object to be managed.
 * 	If the freepointer may overlay the object then the free
 * 	pointer is the first word of the object.
 *
 * 	Poisoning uses 0x6b (POISON_FREE) and the last byte is
 * 	0xa5 (POISON_END)
 *
 * object + s->object_size
 * 	Padding to reach word boundary. This is also used for Redzoning.
 * 	Padding is extended by another word if Redzoning is enabled and
 * 	object_size == inuse.
 *
 * 	We fill with 0xbb (RED_INACTIVE) for inactive objects and with
 * 	0xcc (RED_ACTIVE) for objects in use.
 *
 * object + s->inuse
 * 	Meta data starts here.
 *
 * 	A. Free pointer (if we cannot overwrite object on free)
 * 	B. Tracking data for SLAB_STORE_USER
 * 	C. Padding to reach required alignment boundary or at mininum
 * 		one word if debugging is on to be able to detect writes
 * 		before the word boundary.
 *
 *	Padding is done using 0x5a (POISON_INUSE)
 *
 * object + s->size
 * 	Nothing is used beyond s->size.
 *
 * If slabcaches are merged then the object_size and inuse boundaries are mostly
 * ignored. And therefore no slab options that rely on these boundaries
 * may be used with merged slabcaches.
 */

static int check_pad_bytes(struct kmem_cache *s, struct page *page, u8 *p)
{
	unsigned long off = s->inuse;	/* The end of info */

	if (s->offset)
		/* Freepointer is placed after the object. */
		off += sizeof(void *);

	if (s->flags & SLAB_STORE_USER)
		/* We also have user information there */
		off += 2 * sizeof(struct track);

	if (s->size == off)
		return 1;

	return check_bytes_and_report(s, page, p, "Object padding",
				p + off, POISON_INUSE, s->size - off);
}

/* Check the pad bytes at the end of a slab page */
static int slab_pad_check(struct kmem_cache *s, struct page *page)
{
	u8 *start;
	u8 *fault;
	u8 *end;
	int length;
	int remainder;

	if (!(s->flags & SLAB_POISON))
		return 1;

	start = page_address(page);
	length = (PAGE_SIZE << compound_order(page)) - s->reserved;
	end = start + length;
	remainder = length % s->size;
	if (!remainder)
		return 1;

	fault = memchr_inv(end - remainder, POISON_INUSE, remainder);
	if (!fault)
		return 1;
	while (end > fault && end[-1] == POISON_INUSE)
		end--;

	slab_err(s, page, "Padding overwritten. 0x%p-0x%p", fault, end - 1);
	print_section("Padding ", end - remainder, remainder);

	restore_bytes(s, "slab padding", POISON_INUSE, end - remainder, end);
	return 0;
}

static int check_object(struct kmem_cache *s, struct page *page,
					void *object, u8 val)
{
	u8 *p = object;
	u8 *endobject = object + s->object_size;

	if (s->flags & SLAB_RED_ZONE) {
		if (!check_bytes_and_report(s, page, object, "Redzone",
			endobject, val, s->inuse - s->object_size))
			return 0;
	} else {
		if ((s->flags & SLAB_POISON) && s->object_size < s->inuse) {
			check_bytes_and_report(s, page, p, "Alignment padding",
				endobject, POISON_INUSE,
				s->inuse - s->object_size);
		}
	}

	if (s->flags & SLAB_POISON) {
		if (val != SLUB_RED_ACTIVE && (s->flags & __OBJECT_POISON) &&
			(!check_bytes_and_report(s, page, p, "Poison", p,
					POISON_FREE, s->object_size - 1) ||
			 !check_bytes_and_report(s, page, p, "Poison",
				p + s->object_size - 1, POISON_END, 1)))
			return 0;
		/*
		 * check_pad_bytes cleans up on its own.
		 */
		check_pad_bytes(s, page, p);
	}

	if (!s->offset && val == SLUB_RED_ACTIVE)
		/*
		 * Object and freepointer overlap. Cannot check
		 * freepointer while object is allocated.
		 */
		return 1;

	/* Check free pointer validity */
	if (!check_valid_pointer(s, page, get_freepointer(s, p))) {
		object_err(s, page, p, "Freepointer corrupt");
		/*
		 * No choice but to zap it and thus lose the remainder
		 * of the free objects in this slab. May cause
		 * another error because the object count is now wrong.
		 */
		set_freepointer(s, p, NULL);
		return 0;
	}
	return 1;
}

static int check_slab(struct kmem_cache *s, struct page *page)
{
	int maxobj;

	VM_BUG_ON(!irqs_disabled());

	if (!PageSlab(page)) {
		slab_err(s, page, "Not a valid slab page");
		return 0;
	}

	maxobj = order_objects(compound_order(page), s->size, s->reserved);
	if (page->objects > maxobj) {
		slab_err(s, page, "objects %u > max %u",
			s->name, page->objects, maxobj);
		return 0;
	}
	if (page->inuse > page->objects) {
		slab_err(s, page, "inuse %u > max %u",
			s->name, page->inuse, page->objects);
		return 0;
	}
	/* Slab_pad_check fixes things up after itself */
	slab_pad_check(s, page);
	return 1;
}

/*
 * Determine if a certain object on a page is on the freelist. Must hold the
 * slab lock to guarantee that the chains are in a consistent state.
 */
static int on_freelist(struct kmem_cache *s, struct page *page, void *search)
{
	int nr = 0;
	void *fp;
	void *object = NULL;
	unsigned long max_objects;

	fp = page->freelist;
	while (fp && nr <= page->objects) {
		if (fp == search)
			return 1;
		if (!check_valid_pointer(s, page, fp)) {
			if (object) {
				object_err(s, page, object,
					"Freechain corrupt");
				set_freepointer(s, object, NULL);
			} else {
				slab_err(s, page, "Freepointer corrupt");
				page->freelist = NULL;
				page->inuse = page->objects;
				slab_fix(s, "Freelist cleared");
				return 0;
			}
			break;
		}
		object = fp;
		fp = get_freepointer(s, object);
		nr++;
	}

	max_objects = order_objects(compound_order(page), s->size, s->reserved);
	if (max_objects > MAX_OBJS_PER_PAGE)
		max_objects = MAX_OBJS_PER_PAGE;

	if (page->objects != max_objects) {
		slab_err(s, page, "Wrong number of objects. Found %d but "
			"should be %d", page->objects, max_objects);
		page->objects = max_objects;
		slab_fix(s, "Number of objects adjusted.");
	}
	if (page->inuse != page->objects - nr) {
		slab_err(s, page, "Wrong object count. Counter is %d but "
			"counted were %d", page->inuse, page->objects - nr);
		page->inuse = page->objects - nr;
		slab_fix(s, "Object count adjusted.");
	}
	return search == NULL;
}

static void trace(struct kmem_cache *s, struct page *page, void *object,
								int alloc)
{
	if (s->flags & SLAB_TRACE) {
		printk(KERN_INFO "TRACE %s %s 0x%p inuse=%d fp=0x%p\n",
			s->name,
			alloc ? "alloc" : "free",
			object, page->inuse,
			page->freelist);

		if (!alloc)
			print_section("Object ", (void *)object,
					s->object_size);

		dump_stack();
	}
}

/*
 * Hooks for other subsystems that check memory allocations. In a typical
 * production configuration these hooks all should produce no code at all.
 */
static inline void kmalloc_large_node_hook(void *ptr, size_t size, gfp_t flags)
{
	kmemleak_alloc(ptr, size, 1, flags);
}

static inline void kfree_hook(const void *x)
{
	kmemleak_free(x);
}

static inline int slab_pre_alloc_hook(struct kmem_cache *s, gfp_t flags)
{
	flags &= gfp_allowed_mask;
	lockdep_trace_alloc(flags);
	might_sleep_if(flags & __GFP_WAIT);

	return should_failslab(s->object_size, flags, s->flags);
}

static inline void slab_post_alloc_hook(struct kmem_cache *s,
					gfp_t flags, void *object)
{
	flags &= gfp_allowed_mask;
	kmemcheck_slab_alloc(s, flags, object, slab_ksize(s));
	kmemleak_alloc_recursive(object, s->object_size, 1, s->flags, flags);
}

static inline void slab_free_hook(struct kmem_cache *s, void *x)
{
	kmemleak_free_recursive(x, s->flags);

	/*
	 * Trouble is that we may no longer disable interrupts in the fast path
	 * So in order to make the debug calls that expect irqs to be
	 * disabled we need to disable interrupts temporarily.
	 */
#if defined(CONFIG_KMEMCHECK) || defined(CONFIG_LOCKDEP)
	{
		unsigned long flags;

		local_irq_save(flags);
		kmemcheck_slab_free(s, x, s->object_size);
		debug_check_no_locks_freed(x, s->object_size);
		local_irq_restore(flags);
	}
#endif
	if (!(s->flags & SLAB_DEBUG_OBJECTS))
		debug_check_no_obj_freed(x, s->object_size);
}

/*
 * Tracking of fully allocated slabs for debugging purposes.
 */
static void add_full(struct kmem_cache *s,
	struct kmem_cache_node *n, struct page *page)
{
	if (!(s->flags & SLAB_STORE_USER))
		return;

	lockdep_assert_held(&n->list_lock);
	list_add(&page->lru, &n->full);
}

static void remove_full(struct kmem_cache *s, struct kmem_cache_node *n, struct page *page)
{
	if (!(s->flags & SLAB_STORE_USER))
		return;

	lockdep_assert_held(&n->list_lock);
	list_del(&page->lru);
}

/* Tracking of the number of slabs for debugging purposes */
static inline unsigned long slabs_node(struct kmem_cache *s, int node)
{
	struct kmem_cache_node *n = get_node(s, node);

	return atomic_long_read(&n->nr_slabs);
}

static inline unsigned long node_nr_slabs(struct kmem_cache_node *n)
{
	return atomic_long_read(&n->nr_slabs);
}

static inline void inc_slabs_node(struct kmem_cache *s, int node, int objects)
{
	struct kmem_cache_node *n = get_node(s, node);

	/*
	 * May be called early in order to allocate a slab for the
	 * kmem_cache_node structure. Solve the chicken-egg
	 * dilemma by deferring the increment of the count during
	 * bootstrap (see early_kmem_cache_node_alloc).
	 */
	if (likely(n)) {
		atomic_long_inc(&n->nr_slabs);
		atomic_long_add(objects, &n->total_objects);
	}
}
static inline void dec_slabs_node(struct kmem_cache *s, int node, int objects)
{
	struct kmem_cache_node *n = get_node(s, node);

	atomic_long_dec(&n->nr_slabs);
	atomic_long_sub(objects, &n->total_objects);
}

/* Object debug checks for alloc/free paths */
static void setup_object_debug(struct kmem_cache *s, struct page *page,
								void *object)
{
	if (!(s->flags & (SLAB_STORE_USER|SLAB_RED_ZONE|__OBJECT_POISON)))
		return;

	init_object(s, object, SLUB_RED_INACTIVE);
	init_tracking(s, object);
}

static noinline int alloc_debug_processing(struct kmem_cache *s,
					struct page *page,
					void *object, unsigned long addr)
{
	if (!check_slab(s, page))
		goto bad;

	if (!check_valid_pointer(s, page, object)) {
		object_err(s, page, object, "Freelist Pointer check fails");
		goto bad;
	}

	if (!check_object(s, page, object, SLUB_RED_INACTIVE))
		goto bad;

	/* Success perform special debug activities for allocs */
	if (s->flags & SLAB_STORE_USER)
		set_track(s, object, TRACK_ALLOC, addr);
	trace(s, page, object, 1);
	init_object(s, object, SLUB_RED_ACTIVE);
	return 1;

bad:
	if (PageSlab(page)) {
		/*
		 * If this is a slab page then lets do the best we can
		 * to avoid issues in the future. Marking all objects
		 * as used avoids touching the remaining objects.
		 */
		slab_fix(s, "Marking all objects used");
		page->inuse = page->objects;
		page->freelist = NULL;
	}
	return 0;
}

static noinline struct kmem_cache_node *free_debug_processing(
	struct kmem_cache *s, struct page *page, void *object,
	unsigned long addr, unsigned long *flags)
{
	struct kmem_cache_node *n = get_node(s, page_to_nid(page));

	spin_lock_irqsave(&n->list_lock, *flags);
	slab_lock(page);

	if (!check_slab(s, page))
		goto fail;

	if (!check_valid_pointer(s, page, object)) {
		slab_err(s, page, "Invalid object pointer 0x%p", object);
		goto fail;
	}

	if (on_freelist(s, page, object)) {
		object_err(s, page, object, "Object already free");
		goto fail;
	}

	if (!check_object(s, page, object, SLUB_RED_ACTIVE))
		goto out;

	if (unlikely(s != page->slab_cache)) {
		if (!PageSlab(page)) {
			slab_err(s, page, "Attempt to free object(0x%p) "
				"outside of slab", object);
		} else if (!page->slab_cache) {
			printk(KERN_ERR
				"SLUB <none>: no slab for object 0x%p.\n",
						object);
			dump_stack();
		} else
			object_err(s, page, object,
					"page slab pointer corrupt.");
		goto fail;
	}

	if (s->flags & SLAB_STORE_USER)
		set_track(s, object, TRACK_FREE, addr);
	trace(s, page, object, 0);
	init_object(s, object, SLUB_RED_INACTIVE);
out:
	slab_unlock(page);
	/*
	 * Keep node_lock to preserve integrity
	 * until the object is actually freed
	 */
	return n;

fail:
	slab_unlock(page);
	spin_unlock_irqrestore(&n->list_lock, *flags);
	slab_fix(s, "Object at 0x%p not freed", object);
	return NULL;
}

static int __init setup_slub_debug(char *str)
{
	slub_debug = DEBUG_DEFAULT_FLAGS;
	if (*str++ != '=' || !*str)
		/*
		 * No options specified. Switch on full debugging.
		 */
		goto out;

	if (*str == ',')
		/*
		 * No options but restriction on slabs. This means full
		 * debugging for slabs matching a pattern.
		 */
		goto check_slabs;

	if (tolower(*str) == 'o') {
		/*
		 * Avoid enabling debugging on caches if its minimum order
		 * would increase as a result.
		 */
		disable_higher_order_debug = 1;
		goto out;
	}

	slub_debug = 0;
	if (*str == '-')
		/*
		 * Switch off all debugging measures.
		 */
		goto out;

	/*
	 * Determine which debug features should be switched on
	 */
	for (; *str && *str != ','; str++) {
		switch (tolower(*str)) {
		case 'f':
			slub_debug |= SLAB_DEBUG_FREE;
			break;
		case 'z':
			slub_debug |= SLAB_RED_ZONE;
			break;
		case 'p':
			slub_debug |= SLAB_POISON;
			break;
		case 'u':
			slub_debug |= SLAB_STORE_USER;
			break;
		case 't':
			slub_debug |= SLAB_TRACE;
			break;
		case 'a':
			slub_debug |= SLAB_FAILSLAB;
			break;
		default:
			printk(KERN_ERR "slub_debug option '%c' "
				"unknown. skipped\n", *str);
		}
	}

check_slabs:
	if (*str == ',')
		slub_debug_slabs = str + 1;
out:
	return 1;
}

__setup("slub_debug", setup_slub_debug);

static unsigned long kmem_cache_flags(unsigned long object_size,
	unsigned long flags, const char *name,
	void (*ctor)(void *))
{
	/*
	 * Enable debugging if selected on the kernel commandline.
	 */
	if (slub_debug && (!slub_debug_slabs || (name &&
		!strncmp(slub_debug_slabs, name, strlen(slub_debug_slabs)))))
		flags |= slub_debug;

	return flags;
}
#else
static inline void setup_object_debug(struct kmem_cache *s,
			struct page *page, void *object) {}

static inline int alloc_debug_processing(struct kmem_cache *s,
	struct page *page, void *object, unsigned long addr) { return 0; }

static inline struct kmem_cache_node *free_debug_processing(
	struct kmem_cache *s, struct page *page, void *object,
	unsigned long addr, unsigned long *flags) { return NULL; }

static inline int slab_pad_check(struct kmem_cache *s, struct page *page)
			{ return 1; }
static inline int check_object(struct kmem_cache *s, struct page *page,
			void *object, u8 val) { return 1; }
static inline void add_full(struct kmem_cache *s, struct kmem_cache_node *n,
					struct page *page) {}
static inline void remove_full(struct kmem_cache *s, struct kmem_cache_node *n,
					struct page *page) {}
static inline unsigned long kmem_cache_flags(unsigned long object_size,
	unsigned long flags, const char *name,
	void (*ctor)(void *))
{
	return flags;
}
#define slub_debug 0

#define disable_higher_order_debug 0

static inline unsigned long slabs_node(struct kmem_cache *s, int node)
							{ return 0; }
static inline unsigned long node_nr_slabs(struct kmem_cache_node *n)
							{ return 0; }
static inline void inc_slabs_node(struct kmem_cache *s, int node,
							int objects) {}
static inline void dec_slabs_node(struct kmem_cache *s, int node,
							int objects) {}

static inline void kmalloc_large_node_hook(void *ptr, size_t size, gfp_t flags)
{
	kmemleak_alloc(ptr, size, 1, flags);
}

static inline void kfree_hook(const void *x)
{
	kmemleak_free(x);
}

static inline int slab_pre_alloc_hook(struct kmem_cache *s, gfp_t flags)
							{ return 0; }

static inline void slab_post_alloc_hook(struct kmem_cache *s, gfp_t flags,
		void *object)
{
	kmemleak_alloc_recursive(object, s->object_size, 1, s->flags,
		flags & gfp_allowed_mask);
}

static inline void slab_free_hook(struct kmem_cache *s, void *x)
{
	kmemleak_free_recursive(x, s->flags);
}

#endif /* CONFIG_SLUB_DEBUG */

/*
 * Slab allocation and freeing
 */
static inline struct page *alloc_slab_page(gfp_t flags, int node,
					struct kmem_cache_order_objects oo)
{
	int order = oo_order(oo);

	flags |= __GFP_NOTRACK;

	if (node == NUMA_NO_NODE)
		return alloc_pages(flags, order);
	else
		return alloc_pages_exact_node(node, flags, order);
}

static struct page *allocate_slab(struct kmem_cache *s, gfp_t flags, int node)
{
	struct page *page;
	struct kmem_cache_order_objects oo = s->oo;
	gfp_t alloc_gfp;

	flags &= gfp_allowed_mask;

	if (flags & __GFP_WAIT)
		local_irq_enable();

	flags |= s->allocflags;

	/*
	 * Let the initial higher-order allocation fail under memory pressure
	 * so we fall-back to the minimum order allocation.
	 */
	alloc_gfp = (flags | __GFP_NOWARN | __GFP_NORETRY) & ~__GFP_NOFAIL;

	page = alloc_slab_page(alloc_gfp, node, oo);
	if (unlikely(!page)) {
		oo = s->min;
		alloc_gfp = flags;
		/*
		 * Allocation may have failed due to fragmentation.
		 * Try a lower order alloc if possible
		 */
		page = alloc_slab_page(alloc_gfp, node, oo);

		if (page)
			stat(s, ORDER_FALLBACK);
	}

	if (kmemcheck_enabled && page
		&& !(s->flags & (SLAB_NOTRACK | DEBUG_DEFAULT_FLAGS))) {
		int pages = 1 << oo_order(oo);

		kmemcheck_alloc_shadow(page, oo_order(oo), alloc_gfp, node);

		/*
		 * Objects from caches that have a constructor don't get
		 * cleared when they're allocated, so we need to do it here.
		 */
		if (s->ctor)
			kmemcheck_mark_uninitialized_pages(page, pages);
		else
			kmemcheck_mark_unallocated_pages(page, pages);
	}

	if (flags & __GFP_WAIT)
		local_irq_disable();
	if (!page)
		return NULL;

	page->objects = oo_objects(oo);
	mod_zone_page_state(page_zone(page),
		(s->flags & SLAB_RECLAIM_ACCOUNT) ?
		NR_SLAB_RECLAIMABLE : NR_SLAB_UNRECLAIMABLE,
		1 << oo_order(oo));

	return page;
}

static void setup_object(struct kmem_cache *s, struct page *page,
				void *object)
{
	setup_object_debug(s, page, object);
	if (unlikely(s->ctor))
		s->ctor(object);
}

static struct page *new_slab(struct kmem_cache *s, gfp_t flags, int node)
{
	struct page *page;
	void *start;
	void *last;
	void *p;
	int order;

	BUG_ON(flags & GFP_SLAB_BUG_MASK);

	page = allocate_slab(s,
		flags & (GFP_RECLAIM_MASK | GFP_CONSTRAINT_MASK), node);
	if (!page)
		goto out;

	order = compound_order(page);
	inc_slabs_node(s, page_to_nid(page), page->objects);
	memcg_bind_pages(s, order);
	page->slab_cache = s;
	__SetPageSlab(page);
	if (page->pfmemalloc)
		SetPageSlabPfmemalloc(page);

	start = page_address(page);

	if (unlikely(s->flags & SLAB_POISON))
		memset(start, POISON_INUSE, PAGE_SIZE << order);

	last = start;
	for_each_object(p, s, start, page->objects) {
		setup_object(s, page, last);
		set_freepointer(s, last, p);
		last = p;
	}
	setup_object(s, page, last);
	set_freepointer(s, last, NULL);

	page->freelist = start;
	page->inuse = page->objects;
	page->frozen = 1;
out:
	return page;
}

static void __free_slab(struct kmem_cache *s, struct page *page)
{
	int order = compound_order(page);
	int pages = 1 << order;

	if (kmem_cache_debug(s)) {
		void *p;

		slab_pad_check(s, page);
		for_each_object(p, s, page_address(page),
						page->objects)
			check_object(s, page, p, SLUB_RED_INACTIVE);
	}

	kmemcheck_free_shadow(page, compound_order(page));

	mod_zone_page_state(page_zone(page),
		(s->flags & SLAB_RECLAIM_ACCOUNT) ?
		NR_SLAB_RECLAIMABLE : NR_SLAB_UNRECLAIMABLE,
		-pages);

	__ClearPageSlabPfmemalloc(page);
	__ClearPageSlab(page);

	memcg_release_pages(s, order);
	page_mapcount_reset(page);
	if (current->reclaim_state)
		current->reclaim_state->reclaimed_slab += pages;
	__free_memcg_kmem_pages(page, order);
}

#define need_reserve_slab_rcu						\
	(sizeof(((struct page *)NULL)->lru) < sizeof(struct rcu_head))

static void rcu_free_slab(struct rcu_head *h)
{
	struct page *page;

	if (need_reserve_slab_rcu)
		page = virt_to_head_page(h);
	else
		page = container_of((struct list_head *)h, struct page, lru);

	__free_slab(page->slab_cache, page);
}

static void free_slab(struct kmem_cache *s, struct page *page)
{
	if (unlikely(s->flags & SLAB_DESTROY_BY_RCU)) {
		struct rcu_head *head;

		if (need_reserve_slab_rcu) {
			int order = compound_order(page);
			int offset = (PAGE_SIZE << order) - s->reserved;

			VM_BUG_ON(s->reserved != sizeof(*head));
			head = page_address(page) + offset;
		} else {
			/*
			 * RCU free overloads the RCU head over the LRU
			 */
			head = (void *)&page->lru;
		}

		call_rcu(head, rcu_free_slab);
	} else
		__free_slab(s, page);
}

static void discard_slab(struct kmem_cache *s, struct page *page)
{
	dec_slabs_node(s, page_to_nid(page), page->objects);
	free_slab(s, page);
}

/*
 * Management of partially allocated slabs.
 */
static inline void
__add_partial(struct kmem_cache_node *n, struct page *page, int tail)
{
	n->nr_partial++;
	if (tail == DEACTIVATE_TO_TAIL)
		list_add_tail(&page->lru, &n->partial);
	else
		list_add(&page->lru, &n->partial);
}

static inline void add_partial(struct kmem_cache_node *n,
				struct page *page, int tail)
{
	lockdep_assert_held(&n->list_lock);
	__add_partial(n, page, tail);
}

static inline void
__remove_partial(struct kmem_cache_node *n, struct page *page)
{
	list_del(&page->lru);
	n->nr_partial--;
}

static inline void remove_partial(struct kmem_cache_node *n,
					struct page *page)
{
	lockdep_assert_held(&n->list_lock);
	__remove_partial(n, page);
}

/*
 * Remove slab from the partial list, freeze it and
 * return the pointer to the freelist.
 *
 * Returns a list of objects or NULL if it fails.
 */
static inline void *acquire_slab(struct kmem_cache *s,
		struct kmem_cache_node *n, struct page *page,
		int mode, int *objects)
{
	void *freelist;
	unsigned long counters;
	struct page new;

	lockdep_assert_held(&n->list_lock);

	/*
	 * Zap the freelist and set the frozen bit.
	 * The old freelist is the list of objects for the
	 * per cpu allocation list.
	 */
	freelist = page->freelist;
	counters = page->counters;
	new.counters = counters;
	*objects = new.objects - new.inuse;
	if (mode) {
		new.inuse = page->objects;
		new.freelist = NULL;
	} else {
		new.freelist = freelist;
	}

	VM_BUG_ON(new.frozen);
	new.frozen = 1;

	if (!__cmpxchg_double_slab(s, page,
			freelist, counters,
			new.freelist, new.counters,
			"acquire_slab"))
		return NULL;

	remove_partial(n, page);
	WARN_ON(!freelist);
	return freelist;
}

static void put_cpu_partial(struct kmem_cache *s, struct page *page, int drain);
static inline bool pfmemalloc_match(struct page *page, gfp_t gfpflags);

/*
 * Try to allocate a partial slab from a specific node.
 */
static void *get_partial_node(struct kmem_cache *s, struct kmem_cache_node *n,
				struct kmem_cache_cpu *c, gfp_t flags)
{
	struct page *page, *page2;
	void *object = NULL;
	int available = 0;
	int objects;

	/*
	 * Racy check. If we mistakenly see no partial slabs then we
	 * just allocate an empty slab. If we mistakenly try to get a
	 * partial slab and there is none available then get_partials()
	 * will return NULL.
	 */
	if (!n || !n->nr_partial)
		return NULL;

	spin_lock(&n->list_lock);
	list_for_each_entry_safe(page, page2, &n->partial, lru) {
		void *t;

		if (!pfmemalloc_match(page, flags))
			continue;

		t = acquire_slab(s, n, page, object == NULL, &objects);
		if (!t)
			break;

		available += objects;
		if (!object) {
			c->page = page;
			stat(s, ALLOC_FROM_PARTIAL);
			object = t;
		} else {
			put_cpu_partial(s, page, 0);
			stat(s, CPU_PARTIAL_NODE);
		}
		if (!kmem_cache_has_cpu_partial(s)
			|| available > s->cpu_partial / 2)
			break;

	}
	spin_unlock(&n->list_lock);
	return object;
}

/*
 * Get a page from somewhere. Search in increasing NUMA distances.
 */
static void *get_any_partial(struct kmem_cache *s, gfp_t flags,
		struct kmem_cache_cpu *c)
{
#ifdef CONFIG_NUMA
	struct zonelist *zonelist;
	struct zoneref *z;
	struct zone *zone;
	enum zone_type high_zoneidx = gfp_zone(flags);
	void *object;
	unsigned int cpuset_mems_cookie;

	/*
	 * The defrag ratio allows a configuration of the tradeoffs between
	 * inter node defragmentation and node local allocations. A lower
	 * defrag_ratio increases the tendency to do local allocations
	 * instead of attempting to obtain partial slabs from other nodes.
	 *
	 * If the defrag_ratio is set to 0 then kmalloc() always
	 * returns node local objects. If the ratio is higher then kmalloc()
	 * may return off node objects because partial slabs are obtained
	 * from other nodes and filled up.
	 *
	 * If /sys/kernel/slab/xx/defrag_ratio is set to 100 (which makes
	 * defrag_ratio = 1000) then every (well almost) allocation will
	 * first attempt to defrag slab caches on other nodes. This means
	 * scanning over all nodes to look for partial slabs which may be
	 * expensive if we do it every time we are trying to find a slab
	 * with available objects.
	 */
	if (!s->remote_node_defrag_ratio ||
			get_cycles() % 1024 > s->remote_node_defrag_ratio)
		return NULL;

	do {
		cpuset_mems_cookie = read_mems_allowed_begin();
		zonelist = node_zonelist(mempolicy_slab_node(), flags);
		for_each_zone_zonelist(zone, z, zonelist, high_zoneidx) {
			struct kmem_cache_node *n;

			n = get_node(s, zone_to_nid(zone));

			if (n && cpuset_zone_allowed_hardwall(zone, flags) &&
					n->nr_partial > s->min_partial) {
				object = get_partial_node(s, n, c, flags);
				if (object) {
					/*
					 * Don't check read_mems_allowed_retry()
					 * here - if mems_allowed was updated in
					 * parallel, that was a harmless race
					 * between allocation and the cpuset
					 * update
					 */
					return object;
				}
			}
		}
	} while (read_mems_allowed_retry(cpuset_mems_cookie));
#endif
	return NULL;
}

/*
 * Get a partial page, lock it and return it.
 */
static void *get_partial(struct kmem_cache *s, gfp_t flags, int node,
		struct kmem_cache_cpu *c)
{
	void *object;
	int searchnode = (node == NUMA_NO_NODE) ? numa_node_id() : node;

	object = get_partial_node(s, get_node(s, searchnode), c, flags);
	if (object || node != NUMA_NO_NODE)
		return object;

	return get_any_partial(s, flags, c);
}

#ifdef CONFIG_PREEMPT
/*
 * Calculate the next globally unique transaction for disambiguiation
 * during cmpxchg. The transactions start with the cpu number and are then
 * incremented by CONFIG_NR_CPUS.
 */
#define TID_STEP  roundup_pow_of_two(CONFIG_NR_CPUS)
#else
/*
 * No preemption supported therefore also no need to check for
 * different cpus.
 */
#define TID_STEP 1
#endif

static inline unsigned long next_tid(unsigned long tid)
{
	return tid + TID_STEP;
}

static inline unsigned int tid_to_cpu(unsigned long tid)
{
	return tid % TID_STEP;
}

static inline unsigned long tid_to_event(unsigned long tid)
{
	return tid / TID_STEP;
}

static inline unsigned int init_tid(int cpu)
{
	return cpu;
}

static inline void note_cmpxchg_failure(const char *n,
		const struct kmem_cache *s, unsigned long tid)
{
#ifdef SLUB_DEBUG_CMPXCHG
	unsigned long actual_tid = __this_cpu_read(s->cpu_slab->tid);

	printk(KERN_INFO "%s %s: cmpxchg redo ", n, s->name);

#ifdef CONFIG_PREEMPT
	if (tid_to_cpu(tid) != tid_to_cpu(actual_tid))
		printk("due to cpu change %d -> %d\n",
			tid_to_cpu(tid), tid_to_cpu(actual_tid));
	else
#endif
	if (tid_to_event(tid) != tid_to_event(actual_tid))
		printk("due to cpu running other code. Event %ld->%ld\n",
			tid_to_event(tid), tid_to_event(actual_tid));
	else
		printk("for unknown reason: actual=%lx was=%lx target=%lx\n",
			actual_tid, tid, next_tid(tid));
#endif
	stat(s, CMPXCHG_DOUBLE_CPU_FAIL);
}

static void init_kmem_cache_cpus(struct kmem_cache *s)
{
	int cpu;

	for_each_possible_cpu(cpu)
		per_cpu_ptr(s->cpu_slab, cpu)->tid = init_tid(cpu);
}

/*
 * Remove the cpu slab
 */
static void deactivate_slab(struct kmem_cache *s, struct page *page,
				void *freelist)
{
	enum slab_modes { M_NONE, M_PARTIAL, M_FULL, M_FREE };
	struct kmem_cache_node *n = get_node(s, page_to_nid(page));
	int lock = 0;
	enum slab_modes l = M_NONE, m = M_NONE;
	void *nextfree;
	int tail = DEACTIVATE_TO_HEAD;
	struct page new;
	struct page old;

	if (page->freelist) {
		stat(s, DEACTIVATE_REMOTE_FREES);
		tail = DEACTIVATE_TO_TAIL;
	}

	/*
	 * Stage one: Free all available per cpu objects back
	 * to the page freelist while it is still frozen. Leave the
	 * last one.
	 *
	 * There is no need to take the list->lock because the page
	 * is still frozen.
	 */
	while (freelist && (nextfree = get_freepointer(s, freelist))) {
		void *prior;
		unsigned long counters;

		do {
			prior = page->freelist;
			counters = page->counters;
			set_freepointer(s, freelist, prior);
			new.counters = counters;
			new.inuse--;
			VM_BUG_ON(!new.frozen);

		} while (!__cmpxchg_double_slab(s, page,
			prior, counters,
			freelist, new.counters,
			"drain percpu freelist"));

		freelist = nextfree;
	}

	/*
	 * Stage two: Ensure that the page is unfrozen while the
	 * list presence reflects the actual number of objects
	 * during unfreeze.
	 *
	 * We setup the list membership and then perform a cmpxchg
	 * with the count. If there is a mismatch then the page
	 * is not unfrozen but the page is on the wrong list.
	 *
	 * Then we restart the process which may have to remove
	 * the page from the list that we just put it on again
	 * because the number of objects in the slab may have
	 * changed.
	 */
redo:

	old.freelist = page->freelist;
	old.counters = page->counters;
	VM_BUG_ON(!old.frozen);

	/* Determine target state of the slab */
	new.counters = old.counters;
	if (freelist) {
		new.inuse--;
		set_freepointer(s, freelist, old.freelist);
		new.freelist = freelist;
	} else
		new.freelist = old.freelist;

	new.frozen = 0;

	if (!new.inuse && n->nr_partial > s->min_partial)
		m = M_FREE;
	else if (new.freelist) {
		m = M_PARTIAL;
		if (!lock) {
			lock = 1;
			/*
			 * Taking the spinlock removes the possiblity
			 * that acquire_slab() will see a slab page that
			 * is frozen
			 */
			spin_lock(&n->list_lock);
		}
	} else {
		m = M_FULL;
		if (kmem_cache_debug(s) && !lock) {
			lock = 1;
			/*
			 * This also ensures that the scanning of full
			 * slabs from diagnostic functions will not see
			 * any frozen slabs.
			 */
			spin_lock(&n->list_lock);
		}
	}

	if (l != m) {

		if (l == M_PARTIAL)

			remove_partial(n, page);

		else if (l == M_FULL)

			remove_full(s, n, page);

		if (m == M_PARTIAL) {

			add_partial(n, page, tail);
			stat(s, tail);

		} else if (m == M_FULL) {

			stat(s, DEACTIVATE_FULL);
			add_full(s, n, page);

		}
	}

	l = m;
	if (!__cmpxchg_double_slab(s, page,
				old.freelist, old.counters,
				new.freelist, new.counters,
				"unfreezing slab"))
		goto redo;

	if (lock)
		spin_unlock(&n->list_lock);

	if (m == M_FREE) {
		stat(s, DEACTIVATE_EMPTY);
		discard_slab(s, page);
		stat(s, FREE_SLAB);
	}
}

/*
 * Unfreeze all the cpu partial slabs.
 *
 * This function must be called with interrupts disabled
 * for the cpu using c (or some other guarantee must be there
 * to guarantee no concurrent accesses).
 */
static void unfreeze_partials(struct kmem_cache *s,
		struct kmem_cache_cpu *c)
{
#ifdef CONFIG_SLUB_CPU_PARTIAL
	struct kmem_cache_node *n = NULL, *n2 = NULL;
	struct page *page, *discard_page = NULL;

	while ((page = c->partial)) {
		struct page new;
		struct page old;

		c->partial = page->next;

		n2 = get_node(s, page_to_nid(page));
		if (n != n2) {
			if (n)
				spin_unlock(&n->list_lock);

			n = n2;
			spin_lock(&n->list_lock);
		}

		do {

			old.freelist = page->freelist;
			old.counters = page->counters;
			VM_BUG_ON(!old.frozen);

			new.counters = old.counters;
			new.freelist = old.freelist;

			new.frozen = 0;

		} while (!__cmpxchg_double_slab(s, page,
				old.freelist, old.counters,
				new.freelist, new.counters,
				"unfreezing slab"));

		if (unlikely(!new.inuse && n->nr_partial > s->min_partial)) {
			page->next = discard_page;
			discard_page = page;
		} else {
			add_partial(n, page, DEACTIVATE_TO_TAIL);
			stat(s, FREE_ADD_PARTIAL);
		}
	}

	if (n)
		spin_unlock(&n->list_lock);

	while (discard_page) {
		page = discard_page;
		discard_page = discard_page->next;

		stat(s, DEACTIVATE_EMPTY);
		discard_slab(s, page);
		stat(s, FREE_SLAB);
	}
#endif
}

/*
 * Put a page that was just frozen (in __slab_free) into a partial page
 * slot if available. This is done without interrupts disabled and without
 * preemption disabled. The cmpxchg is racy and may put the partial page
 * onto a random cpus partial slot.
 *
 * If we did not find a slot then simply move all the partials to the
 * per node partial list.
 */
static void put_cpu_partial(struct kmem_cache *s, struct page *page, int drain)
{
#ifdef CONFIG_SLUB_CPU_PARTIAL
	struct page *oldpage;
	int pages;
	int pobjects;

	do {
		pages = 0;
		pobjects = 0;
		oldpage = this_cpu_read(s->cpu_slab->partial);

		if (oldpage) {
			pobjects = oldpage->pobjects;
			pages = oldpage->pages;
			if (drain && pobjects > s->cpu_partial) {
				unsigned long flags;
				/*
				 * partial array is full. Move the existing
				 * set to the per node partial list.
				 */
				local_irq_save(flags);
				unfreeze_partials(s, this_cpu_ptr(s->cpu_slab));
				local_irq_restore(flags);
				oldpage = NULL;
				pobjects = 0;
				pages = 0;
				stat(s, CPU_PARTIAL_DRAIN);
			}
		}

		pages++;
		pobjects += page->objects - page->inuse;

		page->pages = pages;
		page->pobjects = pobjects;
		page->next = oldpage;

	} while (this_cpu_cmpxchg(s->cpu_slab->partial, oldpage, page)
								!= oldpage);
#endif
}

static inline void flush_slab(struct kmem_cache *s, struct kmem_cache_cpu *c)
{
	stat(s, CPUSLAB_FLUSH);
	deactivate_slab(s, c->page, c->freelist);

	c->tid = next_tid(c->tid);
	c->page = NULL;
	c->freelist = NULL;
}

/*
 * Flush cpu slab.
 *
 * Called from IPI handler with interrupts disabled.
 */
static inline void __flush_cpu_slab(struct kmem_cache *s, int cpu)
{
	struct kmem_cache_cpu *c = per_cpu_ptr(s->cpu_slab, cpu);

	if (likely(c)) {
		if (c->page)
			flush_slab(s, c);

		unfreeze_partials(s, c);
	}
}

static void flush_cpu_slab(void *d)
{
	struct kmem_cache *s = d;

	__flush_cpu_slab(s, smp_processor_id());
}

static bool has_cpu_slab(int cpu, void *info)
{
	struct kmem_cache *s = info;
	struct kmem_cache_cpu *c = per_cpu_ptr(s->cpu_slab, cpu);

	return c->page || c->partial;
}

static void flush_all(struct kmem_cache *s)
{
	on_each_cpu_cond(has_cpu_slab, flush_cpu_slab, s, 1, GFP_ATOMIC);
}

/*
 * Check if the objects in a per cpu structure fit numa
 * locality expectations.
 */
static inline int node_match(struct page *page, int node)
{
#ifdef CONFIG_NUMA
	if (!page || (node != NUMA_NO_NODE && page_to_nid(page) != node))
		return 0;
#endif
	return 1;
}

static int count_free(struct page *page)
{
	return page->objects - page->inuse;
}

static unsigned long count_partial(struct kmem_cache_node *n,
					int (*get_count)(struct page *))
{
	unsigned long flags;
	unsigned long x = 0;
	struct page *page;

	spin_lock_irqsave(&n->list_lock, flags);
	list_for_each_entry(page, &n->partial, lru)
		x += get_count(page);
	spin_unlock_irqrestore(&n->list_lock, flags);
	return x;
}

static inline unsigned long node_nr_objs(struct kmem_cache_node *n)
{
#ifdef CONFIG_SLUB_DEBUG
	return atomic_long_read(&n->total_objects);
#else
	return 0;
#endif
}

static noinline void
slab_out_of_memory(struct kmem_cache *s, gfp_t gfpflags, int nid)
{
	int node;

	printk(KERN_WARNING
		"SLUB: Unable to allocate memory on node %d (gfp=0x%x)\n",
		nid, gfpflags);
	printk(KERN_WARNING "  cache: %s, object size: %d, buffer size: %d, "
		"default order: %d, min order: %d\n", s->name, s->object_size,
		s->size, oo_order(s->oo), oo_order(s->min));

	if (oo_order(s->min) > get_order(s->object_size))
		printk(KERN_WARNING "  %s debugging increased min order, use "
		       "slub_debug=O to disable.\n", s->name);

	for_each_online_node(node) {
		struct kmem_cache_node *n = get_node(s, node);
		unsigned long nr_slabs;
		unsigned long nr_objs;
		unsigned long nr_free;

		if (!n)
			continue;

		nr_free  = count_partial(n, count_free);
		nr_slabs = node_nr_slabs(n);
		nr_objs  = node_nr_objs(n);

		printk(KERN_WARNING
			"  node %d: slabs: %ld, objs: %ld, free: %ld\n",
			node, nr_slabs, nr_objs, nr_free);
	}
}

static inline void *new_slab_objects(struct kmem_cache *s, gfp_t flags,
			int node, struct kmem_cache_cpu **pc)
{
	void *freelist;
	struct kmem_cache_cpu *c = *pc;
	struct page *page;

	freelist = get_partial(s, flags, node, c);

	if (freelist)
		return freelist;

	page = new_slab(s, flags, node);
	if (page) {
		c = __this_cpu_ptr(s->cpu_slab);
		if (c->page)
			flush_slab(s, c);

		/*
		 * No other reference to the page yet so we can
		 * muck around with it freely without cmpxchg
		 */
		freelist = page->freelist;
		page->freelist = NULL;

		stat(s, ALLOC_SLAB);
		c->page = page;
		*pc = c;
	} else
		freelist = NULL;

	return freelist;
}

static inline bool pfmemalloc_match(struct page *page, gfp_t gfpflags)
{
	if (unlikely(PageSlabPfmemalloc(page)))
		return gfp_pfmemalloc_allowed(gfpflags);

	return true;
}

/*
 * Check the page->freelist of a page and either transfer the freelist to the
 * per cpu freelist or deactivate the page.
 *
 * The page is still frozen if the return value is not NULL.
 *
 * If this function returns NULL then the page has been unfrozen.
 *
 * This function must be called with interrupt disabled.
 */
static inline void *get_freelist(struct kmem_cache *s, struct page *page)
{
	struct page new;
	unsigned long counters;
	void *freelist;

	do {
		freelist = page->freelist;
		counters = page->counters;

		new.counters = counters;
		VM_BUG_ON(!new.frozen);

		new.inuse = page->objects;
		new.frozen = freelist != NULL;

	} while (!__cmpxchg_double_slab(s, page,
		freelist, counters,
		NULL, new.counters,
		"get_freelist"));

	return freelist;
}

/*
 * Slow path. The lockless freelist is empty or we need to perform
 * debugging duties.
 *
 * Processing is still very fast if new objects have been freed to the
 * regular freelist. In that case we simply take over the regular freelist
 * as the lockless freelist and zap the regular freelist.
 *
 * If that is not working then we fall back to the partial lists. We take the
 * first element of the freelist as the object to allocate now and move the
 * rest of the freelist to the lockless freelist.
 *
 * And if we were unable to get a new slab from the partial slab lists then
 * we need to allocate a new slab. This is the slowest path since it involves
 * a call to the page allocator and the setup of a new slab.
 */
static void *__slab_alloc(struct kmem_cache *s, gfp_t gfpflags, int node,
			  unsigned long addr, struct kmem_cache_cpu *c)
{
	void *freelist;
	struct page *page;
	unsigned long flags;

	local_irq_save(flags);
#ifdef CONFIG_PREEMPT
	/*
	 * We may have been preempted and rescheduled on a different
	 * cpu before disabling interrupts. Need to reload cpu area
	 * pointer.
	 */
	c = this_cpu_ptr(s->cpu_slab);
#endif

	page = c->page;
	if (!page)
		goto new_slab;
redo:

	if (unlikely(!node_match(page, node))) {
		stat(s, ALLOC_NODE_MISMATCH);
		deactivate_slab(s, page, c->freelist);
		c->page = NULL;
		c->freelist = NULL;
		goto new_slab;
	}

	/*
	 * By rights, we should be searching for a slab page that was
	 * PFMEMALLOC but right now, we are losing the pfmemalloc
	 * information when the page leaves the per-cpu allocator
	 */
	if (unlikely(!pfmemalloc_match(page, gfpflags))) {
		deactivate_slab(s, page, c->freelist);
		c->page = NULL;
		c->freelist = NULL;
		goto new_slab;
	}

	/* must check again c->freelist in case of cpu migration or IRQ */
	freelist = c->freelist;
	if (freelist)
		goto load_freelist;

	stat(s, ALLOC_SLOWPATH);

	freelist = get_freelist(s, page);

	if (!freelist) {
		c->page = NULL;
		stat(s, DEACTIVATE_BYPASS);
		goto new_slab;
	}

	stat(s, ALLOC_REFILL);

load_freelist:
	/*
	 * freelist is pointing to the list of objects to be used.
	 * page is pointing to the page from which the objects are obtained.
	 * That page must be frozen for per cpu allocations to work.
	 */
	VM_BUG_ON(!c->page->frozen);
	c->freelist = get_freepointer(s, freelist);
	c->tid = next_tid(c->tid);
	local_irq_restore(flags);
	return freelist;

new_slab:

	if (c->partial) {
		page = c->page = c->partial;
		c->partial = page->next;
		stat(s, CPU_PARTIAL_ALLOC);
		c->freelist = NULL;
		goto redo;
	}

	freelist = new_slab_objects(s, gfpflags, node, &c);

	if (unlikely(!freelist)) {
		if (!(gfpflags & __GFP_NOWARN) && printk_ratelimit())
			slab_out_of_memory(s, gfpflags, node);

		local_irq_restore(flags);
		return NULL;
	}

	page = c->page;
	if (likely(!kmem_cache_debug(s) && pfmemalloc_match(page, gfpflags)))
		goto load_freelist;

	/* Only entered in the debug case */
	if (kmem_cache_debug(s) &&
			!alloc_debug_processing(s, page, freelist, addr))
		goto new_slab;	/* Slab failed checks. Next slab needed */

	deactivate_slab(s, page, get_freepointer(s, freelist));
	c->page = NULL;
	c->freelist = NULL;
	local_irq_restore(flags);
	return freelist;
}

/*
 * Inlined fastpath so that allocation functions (kmalloc, kmem_cache_alloc)
 * have the fastpath folded into their functions. So no function call
 * overhead for requests that can be satisfied on the fastpath.
 *
 * The fastpath works by first checking if the lockless freelist can be used.
 * If not then __slab_alloc is called for slow processing.
 *
 * Otherwise we can simply pick the next object from the lockless free list.
 */
static __always_inline void *slab_alloc_node(struct kmem_cache *s,
		gfp_t gfpflags, int node, unsigned long addr)
{
	void **object;
	struct kmem_cache_cpu *c;
	struct page *page;
	unsigned long tid;

	if (slab_pre_alloc_hook(s, gfpflags))
		return NULL;

	s = memcg_kmem_get_cache(s, gfpflags);
redo:
	/*
	 * Must read kmem_cache cpu data via this cpu ptr. Preemption is
	 * enabled. We may switch back and forth between cpus while
	 * reading from one cpu area. That does not matter as long
	 * as we end up on the original cpu again when doing the cmpxchg.
	 *
	 * Preemption is disabled for the retrieval of the tid because that
	 * must occur from the current processor. We cannot allow rescheduling
	 * on a different processor between the determination of the pointer
	 * and the retrieval of the tid.
	 */
	preempt_disable();
	c = __this_cpu_ptr(s->cpu_slab);

	/*
	 * The transaction ids are globally unique per cpu and per operation on
	 * a per cpu queue. Thus they can be guarantee that the cmpxchg_double
	 * occurs on the right processor and that there was no operation on the
	 * linked list in between.
	 */
	tid = c->tid;
	preempt_enable();

	object = c->freelist;
	page = c->page;
	if (unlikely(!object || !node_match(page, node)))
		object = __slab_alloc(s, gfpflags, node, addr, c);

	else {
		void *next_object = get_freepointer_safe(s, object);

		/*
		 * The cmpxchg will only match if there was no additional
		 * operation and if we are on the right processor.
		 *
		 * The cmpxchg does the following atomically (without lock
		 * semantics!)
		 * 1. Relocate first pointer to the current per cpu area.
		 * 2. Verify that tid and freelist have not been changed
		 * 3. If they were not changed replace tid and freelist
		 *
		 * Since this is without lock semantics the protection is only
		 * against code executing on this cpu *not* from access by
		 * other cpus.
		 */
		if (unlikely(!this_cpu_cmpxchg_double(
				s->cpu_slab->freelist, s->cpu_slab->tid,
				object, tid,
				next_object, next_tid(tid)))) {

			note_cmpxchg_failure("slab_alloc", s, tid);
			goto redo;
		}
		prefetch_freepointer(s, next_object);
		stat(s, ALLOC_FASTPATH);
	}

	if (unlikely(gfpflags & __GFP_ZERO) && object)
		memset(object, 0, s->object_size);

	slab_post_alloc_hook(s, gfpflags, object);

	return object;
}

static __always_inline void *slab_alloc(struct kmem_cache *s,
		gfp_t gfpflags, unsigned long addr)
{
	return slab_alloc_node(s, gfpflags, NUMA_NO_NODE, addr);
}

void *kmem_cache_alloc(struct kmem_cache *s, gfp_t gfpflags)
{
	void *ret = slab_alloc(s, gfpflags, _RET_IP_);

	trace_kmem_cache_alloc(_RET_IP_, ret, s->object_size,
				s->size, gfpflags);

	return ret;
}
EXPORT_SYMBOL(kmem_cache_alloc);

#ifdef CONFIG_TRACING
void *kmem_cache_alloc_trace(struct kmem_cache *s, gfp_t gfpflags, size_t size)
{
	void *ret = slab_alloc(s, gfpflags, _RET_IP_);
	trace_kmalloc(_RET_IP_, ret, size, s->size, gfpflags);
	return ret;
}
EXPORT_SYMBOL(kmem_cache_alloc_trace);
#endif

#ifdef CONFIG_NUMA
void *kmem_cache_alloc_node(struct kmem_cache *s, gfp_t gfpflags, int node)
{
	void *ret = slab_alloc_node(s, gfpflags, node, _RET_IP_);

	trace_kmem_cache_alloc_node(_RET_IP_, ret,
				    s->object_size, s->size, gfpflags, node);

	return ret;
}
EXPORT_SYMBOL(kmem_cache_alloc_node);

#ifdef CONFIG_TRACING
void *kmem_cache_alloc_node_trace(struct kmem_cache *s,
				    gfp_t gfpflags,
				    int node, size_t size)
{
	void *ret = slab_alloc_node(s, gfpflags, node, _RET_IP_);

	trace_kmalloc_node(_RET_IP_, ret,
			   size, s->size, gfpflags, node);
	return ret;
}
EXPORT_SYMBOL(kmem_cache_alloc_node_trace);
#endif
#endif

/*
 * Slow patch handling. This may still be called frequently since objects
 * have a longer lifetime than the cpu slabs in most processing loads.
 *
 * So we still attempt to reduce cache line usage. Just take the slab
 * lock and free the item. If there is no additional partial page
 * handling required then we can return immediately.
 */
static void __slab_free(struct kmem_cache *s, struct page *page,
			void *x, unsigned long addr)
{
	void *prior;
	void **object = (void *)x;
	int was_frozen;
	struct page new;
	unsigned long counters;
	struct kmem_cache_node *n = NULL;
	unsigned long uninitialized_var(flags);

	stat(s, FREE_SLOWPATH);

	if (kmem_cache_debug(s) &&
		!(n = free_debug_processing(s, page, x, addr, &flags)))
		return;

	do {
		if (unlikely(n)) {
			spin_unlock_irqrestore(&n->list_lock, flags);
			n = NULL;
		}
		prior = page->freelist;
		counters = page->counters;
		set_freepointer(s, object, prior);
		new.counters = counters;
		was_frozen = new.frozen;
		new.inuse--;
		if ((!new.inuse || !prior) && !was_frozen) {

			if (kmem_cache_has_cpu_partial(s) && !prior) {

				/*
				 * Slab was on no list before and will be
				 * partially empty
				 * We can defer the list move and instead
				 * freeze it.
				 */
				new.frozen = 1;

			} else { /* Needs to be taken off a list */

	                        n = get_node(s, page_to_nid(page));
				/*
				 * Speculatively acquire the list_lock.
				 * If the cmpxchg does not succeed then we may
				 * drop the list_lock without any processing.
				 *
				 * Otherwise the list_lock will synchronize with
				 * other processors updating the list of slabs.
				 */
				spin_lock_irqsave(&n->list_lock, flags);

			}
		}

	} while (!cmpxchg_double_slab(s, page,
		prior, counters,
		object, new.counters,
		"__slab_free"));

	if (likely(!n)) {

		/*
		 * If we just froze the page then put it onto the
		 * per cpu partial list.
		 */
		if (new.frozen && !was_frozen) {
			put_cpu_partial(s, page, 1);
			stat(s, CPU_PARTIAL_FREE);
		}
		/*
		 * The list lock was not taken therefore no list
		 * activity can be necessary.
		 */
                if (was_frozen)
                        stat(s, FREE_FROZEN);
                return;
        }

	if (unlikely(!new.inuse && n->nr_partial > s->min_partial))
		goto slab_empty;

	/*
	 * Objects left in the slab. If it was not on the partial list before
	 * then add it.
	 */
	if (!kmem_cache_has_cpu_partial(s) && unlikely(!prior)) {
		if (kmem_cache_debug(s))
			remove_full(s, n, page);
		add_partial(n, page, DEACTIVATE_TO_TAIL);
		stat(s, FREE_ADD_PARTIAL);
	}
	spin_unlock_irqrestore(&n->list_lock, flags);
	return;

slab_empty:
	if (prior) {
		/*
		 * Slab on the partial list.
		 */
		remove_partial(n, page);
		stat(s, FREE_REMOVE_PARTIAL);
	} else {
		/* Slab must be on the full list */
		remove_full(s, n, page);
	}

	spin_unlock_irqrestore(&n->list_lock, flags);
	stat(s, FREE_SLAB);
	discard_slab(s, page);
}

/*
 * Fastpath with forced inlining to produce a kfree and kmem_cache_free that
 * can perform fastpath freeing without additional function calls.
 *
 * The fastpath is only possible if we are freeing to the current cpu slab
 * of this processor. This typically the case if we have just allocated
 * the item before.
 *
 * If fastpath is not possible then fall back to __slab_free where we deal
 * with all sorts of special processing.
 */
static __always_inline void slab_free(struct kmem_cache *s,
			struct page *page, void *x, unsigned long addr)
{
	void **object = (void *)x;
	struct kmem_cache_cpu *c;
	unsigned long tid;

	slab_free_hook(s, x);

redo:
	/*
	 * Determine the currently cpus per cpu slab.
	 * The cpu may change afterward. However that does not matter since
	 * data is retrieved via this pointer. If we are on the same cpu
	 * during the cmpxchg then the free will succedd.
	 */
	preempt_disable();
	c = __this_cpu_ptr(s->cpu_slab);

	tid = c->tid;
	preempt_enable();

	if (likely(page == c->page)) {
		set_freepointer(s, object, c->freelist);

		if (unlikely(!this_cpu_cmpxchg_double(
				s->cpu_slab->freelist, s->cpu_slab->tid,
				c->freelist, tid,
				object, next_tid(tid)))) {

			note_cmpxchg_failure("slab_free", s, tid);
			goto redo;
		}
		stat(s, FREE_FASTPATH);
	} else
		__slab_free(s, page, x, addr);

}

void kmem_cache_free(struct kmem_cache *s, void *x)
{
	s = cache_from_obj(s, x);
	if (!s)
		return;
	slab_free(s, virt_to_head_page(x), x, _RET_IP_);
	trace_kmem_cache_free(_RET_IP_, x);
}
EXPORT_SYMBOL(kmem_cache_free);

/*
 * Object placement in a slab is made very easy because we always start at
 * offset 0. If we tune the size of the object to the alignment then we can
 * get the required alignment by putting one properly sized object after
 * another.
 *
 * Notice that the allocation order determines the sizes of the per cpu
 * caches. Each processor has always one slab available for allocations.
 * Increasing the allocation order reduces the number of times that slabs
 * must be moved on and off the partial lists and is therefore a factor in
 * locking overhead.
 */

/*
 * Mininum / Maximum order of slab pages. This influences locking overhead
 * and slab fragmentation. A higher order reduces the number of partial slabs
 * and increases the number of allocations possible without having to
 * take the list_lock.
 */
static int slub_min_order;
static int slub_max_order = PAGE_ALLOC_COSTLY_ORDER;
static int slub_min_objects;

/*
 * Merge control. If this is set then no merging of slab caches will occur.
 * (Could be removed. This was introduced to pacify the merge skeptics.)
 */
static int slub_nomerge;

/*
 * Calculate the order of allocation given an slab object size.
 *
 * The order of allocation has significant impact on performance and other
 * system components. Generally order 0 allocations should be preferred since
 * order 0 does not cause fragmentation in the page allocator. Larger objects
 * be problematic to put into order 0 slabs because there may be too much
 * unused space left. We go to a higher order if more than 1/16th of the slab
 * would be wasted.
 *
 * In order to reach satisfactory performance we must ensure that a minimum
 * number of objects is in one slab. Otherwise we may generate too much
 * activity on the partial lists which requires taking the list_lock. This is
 * less a concern for large slabs though which are rarely used.
 *
 * slub_max_order specifies the order where we begin to stop considering the
 * number of objects in a slab as critical. If we reach slub_max_order then
 * we try to keep the page order as low as possible. So we accept more waste
 * of space in favor of a small page order.
 *
 * Higher order allocations also allow the placement of more objects in a
 * slab and thereby reduce object handling overhead. If the user has
 * requested a higher mininum order then we start with that one instead of
 * the smallest order which will fit the object.
 */
static inline int slab_order(int size, int min_objects,
				int max_order, int fract_leftover, int reserved)
{
	int order;
	int rem;
	int min_order = slub_min_order;

	if (order_objects(min_order, size, reserved) > MAX_OBJS_PER_PAGE)
		return get_order(size * MAX_OBJS_PER_PAGE) - 1;

	for (order = max(min_order,
				fls(min_objects * size - 1) - PAGE_SHIFT);
			order <= max_order; order++) {

		unsigned long slab_size = PAGE_SIZE << order;

		if (slab_size < min_objects * size + reserved)
			continue;

		rem = (slab_size - reserved) % size;

		if (rem <= slab_size / fract_leftover)
			break;

	}

	return order;
}

static inline int calculate_order(int size, int reserved)
{
	int order;
	int min_objects;
	int fraction;
	int max_objects;

	/*
	 * Attempt to find best configuration for a slab. This
	 * works by first attempting to generate a layout with
	 * the best configuration and backing off gradually.
	 *
	 * First we reduce the acceptable waste in a slab. Then
	 * we reduce the minimum objects required in a slab.
	 */
	min_objects = slub_min_objects;
	if (!min_objects)
		min_objects = 4 * (fls(nr_cpu_ids) + 1);
	max_objects = order_objects(slub_max_order, size, reserved);
	min_objects = min(min_objects, max_objects);

	while (min_objects > 1) {
		fraction = 16;
		while (fraction >= 4) {
			order = slab_order(size, min_objects,
					slub_max_order, fraction, reserved);
			if (order <= slub_max_order)
				return order;
			fraction /= 2;
		}
		min_objects--;
	}

	/*
	 * We were unable to place multiple objects in a slab. Now
	 * lets see if we can place a single object there.
	 */
	order = slab_order(size, 1, slub_max_order, 1, reserved);
	if (order <= slub_max_order)
		return order;

	/*
	 * Doh this slab cannot be placed using slub_max_order.
	 */
	order = slab_order(size, 1, MAX_ORDER, 1, reserved);
	if (order < MAX_ORDER)
		return order;
	return -ENOSYS;
}

static void
init_kmem_cache_node(struct kmem_cache_node *n)
{
	n->nr_partial = 0;
	spin_lock_init(&n->list_lock);
	INIT_LIST_HEAD(&n->partial);
#ifdef CONFIG_SLUB_DEBUG
	atomic_long_set(&n->nr_slabs, 0);
	atomic_long_set(&n->total_objects, 0);
	INIT_LIST_HEAD(&n->full);
#endif
}

static inline int alloc_kmem_cache_cpus(struct kmem_cache *s)
{
	BUILD_BUG_ON(PERCPU_DYNAMIC_EARLY_SIZE <
			KMALLOC_SHIFT_HIGH * sizeof(struct kmem_cache_cpu));

	/*
	 * Must align to double word boundary for the double cmpxchg
	 * instructions to work; see __pcpu_double_call_return_bool().
	 */
	s->cpu_slab = __alloc_percpu(sizeof(struct kmem_cache_cpu),
				     2 * sizeof(void *));

	if (!s->cpu_slab)
		return 0;

	init_kmem_cache_cpus(s);

	return 1;
}

static struct kmem_cache *kmem_cache_node;

/*
 * No kmalloc_node yet so do it by hand. We know that this is the first
 * slab on the node for this slabcache. There are no concurrent accesses
 * possible.
 *
 * Note that this function only works on the kmem_cache_node
 * when allocating for the kmem_cache_node. This is used for bootstrapping
 * memory on a fresh node that has no slab structures yet.
 */
static void early_kmem_cache_node_alloc(int node)
{
	struct page *page;
	struct kmem_cache_node *n;

	BUG_ON(kmem_cache_node->size < sizeof(struct kmem_cache_node));

	page = new_slab(kmem_cache_node, GFP_NOWAIT, node);

	BUG_ON(!page);
	if (page_to_nid(page) != node) {
		printk(KERN_ERR "SLUB: Unable to allocate memory from "
				"node %d\n", node);
		printk(KERN_ERR "SLUB: Allocating a useless per node structure "
				"in order to be able to continue\n");
	}

	n = page->freelist;
	BUG_ON(!n);
	page->freelist = get_freepointer(kmem_cache_node, n);
	page->inuse = 1;
	page->frozen = 0;
	kmem_cache_node->node[node] = n;
#ifdef CONFIG_SLUB_DEBUG
	init_object(kmem_cache_node, n, SLUB_RED_ACTIVE);
	init_tracking(kmem_cache_node, n);
#endif
	init_kmem_cache_node(n);
	inc_slabs_node(kmem_cache_node, node, page->objects);

	/*
	 * No locks need to be taken here as it has just been
	 * initialized and there is no concurrent access.
	 */
	__add_partial(n, page, DEACTIVATE_TO_HEAD);
}

static void free_kmem_cache_nodes(struct kmem_cache *s)
{
	int node;

	for_each_node_state(node, N_NORMAL_MEMORY) {
		struct kmem_cache_node *n = s->node[node];

		if (n)
			kmem_cache_free(kmem_cache_node, n);

		s->node[node] = NULL;
	}
}

static int init_kmem_cache_nodes(struct kmem_cache *s)
{
	int node;

	for_each_node_state(node, N_NORMAL_MEMORY) {
		struct kmem_cache_node *n;

		if (slab_state == DOWN) {
			early_kmem_cache_node_alloc(node);
			continue;
		}
		n = kmem_cache_alloc_node(kmem_cache_node,
						GFP_KERNEL, node);

		if (!n) {
			free_kmem_cache_nodes(s);
			return 0;
		}

		s->node[node] = n;
		init_kmem_cache_node(n);
	}
	return 1;
}

static void set_min_partial(struct kmem_cache *s, unsigned long min)
{
	if (min < MIN_PARTIAL)
		min = MIN_PARTIAL;
	else if (min > MAX_PARTIAL)
		min = MAX_PARTIAL;
	s->min_partial = min;
}

/*
 * calculate_sizes() determines the order and the distribution of data within
 * a slab object.
 */
static int calculate_sizes(struct kmem_cache *s, int forced_order)
{
	unsigned long flags = s->flags;
	unsigned long size = s->object_size;
	int order;

	/*
	 * Round up object size to the next word boundary. We can only
	 * place the free pointer at word boundaries and this determines
	 * the possible location of the free pointer.
	 */
	size = ALIGN(size, sizeof(void *));

#ifdef CONFIG_SLUB_DEBUG
	/*
	 * Determine if we can poison the object itself. If the user of
	 * the slab may touch the object after free or before allocation
	 * then we should never poison the object itself.
	 */
	if ((flags & SLAB_POISON) && !(flags & SLAB_DESTROY_BY_RCU) &&
			!s->ctor)
		s->flags |= __OBJECT_POISON;
	else
		s->flags &= ~__OBJECT_POISON;


	/*
	 * If we are Redzoning then check if there is some space between the
	 * end of the object and the free pointer. If not then add an
	 * additional word to have some bytes to store Redzone information.
	 */
	if ((flags & SLAB_RED_ZONE) && size == s->object_size)
		size += sizeof(void *);
#endif

	/*
	 * With that we have determined the number of bytes in actual use
	 * by the object. This is the potential offset to the free pointer.
	 */
	s->inuse = size;

	if (((flags & (SLAB_DESTROY_BY_RCU | SLAB_POISON)) ||
		s->ctor)) {
		/*
		 * Relocate free pointer after the object if it is not
		 * permitted to overwrite the first word of the object on
		 * kmem_cache_free.
		 *
		 * This is the case if we do RCU, have a constructor or
		 * destructor or are poisoning the objects.
		 */
		s->offset = size;
		size += sizeof(void *);
	}

#ifdef CONFIG_SLUB_DEBUG
	if (flags & SLAB_STORE_USER)
		/*
		 * Need to store information about allocs and frees after
		 * the object.
		 */
		size += 2 * sizeof(struct track);

	if (flags & SLAB_RED_ZONE)
		/*
		 * Add some empty padding so that we can catch
		 * overwrites from earlier objects rather than let
		 * tracking information or the free pointer be
		 * corrupted if a user writes before the start
		 * of the object.
		 */
		size += sizeof(void *);
#endif

	/*
	 * SLUB stores one object immediately after another beginning from
	 * offset 0. In order to align the objects we have to simply size
	 * each object to conform to the alignment.
	 */
	size = ALIGN(size, s->align);
	s->size = size;
	if (forced_order >= 0)
		order = forced_order;
	else
		order = calculate_order(size, s->reserved);

	if (order < 0)
		return 0;

	s->allocflags = 0;
	if (order)
		s->allocflags |= __GFP_COMP;

	if (s->flags & SLAB_CACHE_DMA)
		s->allocflags |= GFP_DMA;

	if (s->flags & SLAB_RECLAIM_ACCOUNT)
		s->allocflags |= __GFP_RECLAIMABLE;

	/*
	 * Determine the number of objects per slab
	 */
	s->oo = oo_make(order, size, s->reserved);
	s->min = oo_make(get_order(size), size, s->reserved);
	if (oo_objects(s->oo) > oo_objects(s->max))
		s->max = s->oo;

	return !!oo_objects(s->oo);
}

static int kmem_cache_open(struct kmem_cache *s, unsigned long flags)
{
	s->flags = kmem_cache_flags(s->size, flags, s->name, s->ctor);
	s->reserved = 0;

	if (need_reserve_slab_rcu && (s->flags & SLAB_DESTROY_BY_RCU))
		s->reserved = sizeof(struct rcu_head);

	if (!calculate_sizes(s, -1))
		goto error;
	if (disable_higher_order_debug) {
		/*
		 * Disable debugging flags that store metadata if the min slab
		 * order increased.
		 */
		if (get_order(s->size) > get_order(s->object_size)) {
			s->flags &= ~DEBUG_METADATA_FLAGS;
			s->offset = 0;
			if (!calculate_sizes(s, -1))
				goto error;
		}
	}

#if defined(CONFIG_HAVE_CMPXCHG_DOUBLE) && \
    defined(CONFIG_HAVE_ALIGNED_STRUCT_PAGE)
	if (system_has_cmpxchg_double() && (s->flags & SLAB_DEBUG_FLAGS) == 0)
		/* Enable fast mode */
		s->flags |= __CMPXCHG_DOUBLE;
#endif

	/*
	 * The larger the object size is, the more pages we want on the partial
	 * list to avoid pounding the page allocator excessively.
	 */
	set_min_partial(s, ilog2(s->size) / 2);

	/*
	 * cpu_partial determined the maximum number of objects kept in the
	 * per cpu partial lists of a processor.
	 *
	 * Per cpu partial lists mainly contain slabs that just have one
	 * object freed. If they are used for allocation then they can be
	 * filled up again with minimal effort. The slab will never hit the
	 * per node partial lists and therefore no locking will be required.
	 *
	 * This setting also determines
	 *
	 * A) The number of objects from per cpu partial slabs dumped to the
	 *    per node list when we reach the limit.
	 * B) The number of objects in cpu partial slabs to extract from the
	 *    per node list when we run out of per cpu objects. We only fetch
	 *    50% to keep some capacity around for frees.
	 */
	if (!kmem_cache_has_cpu_partial(s))
		s->cpu_partial = 0;
	else if (s->size >= PAGE_SIZE)
		s->cpu_partial = 2;
	else if (s->size >= 1024)
		s->cpu_partial = 6;
	else if (s->size >= 256)
		s->cpu_partial = 13;
	else
		s->cpu_partial = 30;

#ifdef CONFIG_NUMA
	s->remote_node_defrag_ratio = 1000;
#endif
	if (!init_kmem_cache_nodes(s))
		goto error;

	if (alloc_kmem_cache_cpus(s))
		return 0;

	free_kmem_cache_nodes(s);
error:
	if (flags & SLAB_PANIC)
		panic("Cannot create slab %s size=%lu realsize=%u "
			"order=%u offset=%u flags=%lx\n",
			s->name, (unsigned long)s->size, s->size,
			oo_order(s->oo), s->offset, flags);
	return -EINVAL;
}

static void list_slab_objects(struct kmem_cache *s, struct page *page,
							const char *text)
{
#ifdef CONFIG_SLUB_DEBUG
	void *addr = page_address(page);
	void *p;
	unsigned long *map = kzalloc(BITS_TO_LONGS(page->objects) *
				     sizeof(long), GFP_ATOMIC);
	if (!map)
		return;
	slab_err(s, page, text, s->name);
	slab_lock(page);

	get_map(s, page, map);
	for_each_object(p, s, addr, page->objects) {

		if (!test_bit(slab_index(p, s, addr), map)) {
			printk(KERN_ERR "INFO: Object 0x%p @offset=%tu\n",
							p, p - addr);
			print_tracking(s, p);
		}
	}
	slab_unlock(page);
	kfree(map);
#endif
}

/*
 * Attempt to free all partial slabs on a node.
 * This is called from kmem_cache_close(). We must be the last thread
 * using the cache and therefore we do not need to lock anymore.
 */
static void free_partial(struct kmem_cache *s, struct kmem_cache_node *n)
{
	struct page *page, *h;

	list_for_each_entry_safe(page, h, &n->partial, lru) {
		if (!page->inuse) {
			__remove_partial(n, page);
			discard_slab(s, page);
		} else {
			list_slab_objects(s, page,
			"Objects remaining in %s on kmem_cache_close()");
		}
	}
}

/*
 * Release all resources used by a slab cache.
 */
static inline int kmem_cache_close(struct kmem_cache *s)
{
	int node;

	flush_all(s);
	/* Attempt to free all objects */
	for_each_node_state(node, N_NORMAL_MEMORY) {
		struct kmem_cache_node *n = get_node(s, node);

		free_partial(s, n);
		if (n->nr_partial || slabs_node(s, node))
			return 1;
	}
	free_percpu(s->cpu_slab);
	free_kmem_cache_nodes(s);
	return 0;
}

int __kmem_cache_shutdown(struct kmem_cache *s)
{
<<<<<<< HEAD
	int rc = kmem_cache_close(s);

	if (!rc) {
		/*
		 * Since slab_attr_store may take the slab_mutex, we should
		 * release the lock while removing the sysfs entry in order to
		 * avoid a deadlock. Because this is pretty much the last
		 * operation we do and the lock will be released shortly after
		 * that in slab_common.c, we could just move sysfs_slab_remove
		 * to a later point in common code. We should do that when we
		 * have a common sysfs framework for all allocators.
		 */
		mutex_unlock(&slab_mutex);
		sysfs_slab_remove(s);
		mutex_lock(&slab_mutex);
	}

	return rc;
=======
	return kmem_cache_close(s);
>>>>>>> f58b8487
}

/********************************************************************
 *		Kmalloc subsystem
 *******************************************************************/

static int __init setup_slub_min_order(char *str)
{
	get_option(&str, &slub_min_order);

	return 1;
}

__setup("slub_min_order=", setup_slub_min_order);

static int __init setup_slub_max_order(char *str)
{
	get_option(&str, &slub_max_order);
	slub_max_order = min(slub_max_order, MAX_ORDER - 1);

	return 1;
}

__setup("slub_max_order=", setup_slub_max_order);

static int __init setup_slub_min_objects(char *str)
{
	get_option(&str, &slub_min_objects);

	return 1;
}

__setup("slub_min_objects=", setup_slub_min_objects);

static int __init setup_slub_nomerge(char *str)
{
	slub_nomerge = 1;
	return 1;
}

__setup("slub_nomerge", setup_slub_nomerge);

void *__kmalloc(size_t size, gfp_t flags)
{
	struct kmem_cache *s;
	void *ret;

	if (unlikely(size > KMALLOC_MAX_CACHE_SIZE))
		return kmalloc_large(size, flags);

	s = kmalloc_slab(size, flags);

	if (unlikely(ZERO_OR_NULL_PTR(s)))
		return s;

	ret = slab_alloc(s, flags, _RET_IP_);

	trace_kmalloc(_RET_IP_, ret, size, s->size, flags);

	return ret;
}
EXPORT_SYMBOL(__kmalloc);

#ifdef CONFIG_NUMA
static void *kmalloc_large_node(size_t size, gfp_t flags, int node)
{
	struct page *page;
	void *ptr = NULL;

	flags |= __GFP_COMP | __GFP_NOTRACK | __GFP_KMEMCG;
	page = alloc_pages_node(node, flags, get_order(size));
	if (page)
		ptr = page_address(page);

	kmalloc_large_node_hook(ptr, size, flags);
	return ptr;
}

void *__kmalloc_node(size_t size, gfp_t flags, int node)
{
	struct kmem_cache *s;
	void *ret;

	if (unlikely(size > KMALLOC_MAX_CACHE_SIZE)) {
		ret = kmalloc_large_node(size, flags, node);

		trace_kmalloc_node(_RET_IP_, ret,
				   size, PAGE_SIZE << get_order(size),
				   flags, node);

		return ret;
	}

	s = kmalloc_slab(size, flags);

	if (unlikely(ZERO_OR_NULL_PTR(s)))
		return s;

	ret = slab_alloc_node(s, flags, node, _RET_IP_);

	trace_kmalloc_node(_RET_IP_, ret, size, s->size, flags, node);

	return ret;
}
EXPORT_SYMBOL(__kmalloc_node);
#endif

size_t ksize(const void *object)
{
	struct page *page;

	if (unlikely(object == ZERO_SIZE_PTR))
		return 0;

	page = virt_to_head_page(object);

	if (unlikely(!PageSlab(page))) {
		WARN_ON(!PageCompound(page));
		return PAGE_SIZE << compound_order(page);
	}

	return slab_ksize(page->slab_cache);
}
EXPORT_SYMBOL(ksize);

void kfree(const void *x)
{
	struct page *page;
	void *object = (void *)x;

	trace_kfree(_RET_IP_, x);

	if (unlikely(ZERO_OR_NULL_PTR(x)))
		return;

	page = virt_to_head_page(x);
	if (unlikely(!PageSlab(page))) {
		BUG_ON(!PageCompound(page));
		kfree_hook(x);
		__free_memcg_kmem_pages(page, compound_order(page));
		return;
	}
	slab_free(page->slab_cache, page, object, _RET_IP_);
}
EXPORT_SYMBOL(kfree);

/*
 * kmem_cache_shrink removes empty slabs from the partial lists and sorts
 * the remaining slabs by the number of items in use. The slabs with the
 * most items in use come first. New allocations will then fill those up
 * and thus they can be removed from the partial lists.
 *
 * The slabs with the least items are placed last. This results in them
 * being allocated from last increasing the chance that the last objects
 * are freed in them.
 */
int kmem_cache_shrink(struct kmem_cache *s)
{
	int node;
	int i;
	struct kmem_cache_node *n;
	struct page *page;
	struct page *t;
	int objects = oo_objects(s->max);
	struct list_head *slabs_by_inuse =
		kmalloc(sizeof(struct list_head) * objects, GFP_KERNEL);
	unsigned long flags;

	if (!slabs_by_inuse)
		return -ENOMEM;

	flush_all(s);
	for_each_node_state(node, N_NORMAL_MEMORY) {
		n = get_node(s, node);

		if (!n->nr_partial)
			continue;

		for (i = 0; i < objects; i++)
			INIT_LIST_HEAD(slabs_by_inuse + i);

		spin_lock_irqsave(&n->list_lock, flags);

		/*
		 * Build lists indexed by the items in use in each slab.
		 *
		 * Note that concurrent frees may occur while we hold the
		 * list_lock. page->inuse here is the upper limit.
		 */
		list_for_each_entry_safe(page, t, &n->partial, lru) {
			list_move(&page->lru, slabs_by_inuse + page->inuse);
			if (!page->inuse)
				n->nr_partial--;
		}

		/*
		 * Rebuild the partial list with the slabs filled up most
		 * first and the least used slabs at the end.
		 */
		for (i = objects - 1; i > 0; i--)
			list_splice(slabs_by_inuse + i, n->partial.prev);

		spin_unlock_irqrestore(&n->list_lock, flags);

		/* Release empty slabs */
		list_for_each_entry_safe(page, t, slabs_by_inuse, lru)
			discard_slab(s, page);
	}

	kfree(slabs_by_inuse);
	return 0;
}
EXPORT_SYMBOL(kmem_cache_shrink);

static int slab_mem_going_offline_callback(void *arg)
{
	struct kmem_cache *s;

	mutex_lock(&slab_mutex);
	list_for_each_entry(s, &slab_caches, list)
		kmem_cache_shrink(s);
	mutex_unlock(&slab_mutex);

	return 0;
}

static void slab_mem_offline_callback(void *arg)
{
	struct kmem_cache_node *n;
	struct kmem_cache *s;
	struct memory_notify *marg = arg;
	int offline_node;

	offline_node = marg->status_change_nid_normal;

	/*
	 * If the node still has available memory. we need kmem_cache_node
	 * for it yet.
	 */
	if (offline_node < 0)
		return;

	mutex_lock(&slab_mutex);
	list_for_each_entry(s, &slab_caches, list) {
		n = get_node(s, offline_node);
		if (n) {
			/*
			 * if n->nr_slabs > 0, slabs still exist on the node
			 * that is going down. We were unable to free them,
			 * and offline_pages() function shouldn't call this
			 * callback. So, we must fail.
			 */
			BUG_ON(slabs_node(s, offline_node));

			s->node[offline_node] = NULL;
			kmem_cache_free(kmem_cache_node, n);
		}
	}
	mutex_unlock(&slab_mutex);
}

static int slab_mem_going_online_callback(void *arg)
{
	struct kmem_cache_node *n;
	struct kmem_cache *s;
	struct memory_notify *marg = arg;
	int nid = marg->status_change_nid_normal;
	int ret = 0;

	/*
	 * If the node's memory is already available, then kmem_cache_node is
	 * already created. Nothing to do.
	 */
	if (nid < 0)
		return 0;

	/*
	 * We are bringing a node online. No memory is available yet. We must
	 * allocate a kmem_cache_node structure in order to bring the node
	 * online.
	 */
	mutex_lock(&slab_mutex);
	list_for_each_entry(s, &slab_caches, list) {
		/*
		 * XXX: kmem_cache_alloc_node will fallback to other nodes
		 *      since memory is not yet available from the node that
		 *      is brought up.
		 */
		n = kmem_cache_alloc(kmem_cache_node, GFP_KERNEL);
		if (!n) {
			ret = -ENOMEM;
			goto out;
		}
		init_kmem_cache_node(n);
		s->node[nid] = n;
	}
out:
	mutex_unlock(&slab_mutex);
	return ret;
}

static int slab_memory_callback(struct notifier_block *self,
				unsigned long action, void *arg)
{
	int ret = 0;

	switch (action) {
	case MEM_GOING_ONLINE:
		ret = slab_mem_going_online_callback(arg);
		break;
	case MEM_GOING_OFFLINE:
		ret = slab_mem_going_offline_callback(arg);
		break;
	case MEM_OFFLINE:
	case MEM_CANCEL_ONLINE:
		slab_mem_offline_callback(arg);
		break;
	case MEM_ONLINE:
	case MEM_CANCEL_OFFLINE:
		break;
	}
	if (ret)
		ret = notifier_from_errno(ret);
	else
		ret = NOTIFY_OK;
	return ret;
}

static struct notifier_block slab_memory_callback_nb = {
	.notifier_call = slab_memory_callback,
	.priority = SLAB_CALLBACK_PRI,
};

/********************************************************************
 *			Basic setup of slabs
 *******************************************************************/

/*
 * Used for early kmem_cache structures that were allocated using
 * the page allocator. Allocate them properly then fix up the pointers
 * that may be pointing to the wrong kmem_cache structure.
 */

static struct kmem_cache * __init bootstrap(struct kmem_cache *static_cache)
{
	int node;
	struct kmem_cache *s = kmem_cache_zalloc(kmem_cache, GFP_NOWAIT);

	memcpy(s, static_cache, kmem_cache->object_size);

	/*
	 * This runs very early, and only the boot processor is supposed to be
	 * up.  Even if it weren't true, IRQs are not up so we couldn't fire
	 * IPIs around.
	 */
	__flush_cpu_slab(s, smp_processor_id());
	for_each_node_state(node, N_NORMAL_MEMORY) {
		struct kmem_cache_node *n = get_node(s, node);
		struct page *p;

		if (n) {
			list_for_each_entry(p, &n->partial, lru)
				p->slab_cache = s;

#ifdef CONFIG_SLUB_DEBUG
			list_for_each_entry(p, &n->full, lru)
				p->slab_cache = s;
#endif
		}
	}
	list_add(&s->list, &slab_caches);
	return s;
}

void __init kmem_cache_init(void)
{
	static __initdata struct kmem_cache boot_kmem_cache,
		boot_kmem_cache_node;

	if (debug_guardpage_minorder())
		slub_max_order = 0;

	kmem_cache_node = &boot_kmem_cache_node;
	kmem_cache = &boot_kmem_cache;

	create_boot_cache(kmem_cache_node, "kmem_cache_node",
		sizeof(struct kmem_cache_node), SLAB_HWCACHE_ALIGN);

	register_hotmemory_notifier(&slab_memory_callback_nb);

	/* Able to allocate the per node structures */
	slab_state = PARTIAL;

	create_boot_cache(kmem_cache, "kmem_cache",
			offsetof(struct kmem_cache, node) +
				nr_node_ids * sizeof(struct kmem_cache_node *),
		       SLAB_HWCACHE_ALIGN);

	kmem_cache = bootstrap(&boot_kmem_cache);

	/*
	 * Allocate kmem_cache_node properly from the kmem_cache slab.
	 * kmem_cache_node is separately allocated so no need to
	 * update any list pointers.
	 */
	kmem_cache_node = bootstrap(&boot_kmem_cache_node);

	/* Now we can use the kmem_cache to allocate kmalloc slabs */
	create_kmalloc_caches(0);

#ifdef CONFIG_SMP
	register_cpu_notifier(&slab_notifier);
#endif

	printk(KERN_INFO
		"SLUB: HWalign=%d, Order=%d-%d, MinObjects=%d,"
		" CPUs=%d, Nodes=%d\n",
		cache_line_size(),
		slub_min_order, slub_max_order, slub_min_objects,
		nr_cpu_ids, nr_node_ids);
}

void __init kmem_cache_init_late(void)
{
}

/*
 * Find a mergeable slab cache
 */
static int slab_unmergeable(struct kmem_cache *s)
{
	if (slub_nomerge || (s->flags & SLUB_NEVER_MERGE))
		return 1;

	if (!is_root_cache(s))
		return 1;

	if (s->ctor)
		return 1;

	/*
	 * We may have set a slab to be unmergeable during bootstrap.
	 */
	if (s->refcount < 0)
		return 1;

	return 0;
}

static struct kmem_cache *find_mergeable(size_t size, size_t align,
		unsigned long flags, const char *name, void (*ctor)(void *))
{
	struct kmem_cache *s;

	if (slub_nomerge || (flags & SLUB_NEVER_MERGE))
		return NULL;

	if (ctor)
		return NULL;

	size = ALIGN(size, sizeof(void *));
	align = calculate_alignment(flags, align, size);
	size = ALIGN(size, align);
	flags = kmem_cache_flags(size, flags, name, NULL);

	list_for_each_entry(s, &slab_caches, list) {
		if (slab_unmergeable(s))
			continue;

		if (size > s->size)
			continue;

		if ((flags & SLUB_MERGE_SAME) != (s->flags & SLUB_MERGE_SAME))
			continue;
		/*
		 * Check if alignment is compatible.
		 * Courtesy of Adrian Drzewiecki
		 */
		if ((s->size & ~(align - 1)) != s->size)
			continue;

		if (s->size - size >= sizeof(void *))
			continue;

		return s;
	}
	return NULL;
}

struct kmem_cache *
__kmem_cache_alias(const char *name, size_t size, size_t align,
		   unsigned long flags, void (*ctor)(void *))
{
	struct kmem_cache *s;

	s = find_mergeable(size, align, flags, name, ctor);
	if (s) {
		int i;
		struct kmem_cache *c;

		s->refcount++;

		/*
		 * Adjust the object sizes so that we clear
		 * the complete object on kzalloc.
		 */
		s->object_size = max(s->object_size, (int)size);
		s->inuse = max_t(int, s->inuse, ALIGN(size, sizeof(void *)));

		for_each_memcg_cache_index(i) {
			c = cache_from_memcg_idx(s, i);
			if (!c)
				continue;
			c->object_size = s->object_size;
			c->inuse = max_t(int, c->inuse,
					 ALIGN(size, sizeof(void *)));
		}

		if (sysfs_slab_alias(s, name)) {
			s->refcount--;
			s = NULL;
		}
	}

	return s;
}

int __kmem_cache_create(struct kmem_cache *s, unsigned long flags)
{
	int err;

	err = kmem_cache_open(s, flags);
	if (err)
		return err;

	/* Mutex is not taken during early boot */
	if (slab_state <= UP)
		return 0;

	memcg_propagate_slab_attrs(s);
	err = sysfs_slab_add(s);
	if (err)
		kmem_cache_close(s);

	return err;
}

#ifdef CONFIG_SMP
/*
 * Use the cpu notifier to insure that the cpu slabs are flushed when
 * necessary.
 */
static int slab_cpuup_callback(struct notifier_block *nfb,
		unsigned long action, void *hcpu)
{
	long cpu = (long)hcpu;
	struct kmem_cache *s;
	unsigned long flags;

	switch (action) {
	case CPU_UP_CANCELED:
	case CPU_UP_CANCELED_FROZEN:
	case CPU_DEAD:
	case CPU_DEAD_FROZEN:
		mutex_lock(&slab_mutex);
		list_for_each_entry(s, &slab_caches, list) {
			local_irq_save(flags);
			__flush_cpu_slab(s, cpu);
			local_irq_restore(flags);
		}
		mutex_unlock(&slab_mutex);
		break;
	default:
		break;
	}
	return NOTIFY_OK;
}

static struct notifier_block slab_notifier = {
	.notifier_call = slab_cpuup_callback
};

#endif

void *__kmalloc_track_caller(size_t size, gfp_t gfpflags, unsigned long caller)
{
	struct kmem_cache *s;
	void *ret;

	if (unlikely(size > KMALLOC_MAX_CACHE_SIZE))
		return kmalloc_large(size, gfpflags);

	s = kmalloc_slab(size, gfpflags);

	if (unlikely(ZERO_OR_NULL_PTR(s)))
		return s;

	ret = slab_alloc(s, gfpflags, caller);

	/* Honor the call site pointer we received. */
	trace_kmalloc(caller, ret, size, s->size, gfpflags);

	return ret;
}

#ifdef CONFIG_NUMA
void *__kmalloc_node_track_caller(size_t size, gfp_t gfpflags,
					int node, unsigned long caller)
{
	struct kmem_cache *s;
	void *ret;

	if (unlikely(size > KMALLOC_MAX_CACHE_SIZE)) {
		ret = kmalloc_large_node(size, gfpflags, node);

		trace_kmalloc_node(caller, ret,
				   size, PAGE_SIZE << get_order(size),
				   gfpflags, node);

		return ret;
	}

	s = kmalloc_slab(size, gfpflags);

	if (unlikely(ZERO_OR_NULL_PTR(s)))
		return s;

	ret = slab_alloc_node(s, gfpflags, node, caller);

	/* Honor the call site pointer we received. */
	trace_kmalloc_node(caller, ret, size, s->size, gfpflags, node);

	return ret;
}
#endif

#ifdef CONFIG_SYSFS
static int count_inuse(struct page *page)
{
	return page->inuse;
}

static int count_total(struct page *page)
{
	return page->objects;
}
#endif

#ifdef CONFIG_SLUB_DEBUG
static int validate_slab(struct kmem_cache *s, struct page *page,
						unsigned long *map)
{
	void *p;
	void *addr = page_address(page);

	if (!check_slab(s, page) ||
			!on_freelist(s, page, NULL))
		return 0;

	/* Now we know that a valid freelist exists */
	bitmap_zero(map, page->objects);

	get_map(s, page, map);
	for_each_object(p, s, addr, page->objects) {
		if (test_bit(slab_index(p, s, addr), map))
			if (!check_object(s, page, p, SLUB_RED_INACTIVE))
				return 0;
	}

	for_each_object(p, s, addr, page->objects)
		if (!test_bit(slab_index(p, s, addr), map))
			if (!check_object(s, page, p, SLUB_RED_ACTIVE))
				return 0;
	return 1;
}

static void validate_slab_slab(struct kmem_cache *s, struct page *page,
						unsigned long *map)
{
	slab_lock(page);
	validate_slab(s, page, map);
	slab_unlock(page);
}

static int validate_slab_node(struct kmem_cache *s,
		struct kmem_cache_node *n, unsigned long *map)
{
	unsigned long count = 0;
	struct page *page;
	unsigned long flags;

	spin_lock_irqsave(&n->list_lock, flags);

	list_for_each_entry(page, &n->partial, lru) {
		validate_slab_slab(s, page, map);
		count++;
	}
	if (count != n->nr_partial)
		printk(KERN_ERR "SLUB %s: %ld partial slabs counted but "
			"counter=%ld\n", s->name, count, n->nr_partial);

	if (!(s->flags & SLAB_STORE_USER))
		goto out;

	list_for_each_entry(page, &n->full, lru) {
		validate_slab_slab(s, page, map);
		count++;
	}
	if (count != atomic_long_read(&n->nr_slabs))
		printk(KERN_ERR "SLUB: %s %ld slabs counted but "
			"counter=%ld\n", s->name, count,
			atomic_long_read(&n->nr_slabs));

out:
	spin_unlock_irqrestore(&n->list_lock, flags);
	return count;
}

static long validate_slab_cache(struct kmem_cache *s)
{
	int node;
	unsigned long count = 0;
	unsigned long *map = kmalloc(BITS_TO_LONGS(oo_objects(s->max)) *
				sizeof(unsigned long), GFP_KERNEL);

	if (!map)
		return -ENOMEM;

	flush_all(s);
	for_each_node_state(node, N_NORMAL_MEMORY) {
		struct kmem_cache_node *n = get_node(s, node);

		count += validate_slab_node(s, n, map);
	}
	kfree(map);
	return count;
}
/*
 * Generate lists of code addresses where slabcache objects are allocated
 * and freed.
 */

struct location {
	unsigned long count;
	unsigned long addr;
	long long sum_time;
	long min_time;
	long max_time;
	long min_pid;
	long max_pid;
	DECLARE_BITMAP(cpus, NR_CPUS);
	nodemask_t nodes;
};

struct loc_track {
	unsigned long max;
	unsigned long count;
	struct location *loc;
};

static void free_loc_track(struct loc_track *t)
{
	if (t->max)
		free_pages((unsigned long)t->loc,
			get_order(sizeof(struct location) * t->max));
}

static int alloc_loc_track(struct loc_track *t, unsigned long max, gfp_t flags)
{
	struct location *l;
	int order;

	order = get_order(sizeof(struct location) * max);

	l = (void *)__get_free_pages(flags, order);
	if (!l)
		return 0;

	if (t->count) {
		memcpy(l, t->loc, sizeof(struct location) * t->count);
		free_loc_track(t);
	}
	t->max = max;
	t->loc = l;
	return 1;
}

static int add_location(struct loc_track *t, struct kmem_cache *s,
				const struct track *track)
{
	long start, end, pos;
	struct location *l;
	unsigned long caddr;
	unsigned long age = jiffies - track->when;

	start = -1;
	end = t->count;

	for ( ; ; ) {
		pos = start + (end - start + 1) / 2;

		/*
		 * There is nothing at "end". If we end up there
		 * we need to add something to before end.
		 */
		if (pos == end)
			break;

		caddr = t->loc[pos].addr;
		if (track->addr == caddr) {

			l = &t->loc[pos];
			l->count++;
			if (track->when) {
				l->sum_time += age;
				if (age < l->min_time)
					l->min_time = age;
				if (age > l->max_time)
					l->max_time = age;

				if (track->pid < l->min_pid)
					l->min_pid = track->pid;
				if (track->pid > l->max_pid)
					l->max_pid = track->pid;

				cpumask_set_cpu(track->cpu,
						to_cpumask(l->cpus));
			}
			node_set(page_to_nid(virt_to_page(track)), l->nodes);
			return 1;
		}

		if (track->addr < caddr)
			end = pos;
		else
			start = pos;
	}

	/*
	 * Not found. Insert new tracking element.
	 */
	if (t->count >= t->max && !alloc_loc_track(t, 2 * t->max, GFP_ATOMIC))
		return 0;

	l = t->loc + pos;
	if (pos < t->count)
		memmove(l + 1, l,
			(t->count - pos) * sizeof(struct location));
	t->count++;
	l->count = 1;
	l->addr = track->addr;
	l->sum_time = age;
	l->min_time = age;
	l->max_time = age;
	l->min_pid = track->pid;
	l->max_pid = track->pid;
	cpumask_clear(to_cpumask(l->cpus));
	cpumask_set_cpu(track->cpu, to_cpumask(l->cpus));
	nodes_clear(l->nodes);
	node_set(page_to_nid(virt_to_page(track)), l->nodes);
	return 1;
}

static void process_slab(struct loc_track *t, struct kmem_cache *s,
		struct page *page, enum track_item alloc,
		unsigned long *map)
{
	void *addr = page_address(page);
	void *p;

	bitmap_zero(map, page->objects);
	get_map(s, page, map);

	for_each_object(p, s, addr, page->objects)
		if (!test_bit(slab_index(p, s, addr), map))
			add_location(t, s, get_track(s, p, alloc));
}

static int list_locations(struct kmem_cache *s, char *buf,
					enum track_item alloc)
{
	int len = 0;
	unsigned long i;
	struct loc_track t = { 0, 0, NULL };
	int node;
	unsigned long *map = kmalloc(BITS_TO_LONGS(oo_objects(s->max)) *
				     sizeof(unsigned long), GFP_KERNEL);

	if (!map || !alloc_loc_track(&t, PAGE_SIZE / sizeof(struct location),
				     GFP_TEMPORARY)) {
		kfree(map);
		return sprintf(buf, "Out of memory\n");
	}
	/* Push back cpu slabs */
	flush_all(s);

	for_each_node_state(node, N_NORMAL_MEMORY) {
		struct kmem_cache_node *n = get_node(s, node);
		unsigned long flags;
		struct page *page;

		if (!atomic_long_read(&n->nr_slabs))
			continue;

		spin_lock_irqsave(&n->list_lock, flags);
		list_for_each_entry(page, &n->partial, lru)
			process_slab(&t, s, page, alloc, map);
		list_for_each_entry(page, &n->full, lru)
			process_slab(&t, s, page, alloc, map);
		spin_unlock_irqrestore(&n->list_lock, flags);
	}

	for (i = 0; i < t.count; i++) {
		struct location *l = &t.loc[i];

		if (len > PAGE_SIZE - KSYM_SYMBOL_LEN - 100)
			break;
		len += sprintf(buf + len, "%7ld ", l->count);

		if (l->addr)
			len += sprintf(buf + len, "%pS", (void *)l->addr);
		else
			len += sprintf(buf + len, "<not-available>");

		if (l->sum_time != l->min_time) {
			len += sprintf(buf + len, " age=%ld/%ld/%ld",
				l->min_time,
				(long)div_u64(l->sum_time, l->count),
				l->max_time);
		} else
			len += sprintf(buf + len, " age=%ld",
				l->min_time);

		if (l->min_pid != l->max_pid)
			len += sprintf(buf + len, " pid=%ld-%ld",
				l->min_pid, l->max_pid);
		else
			len += sprintf(buf + len, " pid=%ld",
				l->min_pid);

		if (num_online_cpus() > 1 &&
				!cpumask_empty(to_cpumask(l->cpus)) &&
				len < PAGE_SIZE - 60) {
			len += sprintf(buf + len, " cpus=");
			len += cpulist_scnprintf(buf + len,
						 PAGE_SIZE - len - 50,
						 to_cpumask(l->cpus));
		}

		if (nr_online_nodes > 1 && !nodes_empty(l->nodes) &&
				len < PAGE_SIZE - 60) {
			len += sprintf(buf + len, " nodes=");
			len += nodelist_scnprintf(buf + len,
						  PAGE_SIZE - len - 50,
						  l->nodes);
		}

		len += sprintf(buf + len, "\n");
	}

	free_loc_track(&t);
	kfree(map);
	if (!t.count)
		len += sprintf(buf, "No data\n");
	return len;
}
#endif

#ifdef SLUB_RESILIENCY_TEST
static void resiliency_test(void)
{
	u8 *p;

	BUILD_BUG_ON(KMALLOC_MIN_SIZE > 16 || KMALLOC_SHIFT_HIGH < 10);

	printk(KERN_ERR "SLUB resiliency testing\n");
	printk(KERN_ERR "-----------------------\n");
	printk(KERN_ERR "A. Corruption after allocation\n");

	p = kzalloc(16, GFP_KERNEL);
	p[16] = 0x12;
	printk(KERN_ERR "\n1. kmalloc-16: Clobber Redzone/next pointer"
			" 0x12->0x%p\n\n", p + 16);

	validate_slab_cache(kmalloc_caches[4]);

	/* Hmmm... The next two are dangerous */
	p = kzalloc(32, GFP_KERNEL);
	p[32 + sizeof(void *)] = 0x34;
	printk(KERN_ERR "\n2. kmalloc-32: Clobber next pointer/next slab"
			" 0x34 -> -0x%p\n", p);
	printk(KERN_ERR
		"If allocated object is overwritten then not detectable\n\n");

	validate_slab_cache(kmalloc_caches[5]);
	p = kzalloc(64, GFP_KERNEL);
	p += 64 + (get_cycles() & 0xff) * sizeof(void *);
	*p = 0x56;
	printk(KERN_ERR "\n3. kmalloc-64: corrupting random byte 0x56->0x%p\n",
									p);
	printk(KERN_ERR
		"If allocated object is overwritten then not detectable\n\n");
	validate_slab_cache(kmalloc_caches[6]);

	printk(KERN_ERR "\nB. Corruption after free\n");
	p = kzalloc(128, GFP_KERNEL);
	kfree(p);
	*p = 0x78;
	printk(KERN_ERR "1. kmalloc-128: Clobber first word 0x78->0x%p\n\n", p);
	validate_slab_cache(kmalloc_caches[7]);

	p = kzalloc(256, GFP_KERNEL);
	kfree(p);
	p[50] = 0x9a;
	printk(KERN_ERR "\n2. kmalloc-256: Clobber 50th byte 0x9a->0x%p\n\n",
			p);
	validate_slab_cache(kmalloc_caches[8]);

	p = kzalloc(512, GFP_KERNEL);
	kfree(p);
	p[512] = 0xab;
	printk(KERN_ERR "\n3. kmalloc-512: Clobber redzone 0xab->0x%p\n\n", p);
	validate_slab_cache(kmalloc_caches[9]);
}
#else
#ifdef CONFIG_SYSFS
static void resiliency_test(void) {};
#endif
#endif

#ifdef CONFIG_SYSFS
enum slab_stat_type {
	SL_ALL,			/* All slabs */
	SL_PARTIAL,		/* Only partially allocated slabs */
	SL_CPU,			/* Only slabs used for cpu caches */
	SL_OBJECTS,		/* Determine allocated objects not slabs */
	SL_TOTAL		/* Determine object capacity not slabs */
};

#define SO_ALL		(1 << SL_ALL)
#define SO_PARTIAL	(1 << SL_PARTIAL)
#define SO_CPU		(1 << SL_CPU)
#define SO_OBJECTS	(1 << SL_OBJECTS)
#define SO_TOTAL	(1 << SL_TOTAL)

static ssize_t show_slab_objects(struct kmem_cache *s,
			    char *buf, unsigned long flags)
{
	unsigned long total = 0;
	int node;
	int x;
	unsigned long *nodes;

	nodes = kzalloc(sizeof(unsigned long) * nr_node_ids, GFP_KERNEL);
	if (!nodes)
		return -ENOMEM;

	if (flags & SO_CPU) {
		int cpu;

		for_each_possible_cpu(cpu) {
			struct kmem_cache_cpu *c = per_cpu_ptr(s->cpu_slab,
							       cpu);
			int node;
			struct page *page;

			page = ACCESS_ONCE(c->page);
			if (!page)
				continue;

			node = page_to_nid(page);
			if (flags & SO_TOTAL)
				x = page->objects;
			else if (flags & SO_OBJECTS)
				x = page->inuse;
			else
				x = 1;

			total += x;
			nodes[node] += x;

			page = ACCESS_ONCE(c->partial);
			if (page) {
				node = page_to_nid(page);
				if (flags & SO_TOTAL)
					WARN_ON_ONCE(1);
				else if (flags & SO_OBJECTS)
					WARN_ON_ONCE(1);
				else
					x = page->pages;
				total += x;
				nodes[node] += x;
			}
		}
	}

	lock_memory_hotplug();
#ifdef CONFIG_SLUB_DEBUG
	if (flags & SO_ALL) {
		for_each_node_state(node, N_NORMAL_MEMORY) {
			struct kmem_cache_node *n = get_node(s, node);

			if (flags & SO_TOTAL)
				x = atomic_long_read(&n->total_objects);
			else if (flags & SO_OBJECTS)
				x = atomic_long_read(&n->total_objects) -
					count_partial(n, count_free);
			else
				x = atomic_long_read(&n->nr_slabs);
			total += x;
			nodes[node] += x;
		}

	} else
#endif
	if (flags & SO_PARTIAL) {
		for_each_node_state(node, N_NORMAL_MEMORY) {
			struct kmem_cache_node *n = get_node(s, node);

			if (flags & SO_TOTAL)
				x = count_partial(n, count_total);
			else if (flags & SO_OBJECTS)
				x = count_partial(n, count_inuse);
			else
				x = n->nr_partial;
			total += x;
			nodes[node] += x;
		}
	}
	x = sprintf(buf, "%lu", total);
#ifdef CONFIG_NUMA
	for_each_node_state(node, N_NORMAL_MEMORY)
		if (nodes[node])
			x += sprintf(buf + x, " N%d=%lu",
					node, nodes[node]);
#endif
	unlock_memory_hotplug();
	kfree(nodes);
	return x + sprintf(buf + x, "\n");
}

#ifdef CONFIG_SLUB_DEBUG
static int any_slab_objects(struct kmem_cache *s)
{
	int node;

	for_each_online_node(node) {
		struct kmem_cache_node *n = get_node(s, node);

		if (!n)
			continue;

		if (atomic_long_read(&n->total_objects))
			return 1;
	}
	return 0;
}
#endif

#define to_slab_attr(n) container_of(n, struct slab_attribute, attr)
#define to_slab(n) container_of(n, struct kmem_cache, kobj)

struct slab_attribute {
	struct attribute attr;
	ssize_t (*show)(struct kmem_cache *s, char *buf);
	ssize_t (*store)(struct kmem_cache *s, const char *x, size_t count);
};

#define SLAB_ATTR_RO(_name) \
	static struct slab_attribute _name##_attr = \
	__ATTR(_name, 0400, _name##_show, NULL)

#define SLAB_ATTR(_name) \
	static struct slab_attribute _name##_attr =  \
	__ATTR(_name, 0600, _name##_show, _name##_store)

static ssize_t slab_size_show(struct kmem_cache *s, char *buf)
{
	return sprintf(buf, "%d\n", s->size);
}
SLAB_ATTR_RO(slab_size);

static ssize_t align_show(struct kmem_cache *s, char *buf)
{
	return sprintf(buf, "%d\n", s->align);
}
SLAB_ATTR_RO(align);

static ssize_t object_size_show(struct kmem_cache *s, char *buf)
{
	return sprintf(buf, "%d\n", s->object_size);
}
SLAB_ATTR_RO(object_size);

static ssize_t objs_per_slab_show(struct kmem_cache *s, char *buf)
{
	return sprintf(buf, "%d\n", oo_objects(s->oo));
}
SLAB_ATTR_RO(objs_per_slab);

static ssize_t order_store(struct kmem_cache *s,
				const char *buf, size_t length)
{
	unsigned long order;
	int err;

	err = kstrtoul(buf, 10, &order);
	if (err)
		return err;

	if (order > slub_max_order || order < slub_min_order)
		return -EINVAL;

	calculate_sizes(s, order);
	return length;
}

static ssize_t order_show(struct kmem_cache *s, char *buf)
{
	return sprintf(buf, "%d\n", oo_order(s->oo));
}
SLAB_ATTR(order);

static ssize_t min_partial_show(struct kmem_cache *s, char *buf)
{
	return sprintf(buf, "%lu\n", s->min_partial);
}

static ssize_t min_partial_store(struct kmem_cache *s, const char *buf,
				 size_t length)
{
	unsigned long min;
	int err;

	err = kstrtoul(buf, 10, &min);
	if (err)
		return err;

	set_min_partial(s, min);
	return length;
}
SLAB_ATTR(min_partial);

static ssize_t cpu_partial_show(struct kmem_cache *s, char *buf)
{
	return sprintf(buf, "%u\n", s->cpu_partial);
}

static ssize_t cpu_partial_store(struct kmem_cache *s, const char *buf,
				 size_t length)
{
	unsigned long objects;
	int err;

	err = kstrtoul(buf, 10, &objects);
	if (err)
		return err;
	if (objects && !kmem_cache_has_cpu_partial(s))
		return -EINVAL;

	s->cpu_partial = objects;
	flush_all(s);
	return length;
}
SLAB_ATTR(cpu_partial);

static ssize_t ctor_show(struct kmem_cache *s, char *buf)
{
	if (!s->ctor)
		return 0;
	return sprintf(buf, "%pS\n", s->ctor);
}
SLAB_ATTR_RO(ctor);

static ssize_t aliases_show(struct kmem_cache *s, char *buf)
{
	return sprintf(buf, "%d\n", s->refcount - 1);
}
SLAB_ATTR_RO(aliases);

static ssize_t partial_show(struct kmem_cache *s, char *buf)
{
	return show_slab_objects(s, buf, SO_PARTIAL);
}
SLAB_ATTR_RO(partial);

static ssize_t cpu_slabs_show(struct kmem_cache *s, char *buf)
{
	return show_slab_objects(s, buf, SO_CPU);
}
SLAB_ATTR_RO(cpu_slabs);

static ssize_t objects_show(struct kmem_cache *s, char *buf)
{
	return show_slab_objects(s, buf, SO_ALL|SO_OBJECTS);
}
SLAB_ATTR_RO(objects);

static ssize_t objects_partial_show(struct kmem_cache *s, char *buf)
{
	return show_slab_objects(s, buf, SO_PARTIAL|SO_OBJECTS);
}
SLAB_ATTR_RO(objects_partial);

static ssize_t slabs_cpu_partial_show(struct kmem_cache *s, char *buf)
{
	int objects = 0;
	int pages = 0;
	int cpu;
	int len;

	for_each_online_cpu(cpu) {
		struct page *page = per_cpu_ptr(s->cpu_slab, cpu)->partial;

		if (page) {
			pages += page->pages;
			objects += page->pobjects;
		}
	}

	len = sprintf(buf, "%d(%d)", objects, pages);

#ifdef CONFIG_SMP
	for_each_online_cpu(cpu) {
		struct page *page = per_cpu_ptr(s->cpu_slab, cpu) ->partial;

		if (page && len < PAGE_SIZE - 20)
			len += sprintf(buf + len, " C%d=%d(%d)", cpu,
				page->pobjects, page->pages);
	}
#endif
	return len + sprintf(buf + len, "\n");
}
SLAB_ATTR_RO(slabs_cpu_partial);

static ssize_t reclaim_account_show(struct kmem_cache *s, char *buf)
{
	return sprintf(buf, "%d\n", !!(s->flags & SLAB_RECLAIM_ACCOUNT));
}

static ssize_t reclaim_account_store(struct kmem_cache *s,
				const char *buf, size_t length)
{
	s->flags &= ~SLAB_RECLAIM_ACCOUNT;
	if (buf[0] == '1')
		s->flags |= SLAB_RECLAIM_ACCOUNT;
	return length;
}
SLAB_ATTR(reclaim_account);

static ssize_t hwcache_align_show(struct kmem_cache *s, char *buf)
{
	return sprintf(buf, "%d\n", !!(s->flags & SLAB_HWCACHE_ALIGN));
}
SLAB_ATTR_RO(hwcache_align);

#ifdef CONFIG_ZONE_DMA
static ssize_t cache_dma_show(struct kmem_cache *s, char *buf)
{
	return sprintf(buf, "%d\n", !!(s->flags & SLAB_CACHE_DMA));
}
SLAB_ATTR_RO(cache_dma);
#endif

static ssize_t destroy_by_rcu_show(struct kmem_cache *s, char *buf)
{
	return sprintf(buf, "%d\n", !!(s->flags & SLAB_DESTROY_BY_RCU));
}
SLAB_ATTR_RO(destroy_by_rcu);

static ssize_t reserved_show(struct kmem_cache *s, char *buf)
{
	return sprintf(buf, "%d\n", s->reserved);
}
SLAB_ATTR_RO(reserved);

#ifdef CONFIG_SLUB_DEBUG
static ssize_t slabs_show(struct kmem_cache *s, char *buf)
{
	return show_slab_objects(s, buf, SO_ALL);
}
SLAB_ATTR_RO(slabs);

static ssize_t total_objects_show(struct kmem_cache *s, char *buf)
{
	return show_slab_objects(s, buf, SO_ALL|SO_TOTAL);
}
SLAB_ATTR_RO(total_objects);

static ssize_t sanity_checks_show(struct kmem_cache *s, char *buf)
{
	return sprintf(buf, "%d\n", !!(s->flags & SLAB_DEBUG_FREE));
}

static ssize_t sanity_checks_store(struct kmem_cache *s,
				const char *buf, size_t length)
{
	s->flags &= ~SLAB_DEBUG_FREE;
	if (buf[0] == '1') {
		s->flags &= ~__CMPXCHG_DOUBLE;
		s->flags |= SLAB_DEBUG_FREE;
	}
	return length;
}
SLAB_ATTR(sanity_checks);

static ssize_t trace_show(struct kmem_cache *s, char *buf)
{
	return sprintf(buf, "%d\n", !!(s->flags & SLAB_TRACE));
}

static ssize_t trace_store(struct kmem_cache *s, const char *buf,
							size_t length)
{
	s->flags &= ~SLAB_TRACE;
	if (buf[0] == '1') {
		s->flags &= ~__CMPXCHG_DOUBLE;
		s->flags |= SLAB_TRACE;
	}
	return length;
}
SLAB_ATTR(trace);

static ssize_t red_zone_show(struct kmem_cache *s, char *buf)
{
	return sprintf(buf, "%d\n", !!(s->flags & SLAB_RED_ZONE));
}

static ssize_t red_zone_store(struct kmem_cache *s,
				const char *buf, size_t length)
{
	if (any_slab_objects(s))
		return -EBUSY;

	s->flags &= ~SLAB_RED_ZONE;
	if (buf[0] == '1') {
		s->flags &= ~__CMPXCHG_DOUBLE;
		s->flags |= SLAB_RED_ZONE;
	}
	calculate_sizes(s, -1);
	return length;
}
SLAB_ATTR(red_zone);

static ssize_t poison_show(struct kmem_cache *s, char *buf)
{
	return sprintf(buf, "%d\n", !!(s->flags & SLAB_POISON));
}

static ssize_t poison_store(struct kmem_cache *s,
				const char *buf, size_t length)
{
	if (any_slab_objects(s))
		return -EBUSY;

	s->flags &= ~SLAB_POISON;
	if (buf[0] == '1') {
		s->flags &= ~__CMPXCHG_DOUBLE;
		s->flags |= SLAB_POISON;
	}
	calculate_sizes(s, -1);
	return length;
}
SLAB_ATTR(poison);

static ssize_t store_user_show(struct kmem_cache *s, char *buf)
{
	return sprintf(buf, "%d\n", !!(s->flags & SLAB_STORE_USER));
}

static ssize_t store_user_store(struct kmem_cache *s,
				const char *buf, size_t length)
{
	if (any_slab_objects(s))
		return -EBUSY;

	s->flags &= ~SLAB_STORE_USER;
	if (buf[0] == '1') {
		s->flags &= ~__CMPXCHG_DOUBLE;
		s->flags |= SLAB_STORE_USER;
	}
	calculate_sizes(s, -1);
	return length;
}
SLAB_ATTR(store_user);

static ssize_t validate_show(struct kmem_cache *s, char *buf)
{
	return 0;
}

static ssize_t validate_store(struct kmem_cache *s,
			const char *buf, size_t length)
{
	int ret = -EINVAL;

	if (buf[0] == '1') {
		ret = validate_slab_cache(s);
		if (ret >= 0)
			ret = length;
	}
	return ret;
}
SLAB_ATTR(validate);

static ssize_t alloc_calls_show(struct kmem_cache *s, char *buf)
{
	if (!(s->flags & SLAB_STORE_USER))
		return -ENOSYS;
	return list_locations(s, buf, TRACK_ALLOC);
}
SLAB_ATTR_RO(alloc_calls);

static ssize_t free_calls_show(struct kmem_cache *s, char *buf)
{
	if (!(s->flags & SLAB_STORE_USER))
		return -ENOSYS;
	return list_locations(s, buf, TRACK_FREE);
}
SLAB_ATTR_RO(free_calls);
#endif /* CONFIG_SLUB_DEBUG */

#ifdef CONFIG_FAILSLAB
static ssize_t failslab_show(struct kmem_cache *s, char *buf)
{
	return sprintf(buf, "%d\n", !!(s->flags & SLAB_FAILSLAB));
}

static ssize_t failslab_store(struct kmem_cache *s, const char *buf,
							size_t length)
{
	s->flags &= ~SLAB_FAILSLAB;
	if (buf[0] == '1')
		s->flags |= SLAB_FAILSLAB;
	return length;
}
SLAB_ATTR(failslab);
#endif

static ssize_t shrink_show(struct kmem_cache *s, char *buf)
{
	return 0;
}

static ssize_t shrink_store(struct kmem_cache *s,
			const char *buf, size_t length)
{
	if (buf[0] == '1') {
		int rc = kmem_cache_shrink(s);

		if (rc)
			return rc;
	} else
		return -EINVAL;
	return length;
}
SLAB_ATTR(shrink);

#ifdef CONFIG_NUMA
static ssize_t remote_node_defrag_ratio_show(struct kmem_cache *s, char *buf)
{
	return sprintf(buf, "%d\n", s->remote_node_defrag_ratio / 10);
}

static ssize_t remote_node_defrag_ratio_store(struct kmem_cache *s,
				const char *buf, size_t length)
{
	unsigned long ratio;
	int err;

	err = kstrtoul(buf, 10, &ratio);
	if (err)
		return err;

	if (ratio <= 100)
		s->remote_node_defrag_ratio = ratio * 10;

	return length;
}
SLAB_ATTR(remote_node_defrag_ratio);
#endif

#ifdef CONFIG_SLUB_STATS
static int show_stat(struct kmem_cache *s, char *buf, enum stat_item si)
{
	unsigned long sum  = 0;
	int cpu;
	int len;
	int *data = kmalloc(nr_cpu_ids * sizeof(int), GFP_KERNEL);

	if (!data)
		return -ENOMEM;

	for_each_online_cpu(cpu) {
		unsigned x = per_cpu_ptr(s->cpu_slab, cpu)->stat[si];

		data[cpu] = x;
		sum += x;
	}

	len = sprintf(buf, "%lu", sum);

#ifdef CONFIG_SMP
	for_each_online_cpu(cpu) {
		if (data[cpu] && len < PAGE_SIZE - 20)
			len += sprintf(buf + len, " C%d=%u", cpu, data[cpu]);
	}
#endif
	kfree(data);
	return len + sprintf(buf + len, "\n");
}

static void clear_stat(struct kmem_cache *s, enum stat_item si)
{
	int cpu;

	for_each_online_cpu(cpu)
		per_cpu_ptr(s->cpu_slab, cpu)->stat[si] = 0;
}

#define STAT_ATTR(si, text) 					\
static ssize_t text##_show(struct kmem_cache *s, char *buf)	\
{								\
	return show_stat(s, buf, si);				\
}								\
static ssize_t text##_store(struct kmem_cache *s,		\
				const char *buf, size_t length)	\
{								\
	if (buf[0] != '0')					\
		return -EINVAL;					\
	clear_stat(s, si);					\
	return length;						\
}								\
SLAB_ATTR(text);						\

STAT_ATTR(ALLOC_FASTPATH, alloc_fastpath);
STAT_ATTR(ALLOC_SLOWPATH, alloc_slowpath);
STAT_ATTR(FREE_FASTPATH, free_fastpath);
STAT_ATTR(FREE_SLOWPATH, free_slowpath);
STAT_ATTR(FREE_FROZEN, free_frozen);
STAT_ATTR(FREE_ADD_PARTIAL, free_add_partial);
STAT_ATTR(FREE_REMOVE_PARTIAL, free_remove_partial);
STAT_ATTR(ALLOC_FROM_PARTIAL, alloc_from_partial);
STAT_ATTR(ALLOC_SLAB, alloc_slab);
STAT_ATTR(ALLOC_REFILL, alloc_refill);
STAT_ATTR(ALLOC_NODE_MISMATCH, alloc_node_mismatch);
STAT_ATTR(FREE_SLAB, free_slab);
STAT_ATTR(CPUSLAB_FLUSH, cpuslab_flush);
STAT_ATTR(DEACTIVATE_FULL, deactivate_full);
STAT_ATTR(DEACTIVATE_EMPTY, deactivate_empty);
STAT_ATTR(DEACTIVATE_TO_HEAD, deactivate_to_head);
STAT_ATTR(DEACTIVATE_TO_TAIL, deactivate_to_tail);
STAT_ATTR(DEACTIVATE_REMOTE_FREES, deactivate_remote_frees);
STAT_ATTR(DEACTIVATE_BYPASS, deactivate_bypass);
STAT_ATTR(ORDER_FALLBACK, order_fallback);
STAT_ATTR(CMPXCHG_DOUBLE_CPU_FAIL, cmpxchg_double_cpu_fail);
STAT_ATTR(CMPXCHG_DOUBLE_FAIL, cmpxchg_double_fail);
STAT_ATTR(CPU_PARTIAL_ALLOC, cpu_partial_alloc);
STAT_ATTR(CPU_PARTIAL_FREE, cpu_partial_free);
STAT_ATTR(CPU_PARTIAL_NODE, cpu_partial_node);
STAT_ATTR(CPU_PARTIAL_DRAIN, cpu_partial_drain);
#endif

static struct attribute *slab_attrs[] = {
	&slab_size_attr.attr,
	&object_size_attr.attr,
	&objs_per_slab_attr.attr,
	&order_attr.attr,
	&min_partial_attr.attr,
	&cpu_partial_attr.attr,
	&objects_attr.attr,
	&objects_partial_attr.attr,
	&partial_attr.attr,
	&cpu_slabs_attr.attr,
	&ctor_attr.attr,
	&aliases_attr.attr,
	&align_attr.attr,
	&hwcache_align_attr.attr,
	&reclaim_account_attr.attr,
	&destroy_by_rcu_attr.attr,
	&shrink_attr.attr,
	&reserved_attr.attr,
	&slabs_cpu_partial_attr.attr,
#ifdef CONFIG_SLUB_DEBUG
	&total_objects_attr.attr,
	&slabs_attr.attr,
	&sanity_checks_attr.attr,
	&trace_attr.attr,
	&red_zone_attr.attr,
	&poison_attr.attr,
	&store_user_attr.attr,
	&validate_attr.attr,
	&alloc_calls_attr.attr,
	&free_calls_attr.attr,
#endif
#ifdef CONFIG_ZONE_DMA
	&cache_dma_attr.attr,
#endif
#ifdef CONFIG_NUMA
	&remote_node_defrag_ratio_attr.attr,
#endif
#ifdef CONFIG_SLUB_STATS
	&alloc_fastpath_attr.attr,
	&alloc_slowpath_attr.attr,
	&free_fastpath_attr.attr,
	&free_slowpath_attr.attr,
	&free_frozen_attr.attr,
	&free_add_partial_attr.attr,
	&free_remove_partial_attr.attr,
	&alloc_from_partial_attr.attr,
	&alloc_slab_attr.attr,
	&alloc_refill_attr.attr,
	&alloc_node_mismatch_attr.attr,
	&free_slab_attr.attr,
	&cpuslab_flush_attr.attr,
	&deactivate_full_attr.attr,
	&deactivate_empty_attr.attr,
	&deactivate_to_head_attr.attr,
	&deactivate_to_tail_attr.attr,
	&deactivate_remote_frees_attr.attr,
	&deactivate_bypass_attr.attr,
	&order_fallback_attr.attr,
	&cmpxchg_double_fail_attr.attr,
	&cmpxchg_double_cpu_fail_attr.attr,
	&cpu_partial_alloc_attr.attr,
	&cpu_partial_free_attr.attr,
	&cpu_partial_node_attr.attr,
	&cpu_partial_drain_attr.attr,
#endif
#ifdef CONFIG_FAILSLAB
	&failslab_attr.attr,
#endif

	NULL
};

static struct attribute_group slab_attr_group = {
	.attrs = slab_attrs,
};

static ssize_t slab_attr_show(struct kobject *kobj,
				struct attribute *attr,
				char *buf)
{
	struct slab_attribute *attribute;
	struct kmem_cache *s;
	int err;

	attribute = to_slab_attr(attr);
	s = to_slab(kobj);

	if (!attribute->show)
		return -EIO;

	err = attribute->show(s, buf);

	return err;
}

static ssize_t slab_attr_store(struct kobject *kobj,
				struct attribute *attr,
				const char *buf, size_t len)
{
	struct slab_attribute *attribute;
	struct kmem_cache *s;
	int err;

	attribute = to_slab_attr(attr);
	s = to_slab(kobj);

	if (!attribute->store)
		return -EIO;

	err = attribute->store(s, buf, len);
#ifdef CONFIG_MEMCG_KMEM
	if (slab_state >= FULL && err >= 0 && is_root_cache(s)) {
		int i;

		mutex_lock(&slab_mutex);
		if (s->max_attr_size < len)
			s->max_attr_size = len;

		/*
		 * This is a best effort propagation, so this function's return
		 * value will be determined by the parent cache only. This is
		 * basically because not all attributes will have a well
		 * defined semantics for rollbacks - most of the actions will
		 * have permanent effects.
		 *
		 * Returning the error value of any of the children that fail
		 * is not 100 % defined, in the sense that users seeing the
		 * error code won't be able to know anything about the state of
		 * the cache.
		 *
		 * Only returning the error code for the parent cache at least
		 * has well defined semantics. The cache being written to
		 * directly either failed or succeeded, in which case we loop
		 * through the descendants with best-effort propagation.
		 */
		for_each_memcg_cache_index(i) {
			struct kmem_cache *c = cache_from_memcg_idx(s, i);
			if (c)
				attribute->store(c, buf, len);
		}
		mutex_unlock(&slab_mutex);
	}
#endif
	return err;
}

static void memcg_propagate_slab_attrs(struct kmem_cache *s)
{
#ifdef CONFIG_MEMCG_KMEM
	int i;
	char *buffer = NULL;
	struct kmem_cache *root_cache;

	if (is_root_cache(s))
		return;

	root_cache = s->memcg_params->root_cache;

	/*
	 * This mean this cache had no attribute written. Therefore, no point
	 * in copying default values around
	 */
	if (!root_cache->max_attr_size)
		return;

	for (i = 0; i < ARRAY_SIZE(slab_attrs); i++) {
		char mbuf[64];
		char *buf;
		struct slab_attribute *attr = to_slab_attr(slab_attrs[i]);

		if (!attr || !attr->store || !attr->show)
			continue;

		/*
		 * It is really bad that we have to allocate here, so we will
		 * do it only as a fallback. If we actually allocate, though,
		 * we can just use the allocated buffer until the end.
		 *
		 * Most of the slub attributes will tend to be very small in
		 * size, but sysfs allows buffers up to a page, so they can
		 * theoretically happen.
		 */
		if (buffer)
			buf = buffer;
		else if (root_cache->max_attr_size < ARRAY_SIZE(mbuf))
			buf = mbuf;
		else {
			buffer = (char *) get_zeroed_page(GFP_KERNEL);
			if (WARN_ON(!buffer))
				continue;
			buf = buffer;
		}

		attr->show(root_cache, buf);
		attr->store(s, buf, strlen(buf));
	}

	if (buffer)
		free_page((unsigned long)buffer);
#endif
}

static void kmem_cache_release(struct kobject *k)
{
	slab_kmem_cache_release(to_slab(k));
}

static const struct sysfs_ops slab_sysfs_ops = {
	.show = slab_attr_show,
	.store = slab_attr_store,
};

static struct kobj_type slab_ktype = {
	.sysfs_ops = &slab_sysfs_ops,
	.release = kmem_cache_release,
};

static int uevent_filter(struct kset *kset, struct kobject *kobj)
{
	struct kobj_type *ktype = get_ktype(kobj);

	if (ktype == &slab_ktype)
		return 1;
	return 0;
}

static const struct kset_uevent_ops slab_uevent_ops = {
	.filter = uevent_filter,
};

static struct kset *slab_kset;

static inline struct kset *cache_kset(struct kmem_cache *s)
{
#ifdef CONFIG_MEMCG_KMEM
	if (!is_root_cache(s))
		return s->memcg_params->root_cache->memcg_kset;
#endif
	return slab_kset;
}

#define ID_STR_LENGTH 64

/* Create a unique string id for a slab cache:
 *
 * Format	:[flags-]size
 */
static char *create_unique_id(struct kmem_cache *s)
{
	char *name = kmalloc(ID_STR_LENGTH, GFP_KERNEL);
	char *p = name;

	BUG_ON(!name);

	*p++ = ':';
	/*
	 * First flags affecting slabcache operations. We will only
	 * get here for aliasable slabs so we do not need to support
	 * too many flags. The flags here must cover all flags that
	 * are matched during merging to guarantee that the id is
	 * unique.
	 */
	if (s->flags & SLAB_CACHE_DMA)
		*p++ = 'd';
	if (s->flags & SLAB_RECLAIM_ACCOUNT)
		*p++ = 'a';
	if (s->flags & SLAB_DEBUG_FREE)
		*p++ = 'F';
	if (!(s->flags & SLAB_NOTRACK))
		*p++ = 't';
	if (p != name + 1)
		*p++ = '-';
	p += sprintf(p, "%07d", s->size);

#ifdef CONFIG_MEMCG_KMEM
	if (!is_root_cache(s))
		p += sprintf(p, "-%08d",
				memcg_cache_id(s->memcg_params->memcg));
#endif

	BUG_ON(p > name + ID_STR_LENGTH - 1);
	return name;
}

static int sysfs_slab_add(struct kmem_cache *s)
{
	int err;
	const char *name;
	int unmergeable = slab_unmergeable(s);

	if (unmergeable) {
		/*
		 * Slabcache can never be merged so we can use the name proper.
		 * This is typically the case for debug situations. In that
		 * case we can catch duplicate names easily.
		 */
		sysfs_remove_link(&slab_kset->kobj, s->name);
		name = s->name;
	} else {
		/*
		 * Create a unique name for the slab as a target
		 * for the symlinks.
		 */
		name = create_unique_id(s);
	}

	s->kobj.kset = cache_kset(s);
	err = kobject_init_and_add(&s->kobj, &slab_ktype, NULL, "%s", name);
	if (err)
		goto out_put_kobj;

	err = sysfs_create_group(&s->kobj, &slab_attr_group);
	if (err)
		goto out_del_kobj;

#ifdef CONFIG_MEMCG_KMEM
	if (is_root_cache(s)) {
		s->memcg_kset = kset_create_and_add("cgroup", NULL, &s->kobj);
		if (!s->memcg_kset) {
			err = -ENOMEM;
			goto out_del_kobj;
		}
	}
#endif

	kobject_uevent(&s->kobj, KOBJ_ADD);
	if (!unmergeable) {
		/* Setup first alias */
		sysfs_slab_alias(s, s->name);
	}
out:
	if (!unmergeable)
		kfree(name);
	return err;
out_del_kobj:
	kobject_del(&s->kobj);
out_put_kobj:
	kobject_put(&s->kobj);
	goto out;
}

void sysfs_slab_remove(struct kmem_cache *s)
{
	if (slab_state < FULL)
		/*
		 * Sysfs has not been setup yet so no need to remove the
		 * cache from sysfs.
		 */
		return;

#ifdef CONFIG_MEMCG_KMEM
	kset_unregister(s->memcg_kset);
#endif
	kobject_uevent(&s->kobj, KOBJ_REMOVE);
	kobject_del(&s->kobj);
	kobject_put(&s->kobj);
}

/*
 * Need to buffer aliases during bootup until sysfs becomes
 * available lest we lose that information.
 */
struct saved_alias {
	struct kmem_cache *s;
	const char *name;
	struct saved_alias *next;
};

static struct saved_alias *alias_list;

static int sysfs_slab_alias(struct kmem_cache *s, const char *name)
{
	struct saved_alias *al;

	if (slab_state == FULL) {
		/*
		 * If we have a leftover link then remove it.
		 */
		sysfs_remove_link(&slab_kset->kobj, name);
		return sysfs_create_link(&slab_kset->kobj, &s->kobj, name);
	}

	al = kmalloc(sizeof(struct saved_alias), GFP_KERNEL);
	if (!al)
		return -ENOMEM;

	al->s = s;
	al->name = name;
	al->next = alias_list;
	alias_list = al;
	return 0;
}

static int __init slab_sysfs_init(void)
{
	struct kmem_cache *s;
	int err;

	mutex_lock(&slab_mutex);

	slab_kset = kset_create_and_add("slab", &slab_uevent_ops, kernel_kobj);
	if (!slab_kset) {
		mutex_unlock(&slab_mutex);
		printk(KERN_ERR "Cannot register slab subsystem.\n");
		return -ENOSYS;
	}

	slab_state = FULL;

	list_for_each_entry(s, &slab_caches, list) {
		err = sysfs_slab_add(s);
		if (err)
			printk(KERN_ERR "SLUB: Unable to add boot slab %s"
						" to sysfs\n", s->name);
	}

	while (alias_list) {
		struct saved_alias *al = alias_list;

		alias_list = alias_list->next;
		err = sysfs_slab_alias(al->s, al->name);
		if (err)
			printk(KERN_ERR "SLUB: Unable to add boot slab alias"
					" %s to sysfs\n", al->name);
		kfree(al);
	}

	mutex_unlock(&slab_mutex);
	resiliency_test();
	return 0;
}

__initcall(slab_sysfs_init);
#endif /* CONFIG_SYSFS */

/*
 * The /proc/slabinfo ABI
 */
#ifdef CONFIG_SLABINFO
void get_slabinfo(struct kmem_cache *s, struct slabinfo *sinfo)
{
	unsigned long nr_slabs = 0;
	unsigned long nr_objs = 0;
	unsigned long nr_free = 0;
	int node;

	for_each_online_node(node) {
		struct kmem_cache_node *n = get_node(s, node);

		if (!n)
			continue;

		nr_slabs += node_nr_slabs(n);
		nr_objs += node_nr_objs(n);
		nr_free += count_partial(n, count_free);
	}

	sinfo->active_objs = nr_objs - nr_free;
	sinfo->num_objs = nr_objs;
	sinfo->active_slabs = nr_slabs;
	sinfo->num_slabs = nr_slabs;
	sinfo->objects_per_slab = oo_objects(s->oo);
	sinfo->cache_order = oo_order(s->oo);
}

void slabinfo_show_stats(struct seq_file *m, struct kmem_cache *s)
{
}

ssize_t slabinfo_write(struct file *file, const char __user *buffer,
		       size_t count, loff_t *ppos)
{
	return -EIO;
}
#endif /* CONFIG_SLABINFO */<|MERGE_RESOLUTION|>--- conflicted
+++ resolved
@@ -3235,28 +3235,7 @@
 
 int __kmem_cache_shutdown(struct kmem_cache *s)
 {
-<<<<<<< HEAD
-	int rc = kmem_cache_close(s);
-
-	if (!rc) {
-		/*
-		 * Since slab_attr_store may take the slab_mutex, we should
-		 * release the lock while removing the sysfs entry in order to
-		 * avoid a deadlock. Because this is pretty much the last
-		 * operation we do and the lock will be released shortly after
-		 * that in slab_common.c, we could just move sysfs_slab_remove
-		 * to a later point in common code. We should do that when we
-		 * have a common sysfs framework for all allocators.
-		 */
-		mutex_unlock(&slab_mutex);
-		sysfs_slab_remove(s);
-		mutex_lock(&slab_mutex);
-	}
-
-	return rc;
-=======
 	return kmem_cache_close(s);
->>>>>>> f58b8487
 }
 
 /********************************************************************
