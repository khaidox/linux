// SPDX-License-Identifier: GPL-2.0-only
/*
 * Longest prefix match list implementation
 *
 * Copyright (c) 2016,2017 Daniel Mack
 * Copyright (c) 2016 David Herrmann
 */

#include <linux/bpf.h>
#include <linux/btf.h>
#include <linux/err.h>
#include <linux/slab.h>
#include <linux/spinlock.h>
#include <linux/vmalloc.h>
#include <net/ipv6.h>
#include <uapi/linux/btf.h>
#include <linux/btf_ids.h>

/* Intermediate node */
#define LPM_TREE_NODE_FLAG_IM BIT(0)

struct lpm_trie_node;

struct lpm_trie_node {
	struct rcu_head rcu;
	struct lpm_trie_node __rcu	*child[2];
	u32				prefixlen;
	u32				flags;
	u8				data[];
};

struct lpm_trie {
	struct bpf_map			map;
	struct lpm_trie_node __rcu	*root;
	size_t				n_entries;
	size_t				max_prefixlen;
	size_t				data_size;
	spinlock_t			lock;
};

/* This trie implements a longest prefix match algorithm that can be used to
 * match IP addresses to a stored set of ranges.
 *
 * Data stored in @data of struct bpf_lpm_key and struct lpm_trie_node is
 * interpreted as big endian, so data[0] stores the most significant byte.
 *
 * Match ranges are internally stored in instances of struct lpm_trie_node
 * which each contain their prefix length as well as two pointers that may
 * lead to more nodes containing more specific matches. Each node also stores
 * a value that is defined by and returned to userspace via the update_elem
 * and lookup functions.
 *
 * For instance, let's start with a trie that was created with a prefix length
 * of 32, so it can be used for IPv4 addresses, and one single element that
 * matches 192.168.0.0/16. The data array would hence contain
 * [0xc0, 0xa8, 0x00, 0x00] in big-endian notation. This documentation will
 * stick to IP-address notation for readability though.
 *
 * As the trie is empty initially, the new node (1) will be places as root
 * node, denoted as (R) in the example below. As there are no other node, both
 * child pointers are %NULL.
 *
 *              +----------------+
 *              |       (1)  (R) |
 *              | 192.168.0.0/16 |
 *              |    value: 1    |
 *              |   [0]    [1]   |
 *              +----------------+
 *
 * Next, let's add a new node (2) matching 192.168.0.0/24. As there is already
 * a node with the same data and a smaller prefix (ie, a less specific one),
 * node (2) will become a child of (1). In child index depends on the next bit
 * that is outside of what (1) matches, and that bit is 0, so (2) will be
 * child[0] of (1):
 *
 *              +----------------+
 *              |       (1)  (R) |
 *              | 192.168.0.0/16 |
 *              |    value: 1    |
 *              |   [0]    [1]   |
 *              +----------------+
 *                   |
 *    +----------------+
 *    |       (2)      |
 *    | 192.168.0.0/24 |
 *    |    value: 2    |
 *    |   [0]    [1]   |
 *    +----------------+
 *
 * The child[1] slot of (1) could be filled with another node which has bit #17
 * (the next bit after the ones that (1) matches on) set to 1. For instance,
 * 192.168.128.0/24:
 *
 *              +----------------+
 *              |       (1)  (R) |
 *              | 192.168.0.0/16 |
 *              |    value: 1    |
 *              |   [0]    [1]   |
 *              +----------------+
 *                   |      |
 *    +----------------+  +------------------+
 *    |       (2)      |  |        (3)       |
 *    | 192.168.0.0/24 |  | 192.168.128.0/24 |
 *    |    value: 2    |  |     value: 3     |
 *    |   [0]    [1]   |  |    [0]    [1]    |
 *    +----------------+  +------------------+
 *
 * Let's add another node (4) to the game for 192.168.1.0/24. In order to place
 * it, node (1) is looked at first, and because (4) of the semantics laid out
 * above (bit #17 is 0), it would normally be attached to (1) as child[0].
 * However, that slot is already allocated, so a new node is needed in between.
 * That node does not have a value attached to it and it will never be
 * returned to users as result of a lookup. It is only there to differentiate
 * the traversal further. It will get a prefix as wide as necessary to
 * distinguish its two children:
 *
 *                      +----------------+
 *                      |       (1)  (R) |
 *                      | 192.168.0.0/16 |
 *                      |    value: 1    |
 *                      |   [0]    [1]   |
 *                      +----------------+
 *                           |      |
 *            +----------------+  +------------------+
 *            |       (4)  (I) |  |        (3)       |
 *            | 192.168.0.0/23 |  | 192.168.128.0/24 |
 *            |    value: ---  |  |     value: 3     |
 *            |   [0]    [1]   |  |    [0]    [1]    |
 *            +----------------+  +------------------+
 *                 |      |
 *  +----------------+  +----------------+
 *  |       (2)      |  |       (5)      |
 *  | 192.168.0.0/24 |  | 192.168.1.0/24 |
 *  |    value: 2    |  |     value: 5   |
 *  |   [0]    [1]   |  |   [0]    [1]   |
 *  +----------------+  +----------------+
 *
 * 192.168.1.1/32 would be a child of (5) etc.
 *
 * An intermediate node will be turned into a 'real' node on demand. In the
 * example above, (4) would be re-used if 192.168.0.0/23 is added to the trie.
 *
 * A fully populated trie would have a height of 32 nodes, as the trie was
 * created with a prefix length of 32.
 *
 * The lookup starts at the root node. If the current node matches and if there
 * is a child that can be used to become more specific, the trie is traversed
 * downwards. The last node in the traversal that is a non-intermediate one is
 * returned.
 */

static inline int extract_bit(const u8 *data, size_t index)
{
	return !!(data[index / 8] & (1 << (7 - (index % 8))));
}

/**
 * __longest_prefix_match() - determine the longest prefix
 * @trie:	The trie to get internal sizes from
 * @node:	The node to operate on
 * @key:	The key to compare to @node
 *
 * Determine the longest prefix of @node that matches the bits in @key.
 */
<<<<<<< HEAD
static size_t longest_prefix_match(const struct lpm_trie *trie,
				   const struct lpm_trie_node *node,
				   const struct bpf_lpm_trie_key_u8 *key)
=======
static __always_inline
size_t __longest_prefix_match(const struct lpm_trie *trie,
			      const struct lpm_trie_node *node,
			      const struct bpf_lpm_trie_key_u8 *key)
>>>>>>> 0c383648
{
	u32 limit = min(node->prefixlen, key->prefixlen);
	u32 prefixlen = 0, i = 0;

	BUILD_BUG_ON(offsetof(struct lpm_trie_node, data) % sizeof(u32));
	BUILD_BUG_ON(offsetof(struct bpf_lpm_trie_key_u8, data) % sizeof(u32));

#if defined(CONFIG_HAVE_EFFICIENT_UNALIGNED_ACCESS) && defined(CONFIG_64BIT)

	/* data_size >= 16 has very small probability.
	 * We do not use a loop for optimal code generation.
	 */
	if (trie->data_size >= 8) {
		u64 diff = be64_to_cpu(*(__be64 *)node->data ^
				       *(__be64 *)key->data);

		prefixlen = 64 - fls64(diff);
		if (prefixlen >= limit)
			return limit;
		if (diff)
			return prefixlen;
		i = 8;
	}
#endif

	while (trie->data_size >= i + 4) {
		u32 diff = be32_to_cpu(*(__be32 *)&node->data[i] ^
				       *(__be32 *)&key->data[i]);

		prefixlen += 32 - fls(diff);
		if (prefixlen >= limit)
			return limit;
		if (diff)
			return prefixlen;
		i += 4;
	}

	if (trie->data_size >= i + 2) {
		u16 diff = be16_to_cpu(*(__be16 *)&node->data[i] ^
				       *(__be16 *)&key->data[i]);

		prefixlen += 16 - fls(diff);
		if (prefixlen >= limit)
			return limit;
		if (diff)
			return prefixlen;
		i += 2;
	}

	if (trie->data_size >= i + 1) {
		prefixlen += 8 - fls(node->data[i] ^ key->data[i]);

		if (prefixlen >= limit)
			return limit;
	}

	return prefixlen;
}

static size_t longest_prefix_match(const struct lpm_trie *trie,
				   const struct lpm_trie_node *node,
				   const struct bpf_lpm_trie_key_u8 *key)
{
	return __longest_prefix_match(trie, node, key);
}

/* Called from syscall or from eBPF program */
static void *trie_lookup_elem(struct bpf_map *map, void *_key)
{
	struct lpm_trie *trie = container_of(map, struct lpm_trie, map);
	struct lpm_trie_node *node, *found = NULL;
	struct bpf_lpm_trie_key_u8 *key = _key;

	if (key->prefixlen > trie->max_prefixlen)
		return NULL;

	/* Start walking the trie from the root node ... */

	for (node = rcu_dereference_check(trie->root, rcu_read_lock_bh_held());
	     node;) {
		unsigned int next_bit;
		size_t matchlen;

		/* Determine the longest prefix of @node that matches @key.
		 * If it's the maximum possible prefix for this trie, we have
		 * an exact match and can return it directly.
		 */
		matchlen = __longest_prefix_match(trie, node, key);
		if (matchlen == trie->max_prefixlen) {
			found = node;
			break;
		}

		/* If the number of bits that match is smaller than the prefix
		 * length of @node, bail out and return the node we have seen
		 * last in the traversal (ie, the parent).
		 */
		if (matchlen < node->prefixlen)
			break;

		/* Consider this node as return candidate unless it is an
		 * artificially added intermediate one.
		 */
		if (!(node->flags & LPM_TREE_NODE_FLAG_IM))
			found = node;

		/* If the node match is fully satisfied, let's see if we can
		 * become more specific. Determine the next bit in the key and
		 * traverse down.
		 */
		next_bit = extract_bit(key->data, node->prefixlen);
		node = rcu_dereference_check(node->child[next_bit],
					     rcu_read_lock_bh_held());
	}

	if (!found)
		return NULL;

	return found->data + trie->data_size;
}

static struct lpm_trie_node *lpm_trie_node_alloc(const struct lpm_trie *trie,
						 const void *value)
{
	struct lpm_trie_node *node;
	size_t size = sizeof(struct lpm_trie_node) + trie->data_size;

	if (value)
		size += trie->map.value_size;

	node = bpf_map_kmalloc_node(&trie->map, size, GFP_NOWAIT | __GFP_NOWARN,
				    trie->map.numa_node);
	if (!node)
		return NULL;

	node->flags = 0;

	if (value)
		memcpy(node->data + trie->data_size, value,
		       trie->map.value_size);

	return node;
}

/* Called from syscall or from eBPF program */
static long trie_update_elem(struct bpf_map *map,
			     void *_key, void *value, u64 flags)
{
	struct lpm_trie *trie = container_of(map, struct lpm_trie, map);
	struct lpm_trie_node *node, *im_node = NULL, *new_node = NULL;
	struct lpm_trie_node *free_node = NULL;
	struct lpm_trie_node __rcu **slot;
	struct bpf_lpm_trie_key_u8 *key = _key;
	unsigned long irq_flags;
	unsigned int next_bit;
	size_t matchlen = 0;
	int ret = 0;

	if (unlikely(flags > BPF_EXIST))
		return -EINVAL;

	if (key->prefixlen > trie->max_prefixlen)
		return -EINVAL;

	spin_lock_irqsave(&trie->lock, irq_flags);

	/* Allocate and fill a new node */

	if (trie->n_entries == trie->map.max_entries) {
		ret = -ENOSPC;
		goto out;
	}

	new_node = lpm_trie_node_alloc(trie, value);
	if (!new_node) {
		ret = -ENOMEM;
		goto out;
	}

	trie->n_entries++;

	new_node->prefixlen = key->prefixlen;
	RCU_INIT_POINTER(new_node->child[0], NULL);
	RCU_INIT_POINTER(new_node->child[1], NULL);
	memcpy(new_node->data, key->data, trie->data_size);

	/* Now find a slot to attach the new node. To do that, walk the tree
	 * from the root and match as many bits as possible for each node until
	 * we either find an empty slot or a slot that needs to be replaced by
	 * an intermediate node.
	 */
	slot = &trie->root;

	while ((node = rcu_dereference_protected(*slot,
					lockdep_is_held(&trie->lock)))) {
		matchlen = longest_prefix_match(trie, node, key);

		if (node->prefixlen != matchlen ||
		    node->prefixlen == key->prefixlen ||
		    node->prefixlen == trie->max_prefixlen)
			break;

		next_bit = extract_bit(key->data, node->prefixlen);
		slot = &node->child[next_bit];
	}

	/* If the slot is empty (a free child pointer or an empty root),
	 * simply assign the @new_node to that slot and be done.
	 */
	if (!node) {
		rcu_assign_pointer(*slot, new_node);
		goto out;
	}

	/* If the slot we picked already exists, replace it with @new_node
	 * which already has the correct data array set.
	 */
	if (node->prefixlen == matchlen) {
		new_node->child[0] = node->child[0];
		new_node->child[1] = node->child[1];

		if (!(node->flags & LPM_TREE_NODE_FLAG_IM))
			trie->n_entries--;

		rcu_assign_pointer(*slot, new_node);
		free_node = node;

		goto out;
	}

	/* If the new node matches the prefix completely, it must be inserted
	 * as an ancestor. Simply insert it between @node and *@slot.
	 */
	if (matchlen == key->prefixlen) {
		next_bit = extract_bit(node->data, matchlen);
		rcu_assign_pointer(new_node->child[next_bit], node);
		rcu_assign_pointer(*slot, new_node);
		goto out;
	}

	im_node = lpm_trie_node_alloc(trie, NULL);
	if (!im_node) {
		ret = -ENOMEM;
		goto out;
	}

	im_node->prefixlen = matchlen;
	im_node->flags |= LPM_TREE_NODE_FLAG_IM;
	memcpy(im_node->data, node->data, trie->data_size);

	/* Now determine which child to install in which slot */
	if (extract_bit(key->data, matchlen)) {
		rcu_assign_pointer(im_node->child[0], node);
		rcu_assign_pointer(im_node->child[1], new_node);
	} else {
		rcu_assign_pointer(im_node->child[0], new_node);
		rcu_assign_pointer(im_node->child[1], node);
	}

	/* Finally, assign the intermediate node to the determined slot */
	rcu_assign_pointer(*slot, im_node);

out:
	if (ret) {
		if (new_node)
			trie->n_entries--;

		kfree(new_node);
		kfree(im_node);
	}

	spin_unlock_irqrestore(&trie->lock, irq_flags);
	kfree_rcu(free_node, rcu);

	return ret;
}

/* Called from syscall or from eBPF program */
static long trie_delete_elem(struct bpf_map *map, void *_key)
{
	struct lpm_trie *trie = container_of(map, struct lpm_trie, map);
<<<<<<< HEAD
=======
	struct lpm_trie_node *free_node = NULL, *free_parent = NULL;
>>>>>>> 0c383648
	struct bpf_lpm_trie_key_u8 *key = _key;
	struct lpm_trie_node __rcu **trim, **trim2;
	struct lpm_trie_node *node, *parent;
	unsigned long irq_flags;
	unsigned int next_bit;
	size_t matchlen = 0;
	int ret = 0;

	if (key->prefixlen > trie->max_prefixlen)
		return -EINVAL;

	spin_lock_irqsave(&trie->lock, irq_flags);

	/* Walk the tree looking for an exact key/length match and keeping
	 * track of the path we traverse.  We will need to know the node
	 * we wish to delete, and the slot that points to the node we want
	 * to delete.  We may also need to know the nodes parent and the
	 * slot that contains it.
	 */
	trim = &trie->root;
	trim2 = trim;
	parent = NULL;
	while ((node = rcu_dereference_protected(
		       *trim, lockdep_is_held(&trie->lock)))) {
		matchlen = longest_prefix_match(trie, node, key);

		if (node->prefixlen != matchlen ||
		    node->prefixlen == key->prefixlen)
			break;

		parent = node;
		trim2 = trim;
		next_bit = extract_bit(key->data, node->prefixlen);
		trim = &node->child[next_bit];
	}

	if (!node || node->prefixlen != key->prefixlen ||
	    node->prefixlen != matchlen ||
	    (node->flags & LPM_TREE_NODE_FLAG_IM)) {
		ret = -ENOENT;
		goto out;
	}

	trie->n_entries--;

	/* If the node we are removing has two children, simply mark it
	 * as intermediate and we are done.
	 */
	if (rcu_access_pointer(node->child[0]) &&
	    rcu_access_pointer(node->child[1])) {
		node->flags |= LPM_TREE_NODE_FLAG_IM;
		goto out;
	}

	/* If the parent of the node we are about to delete is an intermediate
	 * node, and the deleted node doesn't have any children, we can delete
	 * the intermediate parent as well and promote its other child
	 * up the tree.  Doing this maintains the invariant that all
	 * intermediate nodes have exactly 2 children and that there are no
	 * unnecessary intermediate nodes in the tree.
	 */
	if (parent && (parent->flags & LPM_TREE_NODE_FLAG_IM) &&
	    !node->child[0] && !node->child[1]) {
		if (node == rcu_access_pointer(parent->child[0]))
			rcu_assign_pointer(
				*trim2, rcu_access_pointer(parent->child[1]));
		else
			rcu_assign_pointer(
				*trim2, rcu_access_pointer(parent->child[0]));
		free_parent = parent;
		free_node = node;
		goto out;
	}

	/* The node we are removing has either zero or one child. If there
	 * is a child, move it into the removed node's slot then delete
	 * the node.  Otherwise just clear the slot and delete the node.
	 */
	if (node->child[0])
		rcu_assign_pointer(*trim, rcu_access_pointer(node->child[0]));
	else if (node->child[1])
		rcu_assign_pointer(*trim, rcu_access_pointer(node->child[1]));
	else
		RCU_INIT_POINTER(*trim, NULL);
	free_node = node;

out:
	spin_unlock_irqrestore(&trie->lock, irq_flags);
	kfree_rcu(free_parent, rcu);
	kfree_rcu(free_node, rcu);

	return ret;
}

#define LPM_DATA_SIZE_MAX	256
#define LPM_DATA_SIZE_MIN	1

#define LPM_VAL_SIZE_MAX	(KMALLOC_MAX_SIZE - LPM_DATA_SIZE_MAX - \
				 sizeof(struct lpm_trie_node))
#define LPM_VAL_SIZE_MIN	1

#define LPM_KEY_SIZE(X)		(sizeof(struct bpf_lpm_trie_key_u8) + (X))
#define LPM_KEY_SIZE_MAX	LPM_KEY_SIZE(LPM_DATA_SIZE_MAX)
#define LPM_KEY_SIZE_MIN	LPM_KEY_SIZE(LPM_DATA_SIZE_MIN)

#define LPM_CREATE_FLAG_MASK	(BPF_F_NO_PREALLOC | BPF_F_NUMA_NODE |	\
				 BPF_F_ACCESS_MASK)

static struct bpf_map *trie_alloc(union bpf_attr *attr)
{
	struct lpm_trie *trie;

	/* check sanity of attributes */
	if (attr->max_entries == 0 ||
	    !(attr->map_flags & BPF_F_NO_PREALLOC) ||
	    attr->map_flags & ~LPM_CREATE_FLAG_MASK ||
	    !bpf_map_flags_access_ok(attr->map_flags) ||
	    attr->key_size < LPM_KEY_SIZE_MIN ||
	    attr->key_size > LPM_KEY_SIZE_MAX ||
	    attr->value_size < LPM_VAL_SIZE_MIN ||
	    attr->value_size > LPM_VAL_SIZE_MAX)
		return ERR_PTR(-EINVAL);

	trie = bpf_map_area_alloc(sizeof(*trie), NUMA_NO_NODE);
	if (!trie)
		return ERR_PTR(-ENOMEM);

	/* copy mandatory map attributes */
	bpf_map_init_from_attr(&trie->map, attr);
	trie->data_size = attr->key_size -
			  offsetof(struct bpf_lpm_trie_key_u8, data);
	trie->max_prefixlen = trie->data_size * 8;

	spin_lock_init(&trie->lock);

	return &trie->map;
}

static void trie_free(struct bpf_map *map)
{
	struct lpm_trie *trie = container_of(map, struct lpm_trie, map);
	struct lpm_trie_node __rcu **slot;
	struct lpm_trie_node *node;

	/* Always start at the root and walk down to a node that has no
	 * children. Then free that node, nullify its reference in the parent
	 * and start over.
	 */

	for (;;) {
		slot = &trie->root;

		for (;;) {
			node = rcu_dereference_protected(*slot, 1);
			if (!node)
				goto out;

			if (rcu_access_pointer(node->child[0])) {
				slot = &node->child[0];
				continue;
			}

			if (rcu_access_pointer(node->child[1])) {
				slot = &node->child[1];
				continue;
			}

			kfree(node);
			RCU_INIT_POINTER(*slot, NULL);
			break;
		}
	}

out:
	bpf_map_area_free(trie);
}

static int trie_get_next_key(struct bpf_map *map, void *_key, void *_next_key)
{
	struct lpm_trie_node *node, *next_node = NULL, *parent, *search_root;
	struct lpm_trie *trie = container_of(map, struct lpm_trie, map);
	struct bpf_lpm_trie_key_u8 *key = _key, *next_key = _next_key;
	struct lpm_trie_node **node_stack = NULL;
	int err = 0, stack_ptr = -1;
	unsigned int next_bit;
	size_t matchlen;

	/* The get_next_key follows postorder. For the 4 node example in
	 * the top of this file, the trie_get_next_key() returns the following
	 * one after another:
	 *   192.168.0.0/24
	 *   192.168.1.0/24
	 *   192.168.128.0/24
	 *   192.168.0.0/16
	 *
	 * The idea is to return more specific keys before less specific ones.
	 */

	/* Empty trie */
	search_root = rcu_dereference(trie->root);
	if (!search_root)
		return -ENOENT;

	/* For invalid key, find the leftmost node in the trie */
	if (!key || key->prefixlen > trie->max_prefixlen)
		goto find_leftmost;

	node_stack = kmalloc_array(trie->max_prefixlen,
				   sizeof(struct lpm_trie_node *),
				   GFP_ATOMIC | __GFP_NOWARN);
	if (!node_stack)
		return -ENOMEM;

	/* Try to find the exact node for the given key */
	for (node = search_root; node;) {
		node_stack[++stack_ptr] = node;
		matchlen = longest_prefix_match(trie, node, key);
		if (node->prefixlen != matchlen ||
		    node->prefixlen == key->prefixlen)
			break;

		next_bit = extract_bit(key->data, node->prefixlen);
		node = rcu_dereference(node->child[next_bit]);
	}
	if (!node || node->prefixlen != key->prefixlen ||
	    (node->flags & LPM_TREE_NODE_FLAG_IM))
		goto find_leftmost;

	/* The node with the exactly-matching key has been found,
	 * find the first node in postorder after the matched node.
	 */
	node = node_stack[stack_ptr];
	while (stack_ptr > 0) {
		parent = node_stack[stack_ptr - 1];
		if (rcu_dereference(parent->child[0]) == node) {
			search_root = rcu_dereference(parent->child[1]);
			if (search_root)
				goto find_leftmost;
		}
		if (!(parent->flags & LPM_TREE_NODE_FLAG_IM)) {
			next_node = parent;
			goto do_copy;
		}

		node = parent;
		stack_ptr--;
	}

	/* did not find anything */
	err = -ENOENT;
	goto free_stack;

find_leftmost:
	/* Find the leftmost non-intermediate node, all intermediate nodes
	 * have exact two children, so this function will never return NULL.
	 */
	for (node = search_root; node;) {
		if (node->flags & LPM_TREE_NODE_FLAG_IM) {
			node = rcu_dereference(node->child[0]);
		} else {
			next_node = node;
			node = rcu_dereference(node->child[0]);
			if (!node)
				node = rcu_dereference(next_node->child[1]);
		}
	}
do_copy:
	next_key->prefixlen = next_node->prefixlen;
	memcpy((void *)next_key + offsetof(struct bpf_lpm_trie_key_u8, data),
	       next_node->data, trie->data_size);
free_stack:
	kfree(node_stack);
	return err;
}

static int trie_check_btf(const struct bpf_map *map,
			  const struct btf *btf,
			  const struct btf_type *key_type,
			  const struct btf_type *value_type)
{
	/* Keys must have struct bpf_lpm_trie_key_u8 embedded. */
	return BTF_INFO_KIND(key_type->info) != BTF_KIND_STRUCT ?
	       -EINVAL : 0;
}

static u64 trie_mem_usage(const struct bpf_map *map)
{
	struct lpm_trie *trie = container_of(map, struct lpm_trie, map);
	u64 elem_size;

	elem_size = sizeof(struct lpm_trie_node) + trie->data_size +
			    trie->map.value_size;
	return elem_size * READ_ONCE(trie->n_entries);
}

BTF_ID_LIST_SINGLE(trie_map_btf_ids, struct, lpm_trie)
const struct bpf_map_ops trie_map_ops = {
	.map_meta_equal = bpf_map_meta_equal,
	.map_alloc = trie_alloc,
	.map_free = trie_free,
	.map_get_next_key = trie_get_next_key,
	.map_lookup_elem = trie_lookup_elem,
	.map_update_elem = trie_update_elem,
	.map_delete_elem = trie_delete_elem,
	.map_lookup_batch = generic_map_lookup_batch,
	.map_update_batch = generic_map_update_batch,
	.map_delete_batch = generic_map_delete_batch,
	.map_check_btf = trie_check_btf,
	.map_mem_usage = trie_mem_usage,
	.map_btf_id = &trie_map_btf_ids[0],
};<|MERGE_RESOLUTION|>--- conflicted
+++ resolved
@@ -162,16 +162,10 @@
  *
  * Determine the longest prefix of @node that matches the bits in @key.
  */
-<<<<<<< HEAD
-static size_t longest_prefix_match(const struct lpm_trie *trie,
-				   const struct lpm_trie_node *node,
-				   const struct bpf_lpm_trie_key_u8 *key)
-=======
 static __always_inline
 size_t __longest_prefix_match(const struct lpm_trie *trie,
 			      const struct lpm_trie_node *node,
 			      const struct bpf_lpm_trie_key_u8 *key)
->>>>>>> 0c383648
 {
 	u32 limit = min(node->prefixlen, key->prefixlen);
 	u32 prefixlen = 0, i = 0;
@@ -453,10 +447,7 @@
 static long trie_delete_elem(struct bpf_map *map, void *_key)
 {
 	struct lpm_trie *trie = container_of(map, struct lpm_trie, map);
-<<<<<<< HEAD
-=======
 	struct lpm_trie_node *free_node = NULL, *free_parent = NULL;
->>>>>>> 0c383648
 	struct bpf_lpm_trie_key_u8 *key = _key;
 	struct lpm_trie_node __rcu **trim, **trim2;
 	struct lpm_trie_node *node, *parent;
