// SPDX-License-Identifier: GPL-2.0
/*
 * Copyright (C) 2007,2008 Oracle.  All rights reserved.
 */

#include <linux/sched.h>
#include <linux/slab.h>
#include <linux/rbtree.h>
#include <linux/mm.h>
#include <linux/error-injection.h>
#include "messages.h"
#include "ctree.h"
#include "disk-io.h"
#include "transaction.h"
#include "print-tree.h"
#include "locking.h"
#include "volumes.h"
#include "qgroup.h"
#include "tree-mod-log.h"
#include "tree-checker.h"
#include "fs.h"
#include "accessors.h"
#include "extent-tree.h"
#include "relocation.h"
#include "file-item.h"

static struct kmem_cache *btrfs_path_cachep;

static int split_node(struct btrfs_trans_handle *trans, struct btrfs_root
		      *root, struct btrfs_path *path, int level);
static int split_leaf(struct btrfs_trans_handle *trans, struct btrfs_root *root,
		      const struct btrfs_key *ins_key, struct btrfs_path *path,
		      int data_size, int extend);
static int push_node_left(struct btrfs_trans_handle *trans,
			  struct extent_buffer *dst,
			  struct extent_buffer *src, int empty);
static int balance_node_right(struct btrfs_trans_handle *trans,
			      struct extent_buffer *dst_buf,
			      struct extent_buffer *src_buf);

static const struct btrfs_csums {
	u16		size;
	const char	name[10];
	const char	driver[12];
} btrfs_csums[] = {
	[BTRFS_CSUM_TYPE_CRC32] = { .size = 4, .name = "crc32c" },
	[BTRFS_CSUM_TYPE_XXHASH] = { .size = 8, .name = "xxhash64" },
	[BTRFS_CSUM_TYPE_SHA256] = { .size = 32, .name = "sha256" },
	[BTRFS_CSUM_TYPE_BLAKE2] = { .size = 32, .name = "blake2b",
				     .driver = "blake2b-256" },
};

/*
 * The leaf data grows from end-to-front in the node.  this returns the address
 * of the start of the last item, which is the stop of the leaf data stack.
 */
static unsigned int leaf_data_end(const struct extent_buffer *leaf)
{
	u32 nr = btrfs_header_nritems(leaf);

	if (nr == 0)
		return BTRFS_LEAF_DATA_SIZE(leaf->fs_info);
	return btrfs_item_offset(leaf, nr - 1);
}

/*
 * Move data in a @leaf (using memmove, safe for overlapping ranges).
 *
 * @leaf:	leaf that we're doing a memmove on
 * @dst_offset:	item data offset we're moving to
 * @src_offset:	item data offset were' moving from
 * @len:	length of the data we're moving
 *
 * Wrapper around memmove_extent_buffer() that takes into account the header on
 * the leaf.  The btrfs_item offset's start directly after the header, so we
 * have to adjust any offsets to account for the header in the leaf.  This
 * handles that math to simplify the callers.
 */
static inline void memmove_leaf_data(const struct extent_buffer *leaf,
				     unsigned long dst_offset,
				     unsigned long src_offset,
				     unsigned long len)
{
	memmove_extent_buffer(leaf, btrfs_item_nr_offset(leaf, 0) + dst_offset,
			      btrfs_item_nr_offset(leaf, 0) + src_offset, len);
}

/*
 * Copy item data from @src into @dst at the given @offset.
 *
 * @dst:	destination leaf that we're copying into
 * @src:	source leaf that we're copying from
 * @dst_offset:	item data offset we're copying to
 * @src_offset:	item data offset were' copying from
 * @len:	length of the data we're copying
 *
 * Wrapper around copy_extent_buffer() that takes into account the header on
 * the leaf.  The btrfs_item offset's start directly after the header, so we
 * have to adjust any offsets to account for the header in the leaf.  This
 * handles that math to simplify the callers.
 */
static inline void copy_leaf_data(const struct extent_buffer *dst,
				  const struct extent_buffer *src,
				  unsigned long dst_offset,
				  unsigned long src_offset, unsigned long len)
{
	copy_extent_buffer(dst, src, btrfs_item_nr_offset(dst, 0) + dst_offset,
			   btrfs_item_nr_offset(src, 0) + src_offset, len);
}

/*
 * Move items in a @leaf (using memmove).
 *
 * @dst:	destination leaf for the items
 * @dst_item:	the item nr we're copying into
 * @src_item:	the item nr we're copying from
 * @nr_items:	the number of items to copy
 *
 * Wrapper around memmove_extent_buffer() that does the math to get the
 * appropriate offsets into the leaf from the item numbers.
 */
static inline void memmove_leaf_items(const struct extent_buffer *leaf,
				      int dst_item, int src_item, int nr_items)
{
	memmove_extent_buffer(leaf, btrfs_item_nr_offset(leaf, dst_item),
			      btrfs_item_nr_offset(leaf, src_item),
			      nr_items * sizeof(struct btrfs_item));
}

/*
 * Copy items from @src into @dst at the given @offset.
 *
 * @dst:	destination leaf for the items
 * @src:	source leaf for the items
 * @dst_item:	the item nr we're copying into
 * @src_item:	the item nr we're copying from
 * @nr_items:	the number of items to copy
 *
 * Wrapper around copy_extent_buffer() that does the math to get the
 * appropriate offsets into the leaf from the item numbers.
 */
static inline void copy_leaf_items(const struct extent_buffer *dst,
				   const struct extent_buffer *src,
				   int dst_item, int src_item, int nr_items)
{
	copy_extent_buffer(dst, src, btrfs_item_nr_offset(dst, dst_item),
			      btrfs_item_nr_offset(src, src_item),
			      nr_items * sizeof(struct btrfs_item));
}

/* This exists for btrfs-progs usages. */
u16 btrfs_csum_type_size(u16 type)
{
	return btrfs_csums[type].size;
}

int btrfs_super_csum_size(const struct btrfs_super_block *s)
{
	u16 t = btrfs_super_csum_type(s);
	/*
	 * csum type is validated at mount time
	 */
	return btrfs_csum_type_size(t);
}

const char *btrfs_super_csum_name(u16 csum_type)
{
	/* csum type is validated at mount time */
	return btrfs_csums[csum_type].name;
}

/*
 * Return driver name if defined, otherwise the name that's also a valid driver
 * name
 */
const char *btrfs_super_csum_driver(u16 csum_type)
{
	/* csum type is validated at mount time */
	return btrfs_csums[csum_type].driver[0] ?
		btrfs_csums[csum_type].driver :
		btrfs_csums[csum_type].name;
}

size_t __attribute_const__ btrfs_get_num_csums(void)
{
	return ARRAY_SIZE(btrfs_csums);
}

struct btrfs_path *btrfs_alloc_path(void)
{
	might_sleep();

	return kmem_cache_zalloc(btrfs_path_cachep, GFP_NOFS);
}

/* this also releases the path */
void btrfs_free_path(struct btrfs_path *p)
{
	if (!p)
		return;
	btrfs_release_path(p);
	kmem_cache_free(btrfs_path_cachep, p);
}

/*
 * path release drops references on the extent buffers in the path
 * and it drops any locks held by this path
 *
 * It is safe to call this on paths that no locks or extent buffers held.
 */
noinline void btrfs_release_path(struct btrfs_path *p)
{
	int i;

	for (i = 0; i < BTRFS_MAX_LEVEL; i++) {
		p->slots[i] = 0;
		if (!p->nodes[i])
			continue;
		if (p->locks[i]) {
			btrfs_tree_unlock_rw(p->nodes[i], p->locks[i]);
			p->locks[i] = 0;
		}
		free_extent_buffer(p->nodes[i]);
		p->nodes[i] = NULL;
	}
}

/*
 * We want the transaction abort to print stack trace only for errors where the
 * cause could be a bug, eg. due to ENOSPC, and not for common errors that are
 * caused by external factors.
 */
bool __cold abort_should_print_stack(int error)
{
	switch (error) {
	case -EIO:
	case -EROFS:
	case -ENOMEM:
		return false;
	}
	return true;
}

/*
 * safely gets a reference on the root node of a tree.  A lock
 * is not taken, so a concurrent writer may put a different node
 * at the root of the tree.  See btrfs_lock_root_node for the
 * looping required.
 *
 * The extent buffer returned by this has a reference taken, so
 * it won't disappear.  It may stop being the root of the tree
 * at any time because there are no locks held.
 */
struct extent_buffer *btrfs_root_node(struct btrfs_root *root)
{
	struct extent_buffer *eb;

	while (1) {
		rcu_read_lock();
		eb = rcu_dereference(root->node);

		/*
		 * RCU really hurts here, we could free up the root node because
		 * it was COWed but we may not get the new root node yet so do
		 * the inc_not_zero dance and if it doesn't work then
		 * synchronize_rcu and try again.
		 */
		if (atomic_inc_not_zero(&eb->refs)) {
			rcu_read_unlock();
			break;
		}
		rcu_read_unlock();
		synchronize_rcu();
	}
	return eb;
}

/*
 * Cowonly root (not-shareable trees, everything not subvolume or reloc roots),
 * just get put onto a simple dirty list.  Transaction walks this list to make
 * sure they get properly updated on disk.
 */
static void add_root_to_dirty_list(struct btrfs_root *root)
{
	struct btrfs_fs_info *fs_info = root->fs_info;

	if (test_bit(BTRFS_ROOT_DIRTY, &root->state) ||
	    !test_bit(BTRFS_ROOT_TRACK_DIRTY, &root->state))
		return;

	spin_lock(&fs_info->trans_lock);
	if (!test_and_set_bit(BTRFS_ROOT_DIRTY, &root->state)) {
		/* Want the extent tree to be the last on the list */
		if (btrfs_root_id(root) == BTRFS_EXTENT_TREE_OBJECTID)
			list_move_tail(&root->dirty_list,
				       &fs_info->dirty_cowonly_roots);
		else
			list_move(&root->dirty_list,
				  &fs_info->dirty_cowonly_roots);
	}
	spin_unlock(&fs_info->trans_lock);
}

/*
 * used by snapshot creation to make a copy of a root for a tree with
 * a given objectid.  The buffer with the new root node is returned in
 * cow_ret, and this func returns zero on success or a negative error code.
 */
int btrfs_copy_root(struct btrfs_trans_handle *trans,
		      struct btrfs_root *root,
		      struct extent_buffer *buf,
		      struct extent_buffer **cow_ret, u64 new_root_objectid)
{
	struct btrfs_fs_info *fs_info = root->fs_info;
	struct extent_buffer *cow;
	int ret = 0;
	int level;
	struct btrfs_disk_key disk_key;
	u64 reloc_src_root = 0;

	WARN_ON(test_bit(BTRFS_ROOT_SHAREABLE, &root->state) &&
		trans->transid != fs_info->running_transaction->transid);
	WARN_ON(test_bit(BTRFS_ROOT_SHAREABLE, &root->state) &&
		trans->transid != root->last_trans);

	level = btrfs_header_level(buf);
	if (level == 0)
		btrfs_item_key(buf, &disk_key, 0);
	else
		btrfs_node_key(buf, &disk_key, 0);

	if (new_root_objectid == BTRFS_TREE_RELOC_OBJECTID)
		reloc_src_root = btrfs_header_owner(buf);
	cow = btrfs_alloc_tree_block(trans, root, 0, new_root_objectid,
				     &disk_key, level, buf->start, 0,
				     reloc_src_root, BTRFS_NESTING_NEW_ROOT);
	if (IS_ERR(cow))
		return PTR_ERR(cow);

	copy_extent_buffer_full(cow, buf);
	btrfs_set_header_bytenr(cow, cow->start);
	btrfs_set_header_generation(cow, trans->transid);
	btrfs_set_header_backref_rev(cow, BTRFS_MIXED_BACKREF_REV);
	btrfs_clear_header_flag(cow, BTRFS_HEADER_FLAG_WRITTEN |
				     BTRFS_HEADER_FLAG_RELOC);
	if (new_root_objectid == BTRFS_TREE_RELOC_OBJECTID)
		btrfs_set_header_flag(cow, BTRFS_HEADER_FLAG_RELOC);
	else
		btrfs_set_header_owner(cow, new_root_objectid);

	write_extent_buffer_fsid(cow, fs_info->fs_devices->metadata_uuid);

	WARN_ON(btrfs_header_generation(buf) > trans->transid);
	if (new_root_objectid == BTRFS_TREE_RELOC_OBJECTID)
		ret = btrfs_inc_ref(trans, root, cow, 1);
	else
		ret = btrfs_inc_ref(trans, root, cow, 0);
	if (ret) {
		btrfs_tree_unlock(cow);
		free_extent_buffer(cow);
		btrfs_abort_transaction(trans, ret);
		return ret;
	}

	btrfs_mark_buffer_dirty(trans, cow);
	*cow_ret = cow;
	return 0;
}

/*
 * check if the tree block can be shared by multiple trees
 */
bool btrfs_block_can_be_shared(struct btrfs_trans_handle *trans,
			       struct btrfs_root *root,
			       struct extent_buffer *buf)
{
	const u64 buf_gen = btrfs_header_generation(buf);

	/*
	 * Tree blocks not in shareable trees and tree roots are never shared.
	 * If a block was allocated after the last snapshot and the block was
	 * not allocated by tree relocation, we know the block is not shared.
	 */

	if (!test_bit(BTRFS_ROOT_SHAREABLE, &root->state))
		return false;

	if (buf == root->node)
		return false;

	if (buf_gen > btrfs_root_last_snapshot(&root->root_item) &&
	    !btrfs_header_flag(buf, BTRFS_HEADER_FLAG_RELOC))
		return false;

	if (buf != root->commit_root)
		return true;

	/*
	 * An extent buffer that used to be the commit root may still be shared
	 * because the tree height may have increased and it became a child of a
	 * higher level root. This can happen when snapshotting a subvolume
	 * created in the current transaction.
	 */
	if (buf_gen == trans->transid)
		return true;

	return false;
}

static noinline int update_ref_for_cow(struct btrfs_trans_handle *trans,
				       struct btrfs_root *root,
				       struct extent_buffer *buf,
				       struct extent_buffer *cow,
				       int *last_ref)
{
	struct btrfs_fs_info *fs_info = root->fs_info;
	u64 refs;
	u64 owner;
	u64 flags;
	u64 new_flags = 0;
	int ret;

	/*
	 * Backrefs update rules:
	 *
	 * Always use full backrefs for extent pointers in tree block
	 * allocated by tree relocation.
	 *
	 * If a shared tree block is no longer referenced by its owner
	 * tree (btrfs_header_owner(buf) == root->root_key.objectid),
	 * use full backrefs for extent pointers in tree block.
	 *
	 * If a tree block is been relocating
	 * (root->root_key.objectid == BTRFS_TREE_RELOC_OBJECTID),
	 * use full backrefs for extent pointers in tree block.
	 * The reason for this is some operations (such as drop tree)
	 * are only allowed for blocks use full backrefs.
	 */

	if (btrfs_block_can_be_shared(trans, root, buf)) {
		ret = btrfs_lookup_extent_info(trans, fs_info, buf->start,
					       btrfs_header_level(buf), 1,
					       &refs, &flags, NULL);
		if (ret)
			return ret;
		if (unlikely(refs == 0)) {
			btrfs_crit(fs_info,
		"found 0 references for tree block at bytenr %llu level %d root %llu",
				   buf->start, btrfs_header_level(buf),
				   btrfs_root_id(root));
			ret = -EUCLEAN;
			btrfs_abort_transaction(trans, ret);
			return ret;
		}
	} else {
		refs = 1;
		if (btrfs_root_id(root) == BTRFS_TREE_RELOC_OBJECTID ||
		    btrfs_header_backref_rev(buf) < BTRFS_MIXED_BACKREF_REV)
			flags = BTRFS_BLOCK_FLAG_FULL_BACKREF;
		else
			flags = 0;
	}

	owner = btrfs_header_owner(buf);
	BUG_ON(owner == BTRFS_TREE_RELOC_OBJECTID &&
	       !(flags & BTRFS_BLOCK_FLAG_FULL_BACKREF));

	if (refs > 1) {
		if ((owner == btrfs_root_id(root) ||
		     btrfs_root_id(root) == BTRFS_TREE_RELOC_OBJECTID) &&
		    !(flags & BTRFS_BLOCK_FLAG_FULL_BACKREF)) {
			ret = btrfs_inc_ref(trans, root, buf, 1);
			if (ret)
				return ret;

			if (btrfs_root_id(root) == BTRFS_TREE_RELOC_OBJECTID) {
				ret = btrfs_dec_ref(trans, root, buf, 0);
				if (ret)
					return ret;
				ret = btrfs_inc_ref(trans, root, cow, 1);
				if (ret)
					return ret;
			}
			new_flags |= BTRFS_BLOCK_FLAG_FULL_BACKREF;
		} else {

			if (btrfs_root_id(root) == BTRFS_TREE_RELOC_OBJECTID)
				ret = btrfs_inc_ref(trans, root, cow, 1);
			else
				ret = btrfs_inc_ref(trans, root, cow, 0);
			if (ret)
				return ret;
		}
		if (new_flags != 0) {
			ret = btrfs_set_disk_extent_flags(trans, buf, new_flags);
			if (ret)
				return ret;
		}
	} else {
		if (flags & BTRFS_BLOCK_FLAG_FULL_BACKREF) {
			if (btrfs_root_id(root) == BTRFS_TREE_RELOC_OBJECTID)
				ret = btrfs_inc_ref(trans, root, cow, 1);
			else
				ret = btrfs_inc_ref(trans, root, cow, 0);
			if (ret)
				return ret;
			ret = btrfs_dec_ref(trans, root, buf, 1);
			if (ret)
				return ret;
		}
		btrfs_clear_buffer_dirty(trans, buf);
		*last_ref = 1;
	}
	return 0;
}

/*
 * does the dirty work in cow of a single block.  The parent block (if
 * supplied) is updated to point to the new cow copy.  The new buffer is marked
 * dirty and returned locked.  If you modify the block it needs to be marked
 * dirty again.
 *
 * search_start -- an allocation hint for the new block
 *
 * empty_size -- a hint that you plan on doing more cow.  This is the size in
 * bytes the allocator should try to find free next to the block it returns.
 * This is just a hint and may be ignored by the allocator.
 */
int btrfs_force_cow_block(struct btrfs_trans_handle *trans,
			  struct btrfs_root *root,
			  struct extent_buffer *buf,
			  struct extent_buffer *parent, int parent_slot,
			  struct extent_buffer **cow_ret,
			  u64 search_start, u64 empty_size,
			  enum btrfs_lock_nesting nest)
{
	struct btrfs_fs_info *fs_info = root->fs_info;
	struct btrfs_disk_key disk_key;
	struct extent_buffer *cow;
	int level, ret;
	int last_ref = 0;
	int unlock_orig = 0;
	u64 parent_start = 0;
	u64 reloc_src_root = 0;

	if (*cow_ret == buf)
		unlock_orig = 1;

	btrfs_assert_tree_write_locked(buf);

	WARN_ON(test_bit(BTRFS_ROOT_SHAREABLE, &root->state) &&
		trans->transid != fs_info->running_transaction->transid);
	WARN_ON(test_bit(BTRFS_ROOT_SHAREABLE, &root->state) &&
		trans->transid != root->last_trans);

	level = btrfs_header_level(buf);

	if (level == 0)
		btrfs_item_key(buf, &disk_key, 0);
	else
		btrfs_node_key(buf, &disk_key, 0);

<<<<<<< HEAD
	if (root->root_key.objectid == BTRFS_TREE_RELOC_OBJECTID) {
=======
	if (btrfs_root_id(root) == BTRFS_TREE_RELOC_OBJECTID) {
>>>>>>> 0c383648
		if (parent)
			parent_start = parent->start;
		reloc_src_root = btrfs_header_owner(buf);
	}
	cow = btrfs_alloc_tree_block(trans, root, parent_start,
<<<<<<< HEAD
				     root->root_key.objectid, &disk_key, level,
=======
				     btrfs_root_id(root), &disk_key, level,
>>>>>>> 0c383648
				     search_start, empty_size, reloc_src_root, nest);
	if (IS_ERR(cow))
		return PTR_ERR(cow);

	/* cow is set to blocking by btrfs_init_new_buffer */

	copy_extent_buffer_full(cow, buf);
	btrfs_set_header_bytenr(cow, cow->start);
	btrfs_set_header_generation(cow, trans->transid);
	btrfs_set_header_backref_rev(cow, BTRFS_MIXED_BACKREF_REV);
	btrfs_clear_header_flag(cow, BTRFS_HEADER_FLAG_WRITTEN |
				     BTRFS_HEADER_FLAG_RELOC);
	if (btrfs_root_id(root) == BTRFS_TREE_RELOC_OBJECTID)
		btrfs_set_header_flag(cow, BTRFS_HEADER_FLAG_RELOC);
	else
		btrfs_set_header_owner(cow, btrfs_root_id(root));

	write_extent_buffer_fsid(cow, fs_info->fs_devices->metadata_uuid);

	ret = update_ref_for_cow(trans, root, buf, cow, &last_ref);
	if (ret) {
		btrfs_tree_unlock(cow);
		free_extent_buffer(cow);
		btrfs_abort_transaction(trans, ret);
		return ret;
	}

	if (test_bit(BTRFS_ROOT_SHAREABLE, &root->state)) {
		ret = btrfs_reloc_cow_block(trans, root, buf, cow);
		if (ret) {
			btrfs_tree_unlock(cow);
			free_extent_buffer(cow);
			btrfs_abort_transaction(trans, ret);
			return ret;
		}
	}

	if (buf == root->node) {
		WARN_ON(parent && parent != buf);
		if (btrfs_root_id(root) == BTRFS_TREE_RELOC_OBJECTID ||
		    btrfs_header_backref_rev(buf) < BTRFS_MIXED_BACKREF_REV)
			parent_start = buf->start;

		ret = btrfs_tree_mod_log_insert_root(root->node, cow, true);
		if (ret < 0) {
			btrfs_tree_unlock(cow);
			free_extent_buffer(cow);
			btrfs_abort_transaction(trans, ret);
			return ret;
		}
		atomic_inc(&cow->refs);
		rcu_assign_pointer(root->node, cow);

		btrfs_free_tree_block(trans, btrfs_root_id(root), buf,
				      parent_start, last_ref);
		free_extent_buffer(buf);
		add_root_to_dirty_list(root);
	} else {
		WARN_ON(trans->transid != btrfs_header_generation(parent));
		ret = btrfs_tree_mod_log_insert_key(parent, parent_slot,
						    BTRFS_MOD_LOG_KEY_REPLACE);
		if (ret) {
			btrfs_tree_unlock(cow);
			free_extent_buffer(cow);
			btrfs_abort_transaction(trans, ret);
			return ret;
		}
		btrfs_set_node_blockptr(parent, parent_slot,
					cow->start);
		btrfs_set_node_ptr_generation(parent, parent_slot,
					      trans->transid);
		btrfs_mark_buffer_dirty(trans, parent);
		if (last_ref) {
			ret = btrfs_tree_mod_log_free_eb(buf);
			if (ret) {
				btrfs_tree_unlock(cow);
				free_extent_buffer(cow);
				btrfs_abort_transaction(trans, ret);
				return ret;
			}
		}
		btrfs_free_tree_block(trans, btrfs_root_id(root), buf,
				      parent_start, last_ref);
	}
	if (unlock_orig)
		btrfs_tree_unlock(buf);
	free_extent_buffer_stale(buf);
	btrfs_mark_buffer_dirty(trans, cow);
	*cow_ret = cow;
	return 0;
}

static inline int should_cow_block(struct btrfs_trans_handle *trans,
				   struct btrfs_root *root,
				   struct extent_buffer *buf)
{
	if (btrfs_is_testing(root->fs_info))
		return 0;

	/* Ensure we can see the FORCE_COW bit */
	smp_mb__before_atomic();

	/*
	 * We do not need to cow a block if
	 * 1) this block is not created or changed in this transaction;
	 * 2) this block does not belong to TREE_RELOC tree;
	 * 3) the root is not forced COW.
	 *
	 * What is forced COW:
	 *    when we create snapshot during committing the transaction,
	 *    after we've finished copying src root, we must COW the shared
	 *    block to ensure the metadata consistency.
	 */
	if (btrfs_header_generation(buf) == trans->transid &&
	    !btrfs_header_flag(buf, BTRFS_HEADER_FLAG_WRITTEN) &&
	    !(btrfs_root_id(root) != BTRFS_TREE_RELOC_OBJECTID &&
	      btrfs_header_flag(buf, BTRFS_HEADER_FLAG_RELOC)) &&
	    !test_bit(BTRFS_ROOT_FORCE_COW, &root->state))
		return 0;
	return 1;
}

/*
 * COWs a single block, see btrfs_force_cow_block() for the real work.
 * This version of it has extra checks so that a block isn't COWed more than
 * once per transaction, as long as it hasn't been written yet
 */
int btrfs_cow_block(struct btrfs_trans_handle *trans,
		    struct btrfs_root *root, struct extent_buffer *buf,
		    struct extent_buffer *parent, int parent_slot,
		    struct extent_buffer **cow_ret,
		    enum btrfs_lock_nesting nest)
{
	struct btrfs_fs_info *fs_info = root->fs_info;
	u64 search_start;
	int ret;

	if (unlikely(test_bit(BTRFS_ROOT_DELETING, &root->state))) {
		btrfs_abort_transaction(trans, -EUCLEAN);
		btrfs_crit(fs_info,
		   "attempt to COW block %llu on root %llu that is being deleted",
			   buf->start, btrfs_root_id(root));
		return -EUCLEAN;
	}

	/*
	 * COWing must happen through a running transaction, which always
	 * matches the current fs generation (it's a transaction with a state
	 * less than TRANS_STATE_UNBLOCKED). If it doesn't, then turn the fs
	 * into error state to prevent the commit of any transaction.
	 */
	if (unlikely(trans->transaction != fs_info->running_transaction ||
		     trans->transid != fs_info->generation)) {
		btrfs_abort_transaction(trans, -EUCLEAN);
		btrfs_crit(fs_info,
"unexpected transaction when attempting to COW block %llu on root %llu, transaction %llu running transaction %llu fs generation %llu",
			   buf->start, btrfs_root_id(root), trans->transid,
			   fs_info->running_transaction->transid,
			   fs_info->generation);
		return -EUCLEAN;
	}

	if (!should_cow_block(trans, root, buf)) {
		*cow_ret = buf;
		return 0;
	}

	search_start = round_down(buf->start, SZ_1G);

	/*
	 * Before CoWing this block for later modification, check if it's
	 * the subtree root and do the delayed subtree trace if needed.
	 *
	 * Also We don't care about the error, as it's handled internally.
	 */
	btrfs_qgroup_trace_subtree_after_cow(trans, root, buf);
	ret = btrfs_force_cow_block(trans, root, buf, parent, parent_slot,
				    cow_ret, search_start, 0, nest);

	trace_btrfs_cow_block(root, buf, *cow_ret);

	return ret;
}
ALLOW_ERROR_INJECTION(btrfs_cow_block, ERRNO);

/*
 * same as comp_keys only with two btrfs_key's
 */
int __pure btrfs_comp_cpu_keys(const struct btrfs_key *k1, const struct btrfs_key *k2)
{
	if (k1->objectid > k2->objectid)
		return 1;
	if (k1->objectid < k2->objectid)
		return -1;
	if (k1->type > k2->type)
		return 1;
	if (k1->type < k2->type)
		return -1;
	if (k1->offset > k2->offset)
		return 1;
	if (k1->offset < k2->offset)
		return -1;
	return 0;
}

/*
 * Search for a key in the given extent_buffer.
 *
 * The lower boundary for the search is specified by the slot number @first_slot.
 * Use a value of 0 to search over the whole extent buffer. Works for both
 * leaves and nodes.
 *
 * The slot in the extent buffer is returned via @slot. If the key exists in the
 * extent buffer, then @slot will point to the slot where the key is, otherwise
 * it points to the slot where you would insert the key.
 *
 * Slot may point to the total number of items (i.e. one position beyond the last
 * key) if the key is bigger than the last key in the extent buffer.
 */
int btrfs_bin_search(struct extent_buffer *eb, int first_slot,
		     const struct btrfs_key *key, int *slot)
{
	unsigned long p;
	int item_size;
	/*
	 * Use unsigned types for the low and high slots, so that we get a more
	 * efficient division in the search loop below.
	 */
	u32 low = first_slot;
	u32 high = btrfs_header_nritems(eb);
	int ret;
	const int key_size = sizeof(struct btrfs_disk_key);

	if (unlikely(low > high)) {
		btrfs_err(eb->fs_info,
		 "%s: low (%u) > high (%u) eb %llu owner %llu level %d",
			  __func__, low, high, eb->start,
			  btrfs_header_owner(eb), btrfs_header_level(eb));
		return -EINVAL;
	}

	if (btrfs_header_level(eb) == 0) {
		p = offsetof(struct btrfs_leaf, items);
		item_size = sizeof(struct btrfs_item);
	} else {
		p = offsetof(struct btrfs_node, ptrs);
		item_size = sizeof(struct btrfs_key_ptr);
	}

	while (low < high) {
		const int unit_size = eb->folio_size;
		unsigned long oil;
		unsigned long offset;
		struct btrfs_disk_key *tmp;
		struct btrfs_disk_key unaligned;
		int mid;

		mid = (low + high) / 2;
		offset = p + mid * item_size;
		oil = get_eb_offset_in_folio(eb, offset);

		if (oil + key_size <= unit_size) {
			const unsigned long idx = get_eb_folio_index(eb, offset);
			char *kaddr = folio_address(eb->folios[idx]);

			oil = get_eb_offset_in_folio(eb, offset);
			tmp = (struct btrfs_disk_key *)(kaddr + oil);
		} else {
			read_extent_buffer(eb, &unaligned, offset, key_size);
			tmp = &unaligned;
		}

		ret = btrfs_comp_keys(tmp, key);

		if (ret < 0)
			low = mid + 1;
		else if (ret > 0)
			high = mid;
		else {
			*slot = mid;
			return 0;
		}
	}
	*slot = low;
	return 1;
}

static void root_add_used_bytes(struct btrfs_root *root)
{
	spin_lock(&root->accounting_lock);
	btrfs_set_root_used(&root->root_item,
		btrfs_root_used(&root->root_item) + root->fs_info->nodesize);
	spin_unlock(&root->accounting_lock);
}

static void root_sub_used_bytes(struct btrfs_root *root)
{
	spin_lock(&root->accounting_lock);
	btrfs_set_root_used(&root->root_item,
		btrfs_root_used(&root->root_item) - root->fs_info->nodesize);
	spin_unlock(&root->accounting_lock);
}

/* given a node and slot number, this reads the blocks it points to.  The
 * extent buffer is returned with a reference taken (but unlocked).
 */
struct extent_buffer *btrfs_read_node_slot(struct extent_buffer *parent,
					   int slot)
{
	int level = btrfs_header_level(parent);
	struct btrfs_tree_parent_check check = { 0 };
	struct extent_buffer *eb;

	if (slot < 0 || slot >= btrfs_header_nritems(parent))
		return ERR_PTR(-ENOENT);

	ASSERT(level);

	check.level = level - 1;
	check.transid = btrfs_node_ptr_generation(parent, slot);
	check.owner_root = btrfs_header_owner(parent);
	check.has_first_key = true;
	btrfs_node_key_to_cpu(parent, &check.first_key, slot);

	eb = read_tree_block(parent->fs_info, btrfs_node_blockptr(parent, slot),
			     &check);
	if (IS_ERR(eb))
		return eb;
	if (!extent_buffer_uptodate(eb)) {
		free_extent_buffer(eb);
		return ERR_PTR(-EIO);
	}

	return eb;
}

/*
 * node level balancing, used to make sure nodes are in proper order for
 * item deletion.  We balance from the top down, so we have to make sure
 * that a deletion won't leave an node completely empty later on.
 */
static noinline int balance_level(struct btrfs_trans_handle *trans,
			 struct btrfs_root *root,
			 struct btrfs_path *path, int level)
{
	struct btrfs_fs_info *fs_info = root->fs_info;
	struct extent_buffer *right = NULL;
	struct extent_buffer *mid;
	struct extent_buffer *left = NULL;
	struct extent_buffer *parent = NULL;
	int ret = 0;
	int wret;
	int pslot;
	int orig_slot = path->slots[level];
	u64 orig_ptr;

	ASSERT(level > 0);

	mid = path->nodes[level];

	WARN_ON(path->locks[level] != BTRFS_WRITE_LOCK);
	WARN_ON(btrfs_header_generation(mid) != trans->transid);

	orig_ptr = btrfs_node_blockptr(mid, orig_slot);

	if (level < BTRFS_MAX_LEVEL - 1) {
		parent = path->nodes[level + 1];
		pslot = path->slots[level + 1];
	}

	/*
	 * deal with the case where there is only one pointer in the root
	 * by promoting the node below to a root
	 */
	if (!parent) {
		struct extent_buffer *child;

		if (btrfs_header_nritems(mid) != 1)
			return 0;

		/* promote the child to a root */
		child = btrfs_read_node_slot(mid, 0);
		if (IS_ERR(child)) {
			ret = PTR_ERR(child);
			goto out;
		}

		btrfs_tree_lock(child);
		ret = btrfs_cow_block(trans, root, child, mid, 0, &child,
				      BTRFS_NESTING_COW);
		if (ret) {
			btrfs_tree_unlock(child);
			free_extent_buffer(child);
			goto out;
		}

		ret = btrfs_tree_mod_log_insert_root(root->node, child, true);
		if (ret < 0) {
			btrfs_tree_unlock(child);
			free_extent_buffer(child);
			btrfs_abort_transaction(trans, ret);
			goto out;
		}
		rcu_assign_pointer(root->node, child);

		add_root_to_dirty_list(root);
		btrfs_tree_unlock(child);

		path->locks[level] = 0;
		path->nodes[level] = NULL;
		btrfs_clear_buffer_dirty(trans, mid);
		btrfs_tree_unlock(mid);
		/* once for the path */
		free_extent_buffer(mid);

		root_sub_used_bytes(root);
		btrfs_free_tree_block(trans, btrfs_root_id(root), mid, 0, 1);
		/* once for the root ptr */
		free_extent_buffer_stale(mid);
		return 0;
	}
	if (btrfs_header_nritems(mid) >
	    BTRFS_NODEPTRS_PER_BLOCK(fs_info) / 4)
		return 0;

	if (pslot) {
		left = btrfs_read_node_slot(parent, pslot - 1);
		if (IS_ERR(left)) {
			ret = PTR_ERR(left);
			left = NULL;
			goto out;
		}

		btrfs_tree_lock_nested(left, BTRFS_NESTING_LEFT);
		wret = btrfs_cow_block(trans, root, left,
				       parent, pslot - 1, &left,
				       BTRFS_NESTING_LEFT_COW);
		if (wret) {
			ret = wret;
			goto out;
		}
	}

	if (pslot + 1 < btrfs_header_nritems(parent)) {
		right = btrfs_read_node_slot(parent, pslot + 1);
		if (IS_ERR(right)) {
			ret = PTR_ERR(right);
			right = NULL;
			goto out;
		}

		btrfs_tree_lock_nested(right, BTRFS_NESTING_RIGHT);
		wret = btrfs_cow_block(trans, root, right,
				       parent, pslot + 1, &right,
				       BTRFS_NESTING_RIGHT_COW);
		if (wret) {
			ret = wret;
			goto out;
		}
	}

	/* first, try to make some room in the middle buffer */
	if (left) {
		orig_slot += btrfs_header_nritems(left);
		wret = push_node_left(trans, left, mid, 1);
		if (wret < 0)
			ret = wret;
	}

	/*
	 * then try to empty the right most buffer into the middle
	 */
	if (right) {
		wret = push_node_left(trans, mid, right, 1);
		if (wret < 0 && wret != -ENOSPC)
			ret = wret;
		if (btrfs_header_nritems(right) == 0) {
			btrfs_clear_buffer_dirty(trans, right);
			btrfs_tree_unlock(right);
			ret = btrfs_del_ptr(trans, root, path, level + 1, pslot + 1);
			if (ret < 0) {
				free_extent_buffer_stale(right);
				right = NULL;
				goto out;
			}
			root_sub_used_bytes(root);
			btrfs_free_tree_block(trans, btrfs_root_id(root), right,
					      0, 1);
			free_extent_buffer_stale(right);
			right = NULL;
		} else {
			struct btrfs_disk_key right_key;
			btrfs_node_key(right, &right_key, 0);
			ret = btrfs_tree_mod_log_insert_key(parent, pslot + 1,
					BTRFS_MOD_LOG_KEY_REPLACE);
			if (ret < 0) {
				btrfs_abort_transaction(trans, ret);
				goto out;
			}
			btrfs_set_node_key(parent, &right_key, pslot + 1);
			btrfs_mark_buffer_dirty(trans, parent);
		}
	}
	if (btrfs_header_nritems(mid) == 1) {
		/*
		 * we're not allowed to leave a node with one item in the
		 * tree during a delete.  A deletion from lower in the tree
		 * could try to delete the only pointer in this node.
		 * So, pull some keys from the left.
		 * There has to be a left pointer at this point because
		 * otherwise we would have pulled some pointers from the
		 * right
		 */
		if (unlikely(!left)) {
			btrfs_crit(fs_info,
"missing left child when middle child only has 1 item, parent bytenr %llu level %d mid bytenr %llu root %llu",
				   parent->start, btrfs_header_level(parent),
				   mid->start, btrfs_root_id(root));
			ret = -EUCLEAN;
			btrfs_abort_transaction(trans, ret);
			goto out;
		}
		wret = balance_node_right(trans, mid, left);
		if (wret < 0) {
			ret = wret;
			goto out;
		}
		if (wret == 1) {
			wret = push_node_left(trans, left, mid, 1);
			if (wret < 0)
				ret = wret;
		}
		BUG_ON(wret == 1);
	}
	if (btrfs_header_nritems(mid) == 0) {
		btrfs_clear_buffer_dirty(trans, mid);
		btrfs_tree_unlock(mid);
		ret = btrfs_del_ptr(trans, root, path, level + 1, pslot);
		if (ret < 0) {
			free_extent_buffer_stale(mid);
			mid = NULL;
			goto out;
		}
		root_sub_used_bytes(root);
		btrfs_free_tree_block(trans, btrfs_root_id(root), mid, 0, 1);
		free_extent_buffer_stale(mid);
		mid = NULL;
	} else {
		/* update the parent key to reflect our changes */
		struct btrfs_disk_key mid_key;
		btrfs_node_key(mid, &mid_key, 0);
		ret = btrfs_tree_mod_log_insert_key(parent, pslot,
						    BTRFS_MOD_LOG_KEY_REPLACE);
		if (ret < 0) {
			btrfs_abort_transaction(trans, ret);
			goto out;
		}
		btrfs_set_node_key(parent, &mid_key, pslot);
		btrfs_mark_buffer_dirty(trans, parent);
	}

	/* update the path */
	if (left) {
		if (btrfs_header_nritems(left) > orig_slot) {
			atomic_inc(&left->refs);
			/* left was locked after cow */
			path->nodes[level] = left;
			path->slots[level + 1] -= 1;
			path->slots[level] = orig_slot;
			if (mid) {
				btrfs_tree_unlock(mid);
				free_extent_buffer(mid);
			}
		} else {
			orig_slot -= btrfs_header_nritems(left);
			path->slots[level] = orig_slot;
		}
	}
	/* double check we haven't messed things up */
	if (orig_ptr !=
	    btrfs_node_blockptr(path->nodes[level], path->slots[level]))
		BUG();
out:
	if (right) {
		btrfs_tree_unlock(right);
		free_extent_buffer(right);
	}
	if (left) {
		if (path->nodes[level] != left)
			btrfs_tree_unlock(left);
		free_extent_buffer(left);
	}
	return ret;
}

/* Node balancing for insertion.  Here we only split or push nodes around
 * when they are completely full.  This is also done top down, so we
 * have to be pessimistic.
 */
static noinline int push_nodes_for_insert(struct btrfs_trans_handle *trans,
					  struct btrfs_root *root,
					  struct btrfs_path *path, int level)
{
	struct btrfs_fs_info *fs_info = root->fs_info;
	struct extent_buffer *right = NULL;
	struct extent_buffer *mid;
	struct extent_buffer *left = NULL;
	struct extent_buffer *parent = NULL;
	int ret = 0;
	int wret;
	int pslot;
	int orig_slot = path->slots[level];

	if (level == 0)
		return 1;

	mid = path->nodes[level];
	WARN_ON(btrfs_header_generation(mid) != trans->transid);

	if (level < BTRFS_MAX_LEVEL - 1) {
		parent = path->nodes[level + 1];
		pslot = path->slots[level + 1];
	}

	if (!parent)
		return 1;

	/* first, try to make some room in the middle buffer */
	if (pslot) {
		u32 left_nr;

		left = btrfs_read_node_slot(parent, pslot - 1);
		if (IS_ERR(left))
			return PTR_ERR(left);

		btrfs_tree_lock_nested(left, BTRFS_NESTING_LEFT);

		left_nr = btrfs_header_nritems(left);
		if (left_nr >= BTRFS_NODEPTRS_PER_BLOCK(fs_info) - 1) {
			wret = 1;
		} else {
			ret = btrfs_cow_block(trans, root, left, parent,
					      pslot - 1, &left,
					      BTRFS_NESTING_LEFT_COW);
			if (ret)
				wret = 1;
			else {
				wret = push_node_left(trans, left, mid, 0);
			}
		}
		if (wret < 0)
			ret = wret;
		if (wret == 0) {
			struct btrfs_disk_key disk_key;
			orig_slot += left_nr;
			btrfs_node_key(mid, &disk_key, 0);
			ret = btrfs_tree_mod_log_insert_key(parent, pslot,
					BTRFS_MOD_LOG_KEY_REPLACE);
			if (ret < 0) {
				btrfs_tree_unlock(left);
				free_extent_buffer(left);
				btrfs_abort_transaction(trans, ret);
				return ret;
			}
			btrfs_set_node_key(parent, &disk_key, pslot);
			btrfs_mark_buffer_dirty(trans, parent);
			if (btrfs_header_nritems(left) > orig_slot) {
				path->nodes[level] = left;
				path->slots[level + 1] -= 1;
				path->slots[level] = orig_slot;
				btrfs_tree_unlock(mid);
				free_extent_buffer(mid);
			} else {
				orig_slot -=
					btrfs_header_nritems(left);
				path->slots[level] = orig_slot;
				btrfs_tree_unlock(left);
				free_extent_buffer(left);
			}
			return 0;
		}
		btrfs_tree_unlock(left);
		free_extent_buffer(left);
	}

	/*
	 * then try to empty the right most buffer into the middle
	 */
	if (pslot + 1 < btrfs_header_nritems(parent)) {
		u32 right_nr;

		right = btrfs_read_node_slot(parent, pslot + 1);
		if (IS_ERR(right))
			return PTR_ERR(right);

		btrfs_tree_lock_nested(right, BTRFS_NESTING_RIGHT);

		right_nr = btrfs_header_nritems(right);
		if (right_nr >= BTRFS_NODEPTRS_PER_BLOCK(fs_info) - 1) {
			wret = 1;
		} else {
			ret = btrfs_cow_block(trans, root, right,
					      parent, pslot + 1,
					      &right, BTRFS_NESTING_RIGHT_COW);
			if (ret)
				wret = 1;
			else {
				wret = balance_node_right(trans, right, mid);
			}
		}
		if (wret < 0)
			ret = wret;
		if (wret == 0) {
			struct btrfs_disk_key disk_key;

			btrfs_node_key(right, &disk_key, 0);
			ret = btrfs_tree_mod_log_insert_key(parent, pslot + 1,
					BTRFS_MOD_LOG_KEY_REPLACE);
			if (ret < 0) {
				btrfs_tree_unlock(right);
				free_extent_buffer(right);
				btrfs_abort_transaction(trans, ret);
				return ret;
			}
			btrfs_set_node_key(parent, &disk_key, pslot + 1);
			btrfs_mark_buffer_dirty(trans, parent);

			if (btrfs_header_nritems(mid) <= orig_slot) {
				path->nodes[level] = right;
				path->slots[level + 1] += 1;
				path->slots[level] = orig_slot -
					btrfs_header_nritems(mid);
				btrfs_tree_unlock(mid);
				free_extent_buffer(mid);
			} else {
				btrfs_tree_unlock(right);
				free_extent_buffer(right);
			}
			return 0;
		}
		btrfs_tree_unlock(right);
		free_extent_buffer(right);
	}
	return 1;
}

/*
 * readahead one full node of leaves, finding things that are close
 * to the block in 'slot', and triggering ra on them.
 */
static void reada_for_search(struct btrfs_fs_info *fs_info,
			     struct btrfs_path *path,
			     int level, int slot, u64 objectid)
{
	struct extent_buffer *node;
	struct btrfs_disk_key disk_key;
	u32 nritems;
	u64 search;
	u64 target;
	u64 nread = 0;
	u64 nread_max;
	u32 nr;
	u32 blocksize;
	u32 nscan = 0;

	if (level != 1 && path->reada != READA_FORWARD_ALWAYS)
		return;

	if (!path->nodes[level])
		return;

	node = path->nodes[level];

	/*
	 * Since the time between visiting leaves is much shorter than the time
	 * between visiting nodes, limit read ahead of nodes to 1, to avoid too
	 * much IO at once (possibly random).
	 */
	if (path->reada == READA_FORWARD_ALWAYS) {
		if (level > 1)
			nread_max = node->fs_info->nodesize;
		else
			nread_max = SZ_128K;
	} else {
		nread_max = SZ_64K;
	}

	search = btrfs_node_blockptr(node, slot);
	blocksize = fs_info->nodesize;
	if (path->reada != READA_FORWARD_ALWAYS) {
		struct extent_buffer *eb;

		eb = find_extent_buffer(fs_info, search);
		if (eb) {
			free_extent_buffer(eb);
			return;
		}
	}

	target = search;

	nritems = btrfs_header_nritems(node);
	nr = slot;

	while (1) {
		if (path->reada == READA_BACK) {
			if (nr == 0)
				break;
			nr--;
		} else if (path->reada == READA_FORWARD ||
			   path->reada == READA_FORWARD_ALWAYS) {
			nr++;
			if (nr >= nritems)
				break;
		}
		if (path->reada == READA_BACK && objectid) {
			btrfs_node_key(node, &disk_key, nr);
			if (btrfs_disk_key_objectid(&disk_key) != objectid)
				break;
		}
		search = btrfs_node_blockptr(node, nr);
		if (path->reada == READA_FORWARD_ALWAYS ||
		    (search <= target && target - search <= 65536) ||
		    (search > target && search - target <= 65536)) {
			btrfs_readahead_node_child(node, nr);
			nread += blocksize;
		}
		nscan++;
		if (nread > nread_max || nscan > 32)
			break;
	}
}

static noinline void reada_for_balance(struct btrfs_path *path, int level)
{
	struct extent_buffer *parent;
	int slot;
	int nritems;

	parent = path->nodes[level + 1];
	if (!parent)
		return;

	nritems = btrfs_header_nritems(parent);
	slot = path->slots[level + 1];

	if (slot > 0)
		btrfs_readahead_node_child(parent, slot - 1);
	if (slot + 1 < nritems)
		btrfs_readahead_node_child(parent, slot + 1);
}


/*
 * when we walk down the tree, it is usually safe to unlock the higher layers
 * in the tree.  The exceptions are when our path goes through slot 0, because
 * operations on the tree might require changing key pointers higher up in the
 * tree.
 *
 * callers might also have set path->keep_locks, which tells this code to keep
 * the lock if the path points to the last slot in the block.  This is part of
 * walking through the tree, and selecting the next slot in the higher block.
 *
 * lowest_unlock sets the lowest level in the tree we're allowed to unlock.  so
 * if lowest_unlock is 1, level 0 won't be unlocked
 */
static noinline void unlock_up(struct btrfs_path *path, int level,
			       int lowest_unlock, int min_write_lock_level,
			       int *write_lock_level)
{
	int i;
	int skip_level = level;
	bool check_skip = true;

	for (i = level; i < BTRFS_MAX_LEVEL; i++) {
		if (!path->nodes[i])
			break;
		if (!path->locks[i])
			break;

		if (check_skip) {
			if (path->slots[i] == 0) {
				skip_level = i + 1;
				continue;
			}

			if (path->keep_locks) {
				u32 nritems;

				nritems = btrfs_header_nritems(path->nodes[i]);
				if (nritems < 1 || path->slots[i] >= nritems - 1) {
					skip_level = i + 1;
					continue;
				}
			}
		}

		if (i >= lowest_unlock && i > skip_level) {
			check_skip = false;
			btrfs_tree_unlock_rw(path->nodes[i], path->locks[i]);
			path->locks[i] = 0;
			if (write_lock_level &&
			    i > min_write_lock_level &&
			    i <= *write_lock_level) {
				*write_lock_level = i - 1;
			}
		}
	}
}

/*
 * Helper function for btrfs_search_slot() and other functions that do a search
 * on a btree. The goal is to find a tree block in the cache (the radix tree at
 * fs_info->buffer_radix), but if we can't find it, or it's not up to date, read
 * its pages from disk.
 *
 * Returns -EAGAIN, with the path unlocked, if the caller needs to repeat the
 * whole btree search, starting again from the current root node.
 */
static int
read_block_for_search(struct btrfs_root *root, struct btrfs_path *p,
		      struct extent_buffer **eb_ret, int level, int slot,
		      const struct btrfs_key *key)
{
	struct btrfs_fs_info *fs_info = root->fs_info;
	struct btrfs_tree_parent_check check = { 0 };
	u64 blocknr;
	u64 gen;
	struct extent_buffer *tmp;
	int ret;
	int parent_level;
	bool unlock_up;

	unlock_up = ((level + 1 < BTRFS_MAX_LEVEL) && p->locks[level + 1]);
	blocknr = btrfs_node_blockptr(*eb_ret, slot);
	gen = btrfs_node_ptr_generation(*eb_ret, slot);
	parent_level = btrfs_header_level(*eb_ret);
	btrfs_node_key_to_cpu(*eb_ret, &check.first_key, slot);
	check.has_first_key = true;
	check.level = parent_level - 1;
	check.transid = gen;
	check.owner_root = btrfs_root_id(root);

	/*
	 * If we need to read an extent buffer from disk and we are holding locks
	 * on upper level nodes, we unlock all the upper nodes before reading the
	 * extent buffer, and then return -EAGAIN to the caller as it needs to
	 * restart the search. We don't release the lock on the current level
	 * because we need to walk this node to figure out which blocks to read.
	 */
	tmp = find_extent_buffer(fs_info, blocknr);
	if (tmp) {
		if (p->reada == READA_FORWARD_ALWAYS)
			reada_for_search(fs_info, p, level, slot, key->objectid);

		/* first we do an atomic uptodate check */
		if (btrfs_buffer_uptodate(tmp, gen, 1) > 0) {
			/*
			 * Do extra check for first_key, eb can be stale due to
			 * being cached, read from scrub, or have multiple
			 * parents (shared tree blocks).
			 */
			if (btrfs_verify_level_key(tmp,
					parent_level - 1, &check.first_key, gen)) {
				free_extent_buffer(tmp);
				return -EUCLEAN;
			}
			*eb_ret = tmp;
			return 0;
		}

		if (p->nowait) {
			free_extent_buffer(tmp);
			return -EAGAIN;
		}

		if (unlock_up)
			btrfs_unlock_up_safe(p, level + 1);

		/* now we're allowed to do a blocking uptodate check */
		ret = btrfs_read_extent_buffer(tmp, &check);
		if (ret) {
			free_extent_buffer(tmp);
			btrfs_release_path(p);
			return -EIO;
		}
		if (btrfs_check_eb_owner(tmp, btrfs_root_id(root))) {
			free_extent_buffer(tmp);
			btrfs_release_path(p);
			return -EUCLEAN;
		}

		if (unlock_up)
			ret = -EAGAIN;

		goto out;
	} else if (p->nowait) {
		return -EAGAIN;
	}

	if (unlock_up) {
		btrfs_unlock_up_safe(p, level + 1);
		ret = -EAGAIN;
	} else {
		ret = 0;
	}

	if (p->reada != READA_NONE)
		reada_for_search(fs_info, p, level, slot, key->objectid);

	tmp = read_tree_block(fs_info, blocknr, &check);
	if (IS_ERR(tmp)) {
		btrfs_release_path(p);
		return PTR_ERR(tmp);
	}
	/*
	 * If the read above didn't mark this buffer up to date,
	 * it will never end up being up to date.  Set ret to EIO now
	 * and give up so that our caller doesn't loop forever
	 * on our EAGAINs.
	 */
	if (!extent_buffer_uptodate(tmp))
		ret = -EIO;

out:
	if (ret == 0) {
		*eb_ret = tmp;
	} else {
		free_extent_buffer(tmp);
		btrfs_release_path(p);
	}

	return ret;
}

/*
 * helper function for btrfs_search_slot.  This does all of the checks
 * for node-level blocks and does any balancing required based on
 * the ins_len.
 *
 * If no extra work was required, zero is returned.  If we had to
 * drop the path, -EAGAIN is returned and btrfs_search_slot must
 * start over
 */
static int
setup_nodes_for_search(struct btrfs_trans_handle *trans,
		       struct btrfs_root *root, struct btrfs_path *p,
		       struct extent_buffer *b, int level, int ins_len,
		       int *write_lock_level)
{
	struct btrfs_fs_info *fs_info = root->fs_info;
	int ret = 0;

	if ((p->search_for_split || ins_len > 0) && btrfs_header_nritems(b) >=
	    BTRFS_NODEPTRS_PER_BLOCK(fs_info) - 3) {

		if (*write_lock_level < level + 1) {
			*write_lock_level = level + 1;
			btrfs_release_path(p);
			return -EAGAIN;
		}

		reada_for_balance(p, level);
		ret = split_node(trans, root, p, level);

		b = p->nodes[level];
	} else if (ins_len < 0 && btrfs_header_nritems(b) <
		   BTRFS_NODEPTRS_PER_BLOCK(fs_info) / 2) {

		if (*write_lock_level < level + 1) {
			*write_lock_level = level + 1;
			btrfs_release_path(p);
			return -EAGAIN;
		}

		reada_for_balance(p, level);
		ret = balance_level(trans, root, p, level);
		if (ret)
			return ret;

		b = p->nodes[level];
		if (!b) {
			btrfs_release_path(p);
			return -EAGAIN;
		}
		BUG_ON(btrfs_header_nritems(b) == 1);
	}
	return ret;
}

int btrfs_find_item(struct btrfs_root *fs_root, struct btrfs_path *path,
		u64 iobjectid, u64 ioff, u8 key_type,
		struct btrfs_key *found_key)
{
	int ret;
	struct btrfs_key key;
	struct extent_buffer *eb;

	ASSERT(path);
	ASSERT(found_key);

	key.type = key_type;
	key.objectid = iobjectid;
	key.offset = ioff;

	ret = btrfs_search_slot(NULL, fs_root, &key, path, 0, 0);
	if (ret < 0)
		return ret;

	eb = path->nodes[0];
	if (ret && path->slots[0] >= btrfs_header_nritems(eb)) {
		ret = btrfs_next_leaf(fs_root, path);
		if (ret)
			return ret;
		eb = path->nodes[0];
	}

	btrfs_item_key_to_cpu(eb, found_key, path->slots[0]);
	if (found_key->type != key.type ||
			found_key->objectid != key.objectid)
		return 1;

	return 0;
}

static struct extent_buffer *btrfs_search_slot_get_root(struct btrfs_root *root,
							struct btrfs_path *p,
							int write_lock_level)
{
	struct extent_buffer *b;
	int root_lock = 0;
	int level = 0;

	if (p->search_commit_root) {
		b = root->commit_root;
		atomic_inc(&b->refs);
		level = btrfs_header_level(b);
		/*
		 * Ensure that all callers have set skip_locking when
		 * p->search_commit_root = 1.
		 */
		ASSERT(p->skip_locking == 1);

		goto out;
	}

	if (p->skip_locking) {
		b = btrfs_root_node(root);
		level = btrfs_header_level(b);
		goto out;
	}

	/* We try very hard to do read locks on the root */
	root_lock = BTRFS_READ_LOCK;

	/*
	 * If the level is set to maximum, we can skip trying to get the read
	 * lock.
	 */
	if (write_lock_level < BTRFS_MAX_LEVEL) {
		/*
		 * We don't know the level of the root node until we actually
		 * have it read locked
		 */
		if (p->nowait) {
			b = btrfs_try_read_lock_root_node(root);
			if (IS_ERR(b))
				return b;
		} else {
			b = btrfs_read_lock_root_node(root);
		}
		level = btrfs_header_level(b);
		if (level > write_lock_level)
			goto out;

		/* Whoops, must trade for write lock */
		btrfs_tree_read_unlock(b);
		free_extent_buffer(b);
	}

	b = btrfs_lock_root_node(root);
	root_lock = BTRFS_WRITE_LOCK;

	/* The level might have changed, check again */
	level = btrfs_header_level(b);

out:
	/*
	 * The root may have failed to write out at some point, and thus is no
	 * longer valid, return an error in this case.
	 */
	if (!extent_buffer_uptodate(b)) {
		if (root_lock)
			btrfs_tree_unlock_rw(b, root_lock);
		free_extent_buffer(b);
		return ERR_PTR(-EIO);
	}

	p->nodes[level] = b;
	if (!p->skip_locking)
		p->locks[level] = root_lock;
	/*
	 * Callers are responsible for dropping b's references.
	 */
	return b;
}

/*
 * Replace the extent buffer at the lowest level of the path with a cloned
 * version. The purpose is to be able to use it safely, after releasing the
 * commit root semaphore, even if relocation is happening in parallel, the
 * transaction used for relocation is committed and the extent buffer is
 * reallocated in the next transaction.
 *
 * This is used in a context where the caller does not prevent transaction
 * commits from happening, either by holding a transaction handle or holding
 * some lock, while it's doing searches through a commit root.
 * At the moment it's only used for send operations.
 */
static int finish_need_commit_sem_search(struct btrfs_path *path)
{
	const int i = path->lowest_level;
	const int slot = path->slots[i];
	struct extent_buffer *lowest = path->nodes[i];
	struct extent_buffer *clone;

	ASSERT(path->need_commit_sem);

	if (!lowest)
		return 0;

	lockdep_assert_held_read(&lowest->fs_info->commit_root_sem);

	clone = btrfs_clone_extent_buffer(lowest);
	if (!clone)
		return -ENOMEM;

	btrfs_release_path(path);
	path->nodes[i] = clone;
	path->slots[i] = slot;

	return 0;
}

static inline int search_for_key_slot(struct extent_buffer *eb,
				      int search_low_slot,
				      const struct btrfs_key *key,
				      int prev_cmp,
				      int *slot)
{
	/*
	 * If a previous call to btrfs_bin_search() on a parent node returned an
	 * exact match (prev_cmp == 0), we can safely assume the target key will
	 * always be at slot 0 on lower levels, since each key pointer
	 * (struct btrfs_key_ptr) refers to the lowest key accessible from the
	 * subtree it points to. Thus we can skip searching lower levels.
	 */
	if (prev_cmp == 0) {
		*slot = 0;
		return 0;
	}

	return btrfs_bin_search(eb, search_low_slot, key, slot);
}

static int search_leaf(struct btrfs_trans_handle *trans,
		       struct btrfs_root *root,
		       const struct btrfs_key *key,
		       struct btrfs_path *path,
		       int ins_len,
		       int prev_cmp)
{
	struct extent_buffer *leaf = path->nodes[0];
	int leaf_free_space = -1;
	int search_low_slot = 0;
	int ret;
	bool do_bin_search = true;

	/*
	 * If we are doing an insertion, the leaf has enough free space and the
	 * destination slot for the key is not slot 0, then we can unlock our
	 * write lock on the parent, and any other upper nodes, before doing the
	 * binary search on the leaf (with search_for_key_slot()), allowing other
	 * tasks to lock the parent and any other upper nodes.
	 */
	if (ins_len > 0) {
		/*
		 * Cache the leaf free space, since we will need it later and it
		 * will not change until then.
		 */
		leaf_free_space = btrfs_leaf_free_space(leaf);

		/*
		 * !path->locks[1] means we have a single node tree, the leaf is
		 * the root of the tree.
		 */
		if (path->locks[1] && leaf_free_space >= ins_len) {
			struct btrfs_disk_key first_key;

			ASSERT(btrfs_header_nritems(leaf) > 0);
			btrfs_item_key(leaf, &first_key, 0);

			/*
			 * Doing the extra comparison with the first key is cheap,
			 * taking into account that the first key is very likely
			 * already in a cache line because it immediately follows
			 * the extent buffer's header and we have recently accessed
			 * the header's level field.
			 */
			ret = btrfs_comp_keys(&first_key, key);
			if (ret < 0) {
				/*
				 * The first key is smaller than the key we want
				 * to insert, so we are safe to unlock all upper
				 * nodes and we have to do the binary search.
				 *
				 * We do use btrfs_unlock_up_safe() and not
				 * unlock_up() because the later does not unlock
				 * nodes with a slot of 0 - we can safely unlock
				 * any node even if its slot is 0 since in this
				 * case the key does not end up at slot 0 of the
				 * leaf and there's no need to split the leaf.
				 */
				btrfs_unlock_up_safe(path, 1);
				search_low_slot = 1;
			} else {
				/*
				 * The first key is >= then the key we want to
				 * insert, so we can skip the binary search as
				 * the target key will be at slot 0.
				 *
				 * We can not unlock upper nodes when the key is
				 * less than the first key, because we will need
				 * to update the key at slot 0 of the parent node
				 * and possibly of other upper nodes too.
				 * If the key matches the first key, then we can
				 * unlock all the upper nodes, using
				 * btrfs_unlock_up_safe() instead of unlock_up()
				 * as stated above.
				 */
				if (ret == 0)
					btrfs_unlock_up_safe(path, 1);
				/*
				 * ret is already 0 or 1, matching the result of
				 * a btrfs_bin_search() call, so there is no need
				 * to adjust it.
				 */
				do_bin_search = false;
				path->slots[0] = 0;
			}
		}
	}

	if (do_bin_search) {
		ret = search_for_key_slot(leaf, search_low_slot, key,
					  prev_cmp, &path->slots[0]);
		if (ret < 0)
			return ret;
	}

	if (ins_len > 0) {
		/*
		 * Item key already exists. In this case, if we are allowed to
		 * insert the item (for example, in dir_item case, item key
		 * collision is allowed), it will be merged with the original
		 * item. Only the item size grows, no new btrfs item will be
		 * added. If search_for_extension is not set, ins_len already
		 * accounts the size btrfs_item, deduct it here so leaf space
		 * check will be correct.
		 */
		if (ret == 0 && !path->search_for_extension) {
			ASSERT(ins_len >= sizeof(struct btrfs_item));
			ins_len -= sizeof(struct btrfs_item);
		}

		ASSERT(leaf_free_space >= 0);

		if (leaf_free_space < ins_len) {
			int err;

			err = split_leaf(trans, root, key, path, ins_len,
					 (ret == 0));
			ASSERT(err <= 0);
			if (WARN_ON(err > 0))
				err = -EUCLEAN;
			if (err)
				ret = err;
		}
	}

	return ret;
}

/*
 * Look for a key in a tree and perform necessary modifications to preserve
 * tree invariants.
 *
 * @trans:	Handle of transaction, used when modifying the tree
 * @p:		Holds all btree nodes along the search path
 * @root:	The root node of the tree
 * @key:	The key we are looking for
 * @ins_len:	Indicates purpose of search:
 *              >0  for inserts it's size of item inserted (*)
 *              <0  for deletions
 *               0  for plain searches, not modifying the tree
 *
 *              (*) If size of item inserted doesn't include
 *              sizeof(struct btrfs_item), then p->search_for_extension must
 *              be set.
 * @cow:	boolean should CoW operations be performed. Must always be 1
 *		when modifying the tree.
 *
 * If @ins_len > 0, nodes and leaves will be split as we walk down the tree.
 * If @ins_len < 0, nodes will be merged as we walk down the tree (if possible)
 *
 * If @key is found, 0 is returned and you can find the item in the leaf level
 * of the path (level 0)
 *
 * If @key isn't found, 1 is returned and the leaf level of the path (level 0)
 * points to the slot where it should be inserted
 *
 * If an error is encountered while searching the tree a negative error number
 * is returned
 */
int btrfs_search_slot(struct btrfs_trans_handle *trans, struct btrfs_root *root,
		      const struct btrfs_key *key, struct btrfs_path *p,
		      int ins_len, int cow)
{
	struct btrfs_fs_info *fs_info = root->fs_info;
	struct extent_buffer *b;
	int slot;
	int ret;
	int err;
	int level;
	int lowest_unlock = 1;
	/* everything at write_lock_level or lower must be write locked */
	int write_lock_level = 0;
	u8 lowest_level = 0;
	int min_write_lock_level;
	int prev_cmp;

	might_sleep();

	lowest_level = p->lowest_level;
	WARN_ON(lowest_level && ins_len > 0);
	WARN_ON(p->nodes[0] != NULL);
	BUG_ON(!cow && ins_len);

	/*
	 * For now only allow nowait for read only operations.  There's no
	 * strict reason why we can't, we just only need it for reads so it's
	 * only implemented for reads.
	 */
	ASSERT(!p->nowait || !cow);

	if (ins_len < 0) {
		lowest_unlock = 2;

		/* when we are removing items, we might have to go up to level
		 * two as we update tree pointers  Make sure we keep write
		 * for those levels as well
		 */
		write_lock_level = 2;
	} else if (ins_len > 0) {
		/*
		 * for inserting items, make sure we have a write lock on
		 * level 1 so we can update keys
		 */
		write_lock_level = 1;
	}

	if (!cow)
		write_lock_level = -1;

	if (cow && (p->keep_locks || p->lowest_level))
		write_lock_level = BTRFS_MAX_LEVEL;

	min_write_lock_level = write_lock_level;

	if (p->need_commit_sem) {
		ASSERT(p->search_commit_root);
		if (p->nowait) {
			if (!down_read_trylock(&fs_info->commit_root_sem))
				return -EAGAIN;
		} else {
			down_read(&fs_info->commit_root_sem);
		}
	}

again:
	prev_cmp = -1;
	b = btrfs_search_slot_get_root(root, p, write_lock_level);
	if (IS_ERR(b)) {
		ret = PTR_ERR(b);
		goto done;
	}

	while (b) {
		int dec = 0;

		level = btrfs_header_level(b);

		if (cow) {
			bool last_level = (level == (BTRFS_MAX_LEVEL - 1));

			/*
			 * if we don't really need to cow this block
			 * then we don't want to set the path blocking,
			 * so we test it here
			 */
			if (!should_cow_block(trans, root, b))
				goto cow_done;

			/*
			 * must have write locks on this node and the
			 * parent
			 */
			if (level > write_lock_level ||
			    (level + 1 > write_lock_level &&
			    level + 1 < BTRFS_MAX_LEVEL &&
			    p->nodes[level + 1])) {
				write_lock_level = level + 1;
				btrfs_release_path(p);
				goto again;
			}

			if (last_level)
				err = btrfs_cow_block(trans, root, b, NULL, 0,
						      &b,
						      BTRFS_NESTING_COW);
			else
				err = btrfs_cow_block(trans, root, b,
						      p->nodes[level + 1],
						      p->slots[level + 1], &b,
						      BTRFS_NESTING_COW);
			if (err) {
				ret = err;
				goto done;
			}
		}
cow_done:
		p->nodes[level] = b;

		/*
		 * we have a lock on b and as long as we aren't changing
		 * the tree, there is no way to for the items in b to change.
		 * It is safe to drop the lock on our parent before we
		 * go through the expensive btree search on b.
		 *
		 * If we're inserting or deleting (ins_len != 0), then we might
		 * be changing slot zero, which may require changing the parent.
		 * So, we can't drop the lock until after we know which slot
		 * we're operating on.
		 */
		if (!ins_len && !p->keep_locks) {
			int u = level + 1;

			if (u < BTRFS_MAX_LEVEL && p->locks[u]) {
				btrfs_tree_unlock_rw(p->nodes[u], p->locks[u]);
				p->locks[u] = 0;
			}
		}

		if (level == 0) {
			if (ins_len > 0)
				ASSERT(write_lock_level >= 1);

			ret = search_leaf(trans, root, key, p, ins_len, prev_cmp);
			if (!p->search_for_split)
				unlock_up(p, level, lowest_unlock,
					  min_write_lock_level, NULL);
			goto done;
		}

		ret = search_for_key_slot(b, 0, key, prev_cmp, &slot);
		if (ret < 0)
			goto done;
		prev_cmp = ret;

		if (ret && slot > 0) {
			dec = 1;
			slot--;
		}
		p->slots[level] = slot;
		err = setup_nodes_for_search(trans, root, p, b, level, ins_len,
					     &write_lock_level);
		if (err == -EAGAIN)
			goto again;
		if (err) {
			ret = err;
			goto done;
		}
		b = p->nodes[level];
		slot = p->slots[level];

		/*
		 * Slot 0 is special, if we change the key we have to update
		 * the parent pointer which means we must have a write lock on
		 * the parent
		 */
		if (slot == 0 && ins_len && write_lock_level < level + 1) {
			write_lock_level = level + 1;
			btrfs_release_path(p);
			goto again;
		}

		unlock_up(p, level, lowest_unlock, min_write_lock_level,
			  &write_lock_level);

		if (level == lowest_level) {
			if (dec)
				p->slots[level]++;
			goto done;
		}

		err = read_block_for_search(root, p, &b, level, slot, key);
		if (err == -EAGAIN)
			goto again;
		if (err) {
			ret = err;
			goto done;
		}

		if (!p->skip_locking) {
			level = btrfs_header_level(b);

			btrfs_maybe_reset_lockdep_class(root, b);

			if (level <= write_lock_level) {
				btrfs_tree_lock(b);
				p->locks[level] = BTRFS_WRITE_LOCK;
			} else {
				if (p->nowait) {
					if (!btrfs_try_tree_read_lock(b)) {
						free_extent_buffer(b);
						ret = -EAGAIN;
						goto done;
					}
				} else {
					btrfs_tree_read_lock(b);
				}
				p->locks[level] = BTRFS_READ_LOCK;
			}
			p->nodes[level] = b;
		}
	}
	ret = 1;
done:
	if (ret < 0 && !p->skip_release_on_error)
		btrfs_release_path(p);

	if (p->need_commit_sem) {
		int ret2;

		ret2 = finish_need_commit_sem_search(p);
		up_read(&fs_info->commit_root_sem);
		if (ret2)
			ret = ret2;
	}

	return ret;
}
ALLOW_ERROR_INJECTION(btrfs_search_slot, ERRNO);

/*
 * Like btrfs_search_slot, this looks for a key in the given tree. It uses the
 * current state of the tree together with the operations recorded in the tree
 * modification log to search for the key in a previous version of this tree, as
 * denoted by the time_seq parameter.
 *
 * Naturally, there is no support for insert, delete or cow operations.
 *
 * The resulting path and return value will be set up as if we called
 * btrfs_search_slot at that point in time with ins_len and cow both set to 0.
 */
int btrfs_search_old_slot(struct btrfs_root *root, const struct btrfs_key *key,
			  struct btrfs_path *p, u64 time_seq)
{
	struct btrfs_fs_info *fs_info = root->fs_info;
	struct extent_buffer *b;
	int slot;
	int ret;
	int err;
	int level;
	int lowest_unlock = 1;
	u8 lowest_level = 0;

	lowest_level = p->lowest_level;
	WARN_ON(p->nodes[0] != NULL);
	ASSERT(!p->nowait);

	if (p->search_commit_root) {
		BUG_ON(time_seq);
		return btrfs_search_slot(NULL, root, key, p, 0, 0);
	}

again:
	b = btrfs_get_old_root(root, time_seq);
	if (!b) {
		ret = -EIO;
		goto done;
	}
	level = btrfs_header_level(b);
	p->locks[level] = BTRFS_READ_LOCK;

	while (b) {
		int dec = 0;

		level = btrfs_header_level(b);
		p->nodes[level] = b;

		/*
		 * we have a lock on b and as long as we aren't changing
		 * the tree, there is no way to for the items in b to change.
		 * It is safe to drop the lock on our parent before we
		 * go through the expensive btree search on b.
		 */
		btrfs_unlock_up_safe(p, level + 1);

		ret = btrfs_bin_search(b, 0, key, &slot);
		if (ret < 0)
			goto done;

		if (level == 0) {
			p->slots[level] = slot;
			unlock_up(p, level, lowest_unlock, 0, NULL);
			goto done;
		}

		if (ret && slot > 0) {
			dec = 1;
			slot--;
		}
		p->slots[level] = slot;
		unlock_up(p, level, lowest_unlock, 0, NULL);

		if (level == lowest_level) {
			if (dec)
				p->slots[level]++;
			goto done;
		}

		err = read_block_for_search(root, p, &b, level, slot, key);
		if (err == -EAGAIN)
			goto again;
		if (err) {
			ret = err;
			goto done;
		}

		level = btrfs_header_level(b);
		btrfs_tree_read_lock(b);
		b = btrfs_tree_mod_log_rewind(fs_info, p, b, time_seq);
		if (!b) {
			ret = -ENOMEM;
			goto done;
		}
		p->locks[level] = BTRFS_READ_LOCK;
		p->nodes[level] = b;
	}
	ret = 1;
done:
	if (ret < 0)
		btrfs_release_path(p);

	return ret;
}

/*
 * Search the tree again to find a leaf with smaller keys.
 * Returns 0 if it found something.
 * Returns 1 if there are no smaller keys.
 * Returns < 0 on error.
 *
 * This may release the path, and so you may lose any locks held at the
 * time you call it.
 */
static int btrfs_prev_leaf(struct btrfs_root *root, struct btrfs_path *path)
{
	struct btrfs_key key;
	struct btrfs_key orig_key;
	struct btrfs_disk_key found_key;
	int ret;

	btrfs_item_key_to_cpu(path->nodes[0], &key, 0);
	orig_key = key;

	if (key.offset > 0) {
		key.offset--;
	} else if (key.type > 0) {
		key.type--;
		key.offset = (u64)-1;
	} else if (key.objectid > 0) {
		key.objectid--;
		key.type = (u8)-1;
		key.offset = (u64)-1;
	} else {
		return 1;
	}

	btrfs_release_path(path);
	ret = btrfs_search_slot(NULL, root, &key, path, 0, 0);
	if (ret <= 0)
		return ret;

	/*
	 * Previous key not found. Even if we were at slot 0 of the leaf we had
	 * before releasing the path and calling btrfs_search_slot(), we now may
	 * be in a slot pointing to the same original key - this can happen if
	 * after we released the path, one of more items were moved from a
	 * sibling leaf into the front of the leaf we had due to an insertion
	 * (see push_leaf_right()).
	 * If we hit this case and our slot is > 0 and just decrement the slot
	 * so that the caller does not process the same key again, which may or
	 * may not break the caller, depending on its logic.
	 */
	if (path->slots[0] < btrfs_header_nritems(path->nodes[0])) {
		btrfs_item_key(path->nodes[0], &found_key, path->slots[0]);
		ret = btrfs_comp_keys(&found_key, &orig_key);
		if (ret == 0) {
			if (path->slots[0] > 0) {
				path->slots[0]--;
				return 0;
			}
			/*
			 * At slot 0, same key as before, it means orig_key is
			 * the lowest, leftmost, key in the tree. We're done.
			 */
			return 1;
		}
	}

	btrfs_item_key(path->nodes[0], &found_key, 0);
	ret = btrfs_comp_keys(&found_key, &key);
	/*
	 * We might have had an item with the previous key in the tree right
	 * before we released our path. And after we released our path, that
	 * item might have been pushed to the first slot (0) of the leaf we
	 * were holding due to a tree balance. Alternatively, an item with the
	 * previous key can exist as the only element of a leaf (big fat item).
	 * Therefore account for these 2 cases, so that our callers (like
	 * btrfs_previous_item) don't miss an existing item with a key matching
	 * the previous key we computed above.
	 */
	if (ret <= 0)
		return 0;
	return 1;
}

/*
 * helper to use instead of search slot if no exact match is needed but
 * instead the next or previous item should be returned.
 * When find_higher is true, the next higher item is returned, the next lower
 * otherwise.
 * When return_any and find_higher are both true, and no higher item is found,
 * return the next lower instead.
 * When return_any is true and find_higher is false, and no lower item is found,
 * return the next higher instead.
 * It returns 0 if any item is found, 1 if none is found (tree empty), and
 * < 0 on error
 */
int btrfs_search_slot_for_read(struct btrfs_root *root,
			       const struct btrfs_key *key,
			       struct btrfs_path *p, int find_higher,
			       int return_any)
{
	int ret;
	struct extent_buffer *leaf;

again:
	ret = btrfs_search_slot(NULL, root, key, p, 0, 0);
	if (ret <= 0)
		return ret;
	/*
	 * a return value of 1 means the path is at the position where the
	 * item should be inserted. Normally this is the next bigger item,
	 * but in case the previous item is the last in a leaf, path points
	 * to the first free slot in the previous leaf, i.e. at an invalid
	 * item.
	 */
	leaf = p->nodes[0];

	if (find_higher) {
		if (p->slots[0] >= btrfs_header_nritems(leaf)) {
			ret = btrfs_next_leaf(root, p);
			if (ret <= 0)
				return ret;
			if (!return_any)
				return 1;
			/*
			 * no higher item found, return the next
			 * lower instead
			 */
			return_any = 0;
			find_higher = 0;
			btrfs_release_path(p);
			goto again;
		}
	} else {
		if (p->slots[0] == 0) {
			ret = btrfs_prev_leaf(root, p);
			if (ret < 0)
				return ret;
			if (!ret) {
				leaf = p->nodes[0];
				if (p->slots[0] == btrfs_header_nritems(leaf))
					p->slots[0]--;
				return 0;
			}
			if (!return_any)
				return 1;
			/*
			 * no lower item found, return the next
			 * higher instead
			 */
			return_any = 0;
			find_higher = 1;
			btrfs_release_path(p);
			goto again;
		} else {
			--p->slots[0];
		}
	}
	return 0;
}

/*
 * Execute search and call btrfs_previous_item to traverse backwards if the item
 * was not found.
 *
 * Return 0 if found, 1 if not found and < 0 if error.
 */
int btrfs_search_backwards(struct btrfs_root *root, struct btrfs_key *key,
			   struct btrfs_path *path)
{
	int ret;

	ret = btrfs_search_slot(NULL, root, key, path, 0, 0);
	if (ret > 0)
		ret = btrfs_previous_item(root, path, key->objectid, key->type);

	if (ret == 0)
		btrfs_item_key_to_cpu(path->nodes[0], key, path->slots[0]);

	return ret;
}

/*
 * Search for a valid slot for the given path.
 *
 * @root:	The root node of the tree.
 * @key:	Will contain a valid item if found.
 * @path:	The starting point to validate the slot.
 *
 * Return: 0  if the item is valid
 *         1  if not found
 *         <0 if error.
 */
int btrfs_get_next_valid_item(struct btrfs_root *root, struct btrfs_key *key,
			      struct btrfs_path *path)
{
	if (path->slots[0] >= btrfs_header_nritems(path->nodes[0])) {
		int ret;

		ret = btrfs_next_leaf(root, path);
		if (ret)
			return ret;
	}

	btrfs_item_key_to_cpu(path->nodes[0], key, path->slots[0]);
	return 0;
}

/*
 * adjust the pointers going up the tree, starting at level
 * making sure the right key of each node is points to 'key'.
 * This is used after shifting pointers to the left, so it stops
 * fixing up pointers when a given leaf/node is not in slot 0 of the
 * higher levels
 *
 */
static void fixup_low_keys(struct btrfs_trans_handle *trans,
			   struct btrfs_path *path,
			   struct btrfs_disk_key *key, int level)
{
	int i;
	struct extent_buffer *t;
	int ret;

	for (i = level; i < BTRFS_MAX_LEVEL; i++) {
		int tslot = path->slots[i];

		if (!path->nodes[i])
			break;
		t = path->nodes[i];
		ret = btrfs_tree_mod_log_insert_key(t, tslot,
						    BTRFS_MOD_LOG_KEY_REPLACE);
		BUG_ON(ret < 0);
		btrfs_set_node_key(t, key, tslot);
		btrfs_mark_buffer_dirty(trans, path->nodes[i]);
		if (tslot != 0)
			break;
	}
}

/*
 * update item key.
 *
 * This function isn't completely safe. It's the caller's responsibility
 * that the new key won't break the order
 */
void btrfs_set_item_key_safe(struct btrfs_trans_handle *trans,
			     struct btrfs_path *path,
			     const struct btrfs_key *new_key)
{
	struct btrfs_fs_info *fs_info = trans->fs_info;
	struct btrfs_disk_key disk_key;
	struct extent_buffer *eb;
	int slot;

	eb = path->nodes[0];
	slot = path->slots[0];
	if (slot > 0) {
		btrfs_item_key(eb, &disk_key, slot - 1);
		if (unlikely(btrfs_comp_keys(&disk_key, new_key) >= 0)) {
			btrfs_print_leaf(eb);
			btrfs_crit(fs_info,
		"slot %u key (%llu %u %llu) new key (%llu %u %llu)",
				   slot, btrfs_disk_key_objectid(&disk_key),
				   btrfs_disk_key_type(&disk_key),
				   btrfs_disk_key_offset(&disk_key),
				   new_key->objectid, new_key->type,
				   new_key->offset);
			BUG();
		}
	}
	if (slot < btrfs_header_nritems(eb) - 1) {
		btrfs_item_key(eb, &disk_key, slot + 1);
		if (unlikely(btrfs_comp_keys(&disk_key, new_key) <= 0)) {
			btrfs_print_leaf(eb);
			btrfs_crit(fs_info,
		"slot %u key (%llu %u %llu) new key (%llu %u %llu)",
				   slot, btrfs_disk_key_objectid(&disk_key),
				   btrfs_disk_key_type(&disk_key),
				   btrfs_disk_key_offset(&disk_key),
				   new_key->objectid, new_key->type,
				   new_key->offset);
			BUG();
		}
	}

	btrfs_cpu_key_to_disk(&disk_key, new_key);
	btrfs_set_item_key(eb, &disk_key, slot);
	btrfs_mark_buffer_dirty(trans, eb);
	if (slot == 0)
		fixup_low_keys(trans, path, &disk_key, 1);
}

/*
 * Check key order of two sibling extent buffers.
 *
 * Return true if something is wrong.
 * Return false if everything is fine.
 *
 * Tree-checker only works inside one tree block, thus the following
 * corruption can not be detected by tree-checker:
 *
 * Leaf @left			| Leaf @right
 * --------------------------------------------------------------
 * | 1 | 2 | 3 | 4 | 5 | f6 |   | 7 | 8 |
 *
 * Key f6 in leaf @left itself is valid, but not valid when the next
 * key in leaf @right is 7.
 * This can only be checked at tree block merge time.
 * And since tree checker has ensured all key order in each tree block
 * is correct, we only need to bother the last key of @left and the first
 * key of @right.
 */
static bool check_sibling_keys(struct extent_buffer *left,
			       struct extent_buffer *right)
{
	struct btrfs_key left_last;
	struct btrfs_key right_first;
	int level = btrfs_header_level(left);
	int nr_left = btrfs_header_nritems(left);
	int nr_right = btrfs_header_nritems(right);

	/* No key to check in one of the tree blocks */
	if (!nr_left || !nr_right)
		return false;

	if (level) {
		btrfs_node_key_to_cpu(left, &left_last, nr_left - 1);
		btrfs_node_key_to_cpu(right, &right_first, 0);
	} else {
		btrfs_item_key_to_cpu(left, &left_last, nr_left - 1);
		btrfs_item_key_to_cpu(right, &right_first, 0);
	}

	if (unlikely(btrfs_comp_cpu_keys(&left_last, &right_first) >= 0)) {
		btrfs_crit(left->fs_info, "left extent buffer:");
		btrfs_print_tree(left, false);
		btrfs_crit(left->fs_info, "right extent buffer:");
		btrfs_print_tree(right, false);
		btrfs_crit(left->fs_info,
"bad key order, sibling blocks, left last (%llu %u %llu) right first (%llu %u %llu)",
			   left_last.objectid, left_last.type,
			   left_last.offset, right_first.objectid,
			   right_first.type, right_first.offset);
		return true;
	}
	return false;
}

/*
 * try to push data from one node into the next node left in the
 * tree.
 *
 * returns 0 if some ptrs were pushed left, < 0 if there was some horrible
 * error, and > 0 if there was no room in the left hand block.
 */
static int push_node_left(struct btrfs_trans_handle *trans,
			  struct extent_buffer *dst,
			  struct extent_buffer *src, int empty)
{
	struct btrfs_fs_info *fs_info = trans->fs_info;
	int push_items = 0;
	int src_nritems;
	int dst_nritems;
	int ret = 0;

	src_nritems = btrfs_header_nritems(src);
	dst_nritems = btrfs_header_nritems(dst);
	push_items = BTRFS_NODEPTRS_PER_BLOCK(fs_info) - dst_nritems;
	WARN_ON(btrfs_header_generation(src) != trans->transid);
	WARN_ON(btrfs_header_generation(dst) != trans->transid);

	if (!empty && src_nritems <= 8)
		return 1;

	if (push_items <= 0)
		return 1;

	if (empty) {
		push_items = min(src_nritems, push_items);
		if (push_items < src_nritems) {
			/* leave at least 8 pointers in the node if
			 * we aren't going to empty it
			 */
			if (src_nritems - push_items < 8) {
				if (push_items <= 8)
					return 1;
				push_items -= 8;
			}
		}
	} else
		push_items = min(src_nritems - 8, push_items);

	/* dst is the left eb, src is the middle eb */
	if (check_sibling_keys(dst, src)) {
		ret = -EUCLEAN;
		btrfs_abort_transaction(trans, ret);
		return ret;
	}
	ret = btrfs_tree_mod_log_eb_copy(dst, src, dst_nritems, 0, push_items);
	if (ret) {
		btrfs_abort_transaction(trans, ret);
		return ret;
	}
	copy_extent_buffer(dst, src,
			   btrfs_node_key_ptr_offset(dst, dst_nritems),
			   btrfs_node_key_ptr_offset(src, 0),
			   push_items * sizeof(struct btrfs_key_ptr));

	if (push_items < src_nritems) {
		/*
		 * btrfs_tree_mod_log_eb_copy handles logging the move, so we
		 * don't need to do an explicit tree mod log operation for it.
		 */
		memmove_extent_buffer(src, btrfs_node_key_ptr_offset(src, 0),
				      btrfs_node_key_ptr_offset(src, push_items),
				      (src_nritems - push_items) *
				      sizeof(struct btrfs_key_ptr));
	}
	btrfs_set_header_nritems(src, src_nritems - push_items);
	btrfs_set_header_nritems(dst, dst_nritems + push_items);
	btrfs_mark_buffer_dirty(trans, src);
	btrfs_mark_buffer_dirty(trans, dst);

	return ret;
}

/*
 * try to push data from one node into the next node right in the
 * tree.
 *
 * returns 0 if some ptrs were pushed, < 0 if there was some horrible
 * error, and > 0 if there was no room in the right hand block.
 *
 * this will  only push up to 1/2 the contents of the left node over
 */
static int balance_node_right(struct btrfs_trans_handle *trans,
			      struct extent_buffer *dst,
			      struct extent_buffer *src)
{
	struct btrfs_fs_info *fs_info = trans->fs_info;
	int push_items = 0;
	int max_push;
	int src_nritems;
	int dst_nritems;
	int ret = 0;

	WARN_ON(btrfs_header_generation(src) != trans->transid);
	WARN_ON(btrfs_header_generation(dst) != trans->transid);

	src_nritems = btrfs_header_nritems(src);
	dst_nritems = btrfs_header_nritems(dst);
	push_items = BTRFS_NODEPTRS_PER_BLOCK(fs_info) - dst_nritems;
	if (push_items <= 0)
		return 1;

	if (src_nritems < 4)
		return 1;

	max_push = src_nritems / 2 + 1;
	/* don't try to empty the node */
	if (max_push >= src_nritems)
		return 1;

	if (max_push < push_items)
		push_items = max_push;

	/* dst is the right eb, src is the middle eb */
	if (check_sibling_keys(src, dst)) {
		ret = -EUCLEAN;
		btrfs_abort_transaction(trans, ret);
		return ret;
	}

	/*
	 * btrfs_tree_mod_log_eb_copy handles logging the move, so we don't
	 * need to do an explicit tree mod log operation for it.
	 */
	memmove_extent_buffer(dst, btrfs_node_key_ptr_offset(dst, push_items),
				      btrfs_node_key_ptr_offset(dst, 0),
				      (dst_nritems) *
				      sizeof(struct btrfs_key_ptr));

	ret = btrfs_tree_mod_log_eb_copy(dst, src, 0, src_nritems - push_items,
					 push_items);
	if (ret) {
		btrfs_abort_transaction(trans, ret);
		return ret;
	}
	copy_extent_buffer(dst, src,
			   btrfs_node_key_ptr_offset(dst, 0),
			   btrfs_node_key_ptr_offset(src, src_nritems - push_items),
			   push_items * sizeof(struct btrfs_key_ptr));

	btrfs_set_header_nritems(src, src_nritems - push_items);
	btrfs_set_header_nritems(dst, dst_nritems + push_items);

	btrfs_mark_buffer_dirty(trans, src);
	btrfs_mark_buffer_dirty(trans, dst);

	return ret;
}

/*
 * helper function to insert a new root level in the tree.
 * A new node is allocated, and a single item is inserted to
 * point to the existing root
 *
 * returns zero on success or < 0 on failure.
 */
static noinline int insert_new_root(struct btrfs_trans_handle *trans,
			   struct btrfs_root *root,
			   struct btrfs_path *path, int level)
{
	u64 lower_gen;
	struct extent_buffer *lower;
	struct extent_buffer *c;
	struct extent_buffer *old;
	struct btrfs_disk_key lower_key;
	int ret;

	BUG_ON(path->nodes[level]);
	BUG_ON(path->nodes[level-1] != root->node);

	lower = path->nodes[level-1];
	if (level == 1)
		btrfs_item_key(lower, &lower_key, 0);
	else
		btrfs_node_key(lower, &lower_key, 0);

	c = btrfs_alloc_tree_block(trans, root, 0, btrfs_root_id(root),
				   &lower_key, level, root->node->start, 0,
				   0, BTRFS_NESTING_NEW_ROOT);
	if (IS_ERR(c))
		return PTR_ERR(c);

	root_add_used_bytes(root);

	btrfs_set_header_nritems(c, 1);
	btrfs_set_node_key(c, &lower_key, 0);
	btrfs_set_node_blockptr(c, 0, lower->start);
	lower_gen = btrfs_header_generation(lower);
	WARN_ON(lower_gen != trans->transid);

	btrfs_set_node_ptr_generation(c, 0, lower_gen);

	btrfs_mark_buffer_dirty(trans, c);

	old = root->node;
	ret = btrfs_tree_mod_log_insert_root(root->node, c, false);
	if (ret < 0) {
		btrfs_free_tree_block(trans, btrfs_root_id(root), c, 0, 1);
		btrfs_tree_unlock(c);
		free_extent_buffer(c);
		return ret;
	}
	rcu_assign_pointer(root->node, c);

	/* the super has an extra ref to root->node */
	free_extent_buffer(old);

	add_root_to_dirty_list(root);
	atomic_inc(&c->refs);
	path->nodes[level] = c;
	path->locks[level] = BTRFS_WRITE_LOCK;
	path->slots[level] = 0;
	return 0;
}

/*
 * worker function to insert a single pointer in a node.
 * the node should have enough room for the pointer already
 *
 * slot and level indicate where you want the key to go, and
 * blocknr is the block the key points to.
 */
static int insert_ptr(struct btrfs_trans_handle *trans,
		      struct btrfs_path *path,
		      struct btrfs_disk_key *key, u64 bytenr,
		      int slot, int level)
{
	struct extent_buffer *lower;
	int nritems;
	int ret;

	BUG_ON(!path->nodes[level]);
	btrfs_assert_tree_write_locked(path->nodes[level]);
	lower = path->nodes[level];
	nritems = btrfs_header_nritems(lower);
	BUG_ON(slot > nritems);
	BUG_ON(nritems == BTRFS_NODEPTRS_PER_BLOCK(trans->fs_info));
	if (slot != nritems) {
		if (level) {
			ret = btrfs_tree_mod_log_insert_move(lower, slot + 1,
					slot, nritems - slot);
			if (ret < 0) {
				btrfs_abort_transaction(trans, ret);
				return ret;
			}
		}
		memmove_extent_buffer(lower,
			      btrfs_node_key_ptr_offset(lower, slot + 1),
			      btrfs_node_key_ptr_offset(lower, slot),
			      (nritems - slot) * sizeof(struct btrfs_key_ptr));
	}
	if (level) {
		ret = btrfs_tree_mod_log_insert_key(lower, slot,
						    BTRFS_MOD_LOG_KEY_ADD);
		if (ret < 0) {
			btrfs_abort_transaction(trans, ret);
			return ret;
		}
	}
	btrfs_set_node_key(lower, key, slot);
	btrfs_set_node_blockptr(lower, slot, bytenr);
	WARN_ON(trans->transid == 0);
	btrfs_set_node_ptr_generation(lower, slot, trans->transid);
	btrfs_set_header_nritems(lower, nritems + 1);
	btrfs_mark_buffer_dirty(trans, lower);

	return 0;
}

/*
 * split the node at the specified level in path in two.
 * The path is corrected to point to the appropriate node after the split
 *
 * Before splitting this tries to make some room in the node by pushing
 * left and right, if either one works, it returns right away.
 *
 * returns 0 on success and < 0 on failure
 */
static noinline int split_node(struct btrfs_trans_handle *trans,
			       struct btrfs_root *root,
			       struct btrfs_path *path, int level)
{
	struct btrfs_fs_info *fs_info = root->fs_info;
	struct extent_buffer *c;
	struct extent_buffer *split;
	struct btrfs_disk_key disk_key;
	int mid;
	int ret;
	u32 c_nritems;

	c = path->nodes[level];
	WARN_ON(btrfs_header_generation(c) != trans->transid);
	if (c == root->node) {
		/*
		 * trying to split the root, lets make a new one
		 *
		 * tree mod log: We don't log_removal old root in
		 * insert_new_root, because that root buffer will be kept as a
		 * normal node. We are going to log removal of half of the
		 * elements below with btrfs_tree_mod_log_eb_copy(). We're
		 * holding a tree lock on the buffer, which is why we cannot
		 * race with other tree_mod_log users.
		 */
		ret = insert_new_root(trans, root, path, level + 1);
		if (ret)
			return ret;
	} else {
		ret = push_nodes_for_insert(trans, root, path, level);
		c = path->nodes[level];
		if (!ret && btrfs_header_nritems(c) <
		    BTRFS_NODEPTRS_PER_BLOCK(fs_info) - 3)
			return 0;
		if (ret < 0)
			return ret;
	}

	c_nritems = btrfs_header_nritems(c);
	mid = (c_nritems + 1) / 2;
	btrfs_node_key(c, &disk_key, mid);

	split = btrfs_alloc_tree_block(trans, root, 0, btrfs_root_id(root),
				       &disk_key, level, c->start, 0,
				       0, BTRFS_NESTING_SPLIT);
	if (IS_ERR(split))
		return PTR_ERR(split);

	root_add_used_bytes(root);
	ASSERT(btrfs_header_level(c) == level);

	ret = btrfs_tree_mod_log_eb_copy(split, c, 0, mid, c_nritems - mid);
	if (ret) {
		btrfs_tree_unlock(split);
		free_extent_buffer(split);
		btrfs_abort_transaction(trans, ret);
		return ret;
	}
	copy_extent_buffer(split, c,
			   btrfs_node_key_ptr_offset(split, 0),
			   btrfs_node_key_ptr_offset(c, mid),
			   (c_nritems - mid) * sizeof(struct btrfs_key_ptr));
	btrfs_set_header_nritems(split, c_nritems - mid);
	btrfs_set_header_nritems(c, mid);

	btrfs_mark_buffer_dirty(trans, c);
	btrfs_mark_buffer_dirty(trans, split);

	ret = insert_ptr(trans, path, &disk_key, split->start,
			 path->slots[level + 1] + 1, level + 1);
	if (ret < 0) {
		btrfs_tree_unlock(split);
		free_extent_buffer(split);
		return ret;
	}

	if (path->slots[level] >= mid) {
		path->slots[level] -= mid;
		btrfs_tree_unlock(c);
		free_extent_buffer(c);
		path->nodes[level] = split;
		path->slots[level + 1] += 1;
	} else {
		btrfs_tree_unlock(split);
		free_extent_buffer(split);
	}
	return 0;
}

/*
 * how many bytes are required to store the items in a leaf.  start
 * and nr indicate which items in the leaf to check.  This totals up the
 * space used both by the item structs and the item data
 */
static int leaf_space_used(const struct extent_buffer *l, int start, int nr)
{
	int data_len;
	int nritems = btrfs_header_nritems(l);
	int end = min(nritems, start + nr) - 1;

	if (!nr)
		return 0;
	data_len = btrfs_item_offset(l, start) + btrfs_item_size(l, start);
	data_len = data_len - btrfs_item_offset(l, end);
	data_len += sizeof(struct btrfs_item) * nr;
	WARN_ON(data_len < 0);
	return data_len;
}

/*
 * The space between the end of the leaf items and
 * the start of the leaf data.  IOW, how much room
 * the leaf has left for both items and data
 */
int btrfs_leaf_free_space(const struct extent_buffer *leaf)
{
	struct btrfs_fs_info *fs_info = leaf->fs_info;
	int nritems = btrfs_header_nritems(leaf);
	int ret;

	ret = BTRFS_LEAF_DATA_SIZE(fs_info) - leaf_space_used(leaf, 0, nritems);
	if (ret < 0) {
		btrfs_crit(fs_info,
			   "leaf free space ret %d, leaf data size %lu, used %d nritems %d",
			   ret,
			   (unsigned long) BTRFS_LEAF_DATA_SIZE(fs_info),
			   leaf_space_used(leaf, 0, nritems), nritems);
	}
	return ret;
}

/*
 * min slot controls the lowest index we're willing to push to the
 * right.  We'll push up to and including min_slot, but no lower
 */
static noinline int __push_leaf_right(struct btrfs_trans_handle *trans,
				      struct btrfs_path *path,
				      int data_size, int empty,
				      struct extent_buffer *right,
				      int free_space, u32 left_nritems,
				      u32 min_slot)
{
	struct btrfs_fs_info *fs_info = right->fs_info;
	struct extent_buffer *left = path->nodes[0];
	struct extent_buffer *upper = path->nodes[1];
	struct btrfs_map_token token;
	struct btrfs_disk_key disk_key;
	int slot;
	u32 i;
	int push_space = 0;
	int push_items = 0;
	u32 nr;
	u32 right_nritems;
	u32 data_end;
	u32 this_item_size;

	if (empty)
		nr = 0;
	else
		nr = max_t(u32, 1, min_slot);

	if (path->slots[0] >= left_nritems)
		push_space += data_size;

	slot = path->slots[1];
	i = left_nritems - 1;
	while (i >= nr) {
		if (!empty && push_items > 0) {
			if (path->slots[0] > i)
				break;
			if (path->slots[0] == i) {
				int space = btrfs_leaf_free_space(left);

				if (space + push_space * 2 > free_space)
					break;
			}
		}

		if (path->slots[0] == i)
			push_space += data_size;

		this_item_size = btrfs_item_size(left, i);
		if (this_item_size + sizeof(struct btrfs_item) +
		    push_space > free_space)
			break;

		push_items++;
		push_space += this_item_size + sizeof(struct btrfs_item);
		if (i == 0)
			break;
		i--;
	}

	if (push_items == 0)
		goto out_unlock;

	WARN_ON(!empty && push_items == left_nritems);

	/* push left to right */
	right_nritems = btrfs_header_nritems(right);

	push_space = btrfs_item_data_end(left, left_nritems - push_items);
	push_space -= leaf_data_end(left);

	/* make room in the right data area */
	data_end = leaf_data_end(right);
	memmove_leaf_data(right, data_end - push_space, data_end,
			  BTRFS_LEAF_DATA_SIZE(fs_info) - data_end);

	/* copy from the left data area */
	copy_leaf_data(right, left, BTRFS_LEAF_DATA_SIZE(fs_info) - push_space,
		       leaf_data_end(left), push_space);

	memmove_leaf_items(right, push_items, 0, right_nritems);

	/* copy the items from left to right */
	copy_leaf_items(right, left, 0, left_nritems - push_items, push_items);

	/* update the item pointers */
	btrfs_init_map_token(&token, right);
	right_nritems += push_items;
	btrfs_set_header_nritems(right, right_nritems);
	push_space = BTRFS_LEAF_DATA_SIZE(fs_info);
	for (i = 0; i < right_nritems; i++) {
		push_space -= btrfs_token_item_size(&token, i);
		btrfs_set_token_item_offset(&token, i, push_space);
	}

	left_nritems -= push_items;
	btrfs_set_header_nritems(left, left_nritems);

	if (left_nritems)
		btrfs_mark_buffer_dirty(trans, left);
	else
		btrfs_clear_buffer_dirty(trans, left);

	btrfs_mark_buffer_dirty(trans, right);

	btrfs_item_key(right, &disk_key, 0);
	btrfs_set_node_key(upper, &disk_key, slot + 1);
	btrfs_mark_buffer_dirty(trans, upper);

	/* then fixup the leaf pointer in the path */
	if (path->slots[0] >= left_nritems) {
		path->slots[0] -= left_nritems;
		if (btrfs_header_nritems(path->nodes[0]) == 0)
			btrfs_clear_buffer_dirty(trans, path->nodes[0]);
		btrfs_tree_unlock(path->nodes[0]);
		free_extent_buffer(path->nodes[0]);
		path->nodes[0] = right;
		path->slots[1] += 1;
	} else {
		btrfs_tree_unlock(right);
		free_extent_buffer(right);
	}
	return 0;

out_unlock:
	btrfs_tree_unlock(right);
	free_extent_buffer(right);
	return 1;
}

/*
 * push some data in the path leaf to the right, trying to free up at
 * least data_size bytes.  returns zero if the push worked, nonzero otherwise
 *
 * returns 1 if the push failed because the other node didn't have enough
 * room, 0 if everything worked out and < 0 if there were major errors.
 *
 * this will push starting from min_slot to the end of the leaf.  It won't
 * push any slot lower than min_slot
 */
static int push_leaf_right(struct btrfs_trans_handle *trans, struct btrfs_root
			   *root, struct btrfs_path *path,
			   int min_data_size, int data_size,
			   int empty, u32 min_slot)
{
	struct extent_buffer *left = path->nodes[0];
	struct extent_buffer *right;
	struct extent_buffer *upper;
	int slot;
	int free_space;
	u32 left_nritems;
	int ret;

	if (!path->nodes[1])
		return 1;

	slot = path->slots[1];
	upper = path->nodes[1];
	if (slot >= btrfs_header_nritems(upper) - 1)
		return 1;

	btrfs_assert_tree_write_locked(path->nodes[1]);

	right = btrfs_read_node_slot(upper, slot + 1);
	if (IS_ERR(right))
		return PTR_ERR(right);

	btrfs_tree_lock_nested(right, BTRFS_NESTING_RIGHT);

	free_space = btrfs_leaf_free_space(right);
	if (free_space < data_size)
		goto out_unlock;

	ret = btrfs_cow_block(trans, root, right, upper,
			      slot + 1, &right, BTRFS_NESTING_RIGHT_COW);
	if (ret)
		goto out_unlock;

	left_nritems = btrfs_header_nritems(left);
	if (left_nritems == 0)
		goto out_unlock;

	if (check_sibling_keys(left, right)) {
		ret = -EUCLEAN;
		btrfs_abort_transaction(trans, ret);
		btrfs_tree_unlock(right);
		free_extent_buffer(right);
		return ret;
	}
	if (path->slots[0] == left_nritems && !empty) {
		/* Key greater than all keys in the leaf, right neighbor has
		 * enough room for it and we're not emptying our leaf to delete
		 * it, therefore use right neighbor to insert the new item and
		 * no need to touch/dirty our left leaf. */
		btrfs_tree_unlock(left);
		free_extent_buffer(left);
		path->nodes[0] = right;
		path->slots[0] = 0;
		path->slots[1]++;
		return 0;
	}

	return __push_leaf_right(trans, path, min_data_size, empty, right,
				 free_space, left_nritems, min_slot);
out_unlock:
	btrfs_tree_unlock(right);
	free_extent_buffer(right);
	return 1;
}

/*
 * push some data in the path leaf to the left, trying to free up at
 * least data_size bytes.  returns zero if the push worked, nonzero otherwise
 *
 * max_slot can put a limit on how far into the leaf we'll push items.  The
 * item at 'max_slot' won't be touched.  Use (u32)-1 to make us do all the
 * items
 */
static noinline int __push_leaf_left(struct btrfs_trans_handle *trans,
				     struct btrfs_path *path, int data_size,
				     int empty, struct extent_buffer *left,
				     int free_space, u32 right_nritems,
				     u32 max_slot)
{
	struct btrfs_fs_info *fs_info = left->fs_info;
	struct btrfs_disk_key disk_key;
	struct extent_buffer *right = path->nodes[0];
	int i;
	int push_space = 0;
	int push_items = 0;
	u32 old_left_nritems;
	u32 nr;
	int ret = 0;
	u32 this_item_size;
	u32 old_left_item_size;
	struct btrfs_map_token token;

	if (empty)
		nr = min(right_nritems, max_slot);
	else
		nr = min(right_nritems - 1, max_slot);

	for (i = 0; i < nr; i++) {
		if (!empty && push_items > 0) {
			if (path->slots[0] < i)
				break;
			if (path->slots[0] == i) {
				int space = btrfs_leaf_free_space(right);

				if (space + push_space * 2 > free_space)
					break;
			}
		}

		if (path->slots[0] == i)
			push_space += data_size;

		this_item_size = btrfs_item_size(right, i);
		if (this_item_size + sizeof(struct btrfs_item) + push_space >
		    free_space)
			break;

		push_items++;
		push_space += this_item_size + sizeof(struct btrfs_item);
	}

	if (push_items == 0) {
		ret = 1;
		goto out;
	}
	WARN_ON(!empty && push_items == btrfs_header_nritems(right));

	/* push data from right to left */
	copy_leaf_items(left, right, btrfs_header_nritems(left), 0, push_items);

	push_space = BTRFS_LEAF_DATA_SIZE(fs_info) -
		     btrfs_item_offset(right, push_items - 1);

	copy_leaf_data(left, right, leaf_data_end(left) - push_space,
		       btrfs_item_offset(right, push_items - 1), push_space);
	old_left_nritems = btrfs_header_nritems(left);
	BUG_ON(old_left_nritems <= 0);

	btrfs_init_map_token(&token, left);
	old_left_item_size = btrfs_item_offset(left, old_left_nritems - 1);
	for (i = old_left_nritems; i < old_left_nritems + push_items; i++) {
		u32 ioff;

		ioff = btrfs_token_item_offset(&token, i);
		btrfs_set_token_item_offset(&token, i,
		      ioff - (BTRFS_LEAF_DATA_SIZE(fs_info) - old_left_item_size));
	}
	btrfs_set_header_nritems(left, old_left_nritems + push_items);

	/* fixup right node */
	if (push_items > right_nritems)
		WARN(1, KERN_CRIT "push items %d nr %u\n", push_items,
		       right_nritems);

	if (push_items < right_nritems) {
		push_space = btrfs_item_offset(right, push_items - 1) -
						  leaf_data_end(right);
		memmove_leaf_data(right,
				  BTRFS_LEAF_DATA_SIZE(fs_info) - push_space,
				  leaf_data_end(right), push_space);

		memmove_leaf_items(right, 0, push_items,
				   btrfs_header_nritems(right) - push_items);
	}

	btrfs_init_map_token(&token, right);
	right_nritems -= push_items;
	btrfs_set_header_nritems(right, right_nritems);
	push_space = BTRFS_LEAF_DATA_SIZE(fs_info);
	for (i = 0; i < right_nritems; i++) {
		push_space = push_space - btrfs_token_item_size(&token, i);
		btrfs_set_token_item_offset(&token, i, push_space);
	}

	btrfs_mark_buffer_dirty(trans, left);
	if (right_nritems)
		btrfs_mark_buffer_dirty(trans, right);
	else
		btrfs_clear_buffer_dirty(trans, right);

	btrfs_item_key(right, &disk_key, 0);
	fixup_low_keys(trans, path, &disk_key, 1);

	/* then fixup the leaf pointer in the path */
	if (path->slots[0] < push_items) {
		path->slots[0] += old_left_nritems;
		btrfs_tree_unlock(path->nodes[0]);
		free_extent_buffer(path->nodes[0]);
		path->nodes[0] = left;
		path->slots[1] -= 1;
	} else {
		btrfs_tree_unlock(left);
		free_extent_buffer(left);
		path->slots[0] -= push_items;
	}
	BUG_ON(path->slots[0] < 0);
	return ret;
out:
	btrfs_tree_unlock(left);
	free_extent_buffer(left);
	return ret;
}

/*
 * push some data in the path leaf to the left, trying to free up at
 * least data_size bytes.  returns zero if the push worked, nonzero otherwise
 *
 * max_slot can put a limit on how far into the leaf we'll push items.  The
 * item at 'max_slot' won't be touched.  Use (u32)-1 to make us push all the
 * items
 */
static int push_leaf_left(struct btrfs_trans_handle *trans, struct btrfs_root
			  *root, struct btrfs_path *path, int min_data_size,
			  int data_size, int empty, u32 max_slot)
{
	struct extent_buffer *right = path->nodes[0];
	struct extent_buffer *left;
	int slot;
	int free_space;
	u32 right_nritems;
	int ret = 0;

	slot = path->slots[1];
	if (slot == 0)
		return 1;
	if (!path->nodes[1])
		return 1;

	right_nritems = btrfs_header_nritems(right);
	if (right_nritems == 0)
		return 1;

	btrfs_assert_tree_write_locked(path->nodes[1]);

	left = btrfs_read_node_slot(path->nodes[1], slot - 1);
	if (IS_ERR(left))
		return PTR_ERR(left);

	btrfs_tree_lock_nested(left, BTRFS_NESTING_LEFT);

	free_space = btrfs_leaf_free_space(left);
	if (free_space < data_size) {
		ret = 1;
		goto out;
	}

	ret = btrfs_cow_block(trans, root, left,
			      path->nodes[1], slot - 1, &left,
			      BTRFS_NESTING_LEFT_COW);
	if (ret) {
		/* we hit -ENOSPC, but it isn't fatal here */
		if (ret == -ENOSPC)
			ret = 1;
		goto out;
	}

	if (check_sibling_keys(left, right)) {
		ret = -EUCLEAN;
		btrfs_abort_transaction(trans, ret);
		goto out;
	}
	return __push_leaf_left(trans, path, min_data_size, empty, left,
				free_space, right_nritems, max_slot);
out:
	btrfs_tree_unlock(left);
	free_extent_buffer(left);
	return ret;
}

/*
 * split the path's leaf in two, making sure there is at least data_size
 * available for the resulting leaf level of the path.
 */
static noinline int copy_for_split(struct btrfs_trans_handle *trans,
				   struct btrfs_path *path,
				   struct extent_buffer *l,
				   struct extent_buffer *right,
				   int slot, int mid, int nritems)
{
	struct btrfs_fs_info *fs_info = trans->fs_info;
	int data_copy_size;
	int rt_data_off;
	int i;
	int ret;
	struct btrfs_disk_key disk_key;
	struct btrfs_map_token token;

	nritems = nritems - mid;
	btrfs_set_header_nritems(right, nritems);
	data_copy_size = btrfs_item_data_end(l, mid) - leaf_data_end(l);

	copy_leaf_items(right, l, 0, mid, nritems);

	copy_leaf_data(right, l, BTRFS_LEAF_DATA_SIZE(fs_info) - data_copy_size,
		       leaf_data_end(l), data_copy_size);

	rt_data_off = BTRFS_LEAF_DATA_SIZE(fs_info) - btrfs_item_data_end(l, mid);

	btrfs_init_map_token(&token, right);
	for (i = 0; i < nritems; i++) {
		u32 ioff;

		ioff = btrfs_token_item_offset(&token, i);
		btrfs_set_token_item_offset(&token, i, ioff + rt_data_off);
	}

	btrfs_set_header_nritems(l, mid);
	btrfs_item_key(right, &disk_key, 0);
	ret = insert_ptr(trans, path, &disk_key, right->start, path->slots[1] + 1, 1);
	if (ret < 0)
		return ret;

	btrfs_mark_buffer_dirty(trans, right);
	btrfs_mark_buffer_dirty(trans, l);
	BUG_ON(path->slots[0] != slot);

	if (mid <= slot) {
		btrfs_tree_unlock(path->nodes[0]);
		free_extent_buffer(path->nodes[0]);
		path->nodes[0] = right;
		path->slots[0] -= mid;
		path->slots[1] += 1;
	} else {
		btrfs_tree_unlock(right);
		free_extent_buffer(right);
	}

	BUG_ON(path->slots[0] < 0);

	return 0;
}

/*
 * double splits happen when we need to insert a big item in the middle
 * of a leaf.  A double split can leave us with 3 mostly empty leaves:
 * leaf: [ slots 0 - N] [ our target ] [ N + 1 - total in leaf ]
 *          A                 B                 C
 *
 * We avoid this by trying to push the items on either side of our target
 * into the adjacent leaves.  If all goes well we can avoid the double split
 * completely.
 */
static noinline int push_for_double_split(struct btrfs_trans_handle *trans,
					  struct btrfs_root *root,
					  struct btrfs_path *path,
					  int data_size)
{
	int ret;
	int progress = 0;
	int slot;
	u32 nritems;
	int space_needed = data_size;

	slot = path->slots[0];
	if (slot < btrfs_header_nritems(path->nodes[0]))
		space_needed -= btrfs_leaf_free_space(path->nodes[0]);

	/*
	 * try to push all the items after our slot into the
	 * right leaf
	 */
	ret = push_leaf_right(trans, root, path, 1, space_needed, 0, slot);
	if (ret < 0)
		return ret;

	if (ret == 0)
		progress++;

	nritems = btrfs_header_nritems(path->nodes[0]);
	/*
	 * our goal is to get our slot at the start or end of a leaf.  If
	 * we've done so we're done
	 */
	if (path->slots[0] == 0 || path->slots[0] == nritems)
		return 0;

	if (btrfs_leaf_free_space(path->nodes[0]) >= data_size)
		return 0;

	/* try to push all the items before our slot into the next leaf */
	slot = path->slots[0];
	space_needed = data_size;
	if (slot > 0)
		space_needed -= btrfs_leaf_free_space(path->nodes[0]);
	ret = push_leaf_left(trans, root, path, 1, space_needed, 0, slot);
	if (ret < 0)
		return ret;

	if (ret == 0)
		progress++;

	if (progress)
		return 0;
	return 1;
}

/*
 * split the path's leaf in two, making sure there is at least data_size
 * available for the resulting leaf level of the path.
 *
 * returns 0 if all went well and < 0 on failure.
 */
static noinline int split_leaf(struct btrfs_trans_handle *trans,
			       struct btrfs_root *root,
			       const struct btrfs_key *ins_key,
			       struct btrfs_path *path, int data_size,
			       int extend)
{
	struct btrfs_disk_key disk_key;
	struct extent_buffer *l;
	u32 nritems;
	int mid;
	int slot;
	struct extent_buffer *right;
	struct btrfs_fs_info *fs_info = root->fs_info;
	int ret = 0;
	int wret;
	int split;
	int num_doubles = 0;
	int tried_avoid_double = 0;

	l = path->nodes[0];
	slot = path->slots[0];
	if (extend && data_size + btrfs_item_size(l, slot) +
	    sizeof(struct btrfs_item) > BTRFS_LEAF_DATA_SIZE(fs_info))
		return -EOVERFLOW;

	/* first try to make some room by pushing left and right */
	if (data_size && path->nodes[1]) {
		int space_needed = data_size;

		if (slot < btrfs_header_nritems(l))
			space_needed -= btrfs_leaf_free_space(l);

		wret = push_leaf_right(trans, root, path, space_needed,
				       space_needed, 0, 0);
		if (wret < 0)
			return wret;
		if (wret) {
			space_needed = data_size;
			if (slot > 0)
				space_needed -= btrfs_leaf_free_space(l);
			wret = push_leaf_left(trans, root, path, space_needed,
					      space_needed, 0, (u32)-1);
			if (wret < 0)
				return wret;
		}
		l = path->nodes[0];

		/* did the pushes work? */
		if (btrfs_leaf_free_space(l) >= data_size)
			return 0;
	}

	if (!path->nodes[1]) {
		ret = insert_new_root(trans, root, path, 1);
		if (ret)
			return ret;
	}
again:
	split = 1;
	l = path->nodes[0];
	slot = path->slots[0];
	nritems = btrfs_header_nritems(l);
	mid = (nritems + 1) / 2;

	if (mid <= slot) {
		if (nritems == 1 ||
		    leaf_space_used(l, mid, nritems - mid) + data_size >
			BTRFS_LEAF_DATA_SIZE(fs_info)) {
			if (slot >= nritems) {
				split = 0;
			} else {
				mid = slot;
				if (mid != nritems &&
				    leaf_space_used(l, mid, nritems - mid) +
				    data_size > BTRFS_LEAF_DATA_SIZE(fs_info)) {
					if (data_size && !tried_avoid_double)
						goto push_for_double;
					split = 2;
				}
			}
		}
	} else {
		if (leaf_space_used(l, 0, mid) + data_size >
			BTRFS_LEAF_DATA_SIZE(fs_info)) {
			if (!extend && data_size && slot == 0) {
				split = 0;
			} else if ((extend || !data_size) && slot == 0) {
				mid = 1;
			} else {
				mid = slot;
				if (mid != nritems &&
				    leaf_space_used(l, mid, nritems - mid) +
				    data_size > BTRFS_LEAF_DATA_SIZE(fs_info)) {
					if (data_size && !tried_avoid_double)
						goto push_for_double;
					split = 2;
				}
			}
		}
	}

	if (split == 0)
		btrfs_cpu_key_to_disk(&disk_key, ins_key);
	else
		btrfs_item_key(l, &disk_key, mid);

	/*
	 * We have to about BTRFS_NESTING_NEW_ROOT here if we've done a double
	 * split, because we're only allowed to have MAX_LOCKDEP_SUBCLASSES
	 * subclasses, which is 8 at the time of this patch, and we've maxed it
	 * out.  In the future we could add a
	 * BTRFS_NESTING_SPLIT_THE_SPLITTENING if we need to, but for now just
	 * use BTRFS_NESTING_NEW_ROOT.
	 */
<<<<<<< HEAD
	right = btrfs_alloc_tree_block(trans, root, 0, root->root_key.objectid,
=======
	right = btrfs_alloc_tree_block(trans, root, 0, btrfs_root_id(root),
>>>>>>> 0c383648
				       &disk_key, 0, l->start, 0, 0,
				       num_doubles ? BTRFS_NESTING_NEW_ROOT :
				       BTRFS_NESTING_SPLIT);
	if (IS_ERR(right))
		return PTR_ERR(right);

	root_add_used_bytes(root);

	if (split == 0) {
		if (mid <= slot) {
			btrfs_set_header_nritems(right, 0);
			ret = insert_ptr(trans, path, &disk_key,
					 right->start, path->slots[1] + 1, 1);
			if (ret < 0) {
				btrfs_tree_unlock(right);
				free_extent_buffer(right);
				return ret;
			}
			btrfs_tree_unlock(path->nodes[0]);
			free_extent_buffer(path->nodes[0]);
			path->nodes[0] = right;
			path->slots[0] = 0;
			path->slots[1] += 1;
		} else {
			btrfs_set_header_nritems(right, 0);
			ret = insert_ptr(trans, path, &disk_key,
					 right->start, path->slots[1], 1);
			if (ret < 0) {
				btrfs_tree_unlock(right);
				free_extent_buffer(right);
				return ret;
			}
			btrfs_tree_unlock(path->nodes[0]);
			free_extent_buffer(path->nodes[0]);
			path->nodes[0] = right;
			path->slots[0] = 0;
			if (path->slots[1] == 0)
				fixup_low_keys(trans, path, &disk_key, 1);
		}
		/*
		 * We create a new leaf 'right' for the required ins_len and
		 * we'll do btrfs_mark_buffer_dirty() on this leaf after copying
		 * the content of ins_len to 'right'.
		 */
		return ret;
	}

	ret = copy_for_split(trans, path, l, right, slot, mid, nritems);
	if (ret < 0) {
		btrfs_tree_unlock(right);
		free_extent_buffer(right);
		return ret;
	}

	if (split == 2) {
		BUG_ON(num_doubles != 0);
		num_doubles++;
		goto again;
	}

	return 0;

push_for_double:
	push_for_double_split(trans, root, path, data_size);
	tried_avoid_double = 1;
	if (btrfs_leaf_free_space(path->nodes[0]) >= data_size)
		return 0;
	goto again;
}

static noinline int setup_leaf_for_split(struct btrfs_trans_handle *trans,
					 struct btrfs_root *root,
					 struct btrfs_path *path, int ins_len)
{
	struct btrfs_key key;
	struct extent_buffer *leaf;
	struct btrfs_file_extent_item *fi;
	u64 extent_len = 0;
	u32 item_size;
	int ret;

	leaf = path->nodes[0];
	btrfs_item_key_to_cpu(leaf, &key, path->slots[0]);

	BUG_ON(key.type != BTRFS_EXTENT_DATA_KEY &&
	       key.type != BTRFS_EXTENT_CSUM_KEY);

	if (btrfs_leaf_free_space(leaf) >= ins_len)
		return 0;

	item_size = btrfs_item_size(leaf, path->slots[0]);
	if (key.type == BTRFS_EXTENT_DATA_KEY) {
		fi = btrfs_item_ptr(leaf, path->slots[0],
				    struct btrfs_file_extent_item);
		extent_len = btrfs_file_extent_num_bytes(leaf, fi);
	}
	btrfs_release_path(path);

	path->keep_locks = 1;
	path->search_for_split = 1;
	ret = btrfs_search_slot(trans, root, &key, path, 0, 1);
	path->search_for_split = 0;
	if (ret > 0)
		ret = -EAGAIN;
	if (ret < 0)
		goto err;

	ret = -EAGAIN;
	leaf = path->nodes[0];
	/* if our item isn't there, return now */
	if (item_size != btrfs_item_size(leaf, path->slots[0]))
		goto err;

	/* the leaf has  changed, it now has room.  return now */
	if (btrfs_leaf_free_space(path->nodes[0]) >= ins_len)
		goto err;

	if (key.type == BTRFS_EXTENT_DATA_KEY) {
		fi = btrfs_item_ptr(leaf, path->slots[0],
				    struct btrfs_file_extent_item);
		if (extent_len != btrfs_file_extent_num_bytes(leaf, fi))
			goto err;
	}

	ret = split_leaf(trans, root, &key, path, ins_len, 1);
	if (ret)
		goto err;

	path->keep_locks = 0;
	btrfs_unlock_up_safe(path, 1);
	return 0;
err:
	path->keep_locks = 0;
	return ret;
}

static noinline int split_item(struct btrfs_trans_handle *trans,
			       struct btrfs_path *path,
			       const struct btrfs_key *new_key,
			       unsigned long split_offset)
{
	struct extent_buffer *leaf;
	int orig_slot, slot;
	char *buf;
	u32 nritems;
	u32 item_size;
	u32 orig_offset;
	struct btrfs_disk_key disk_key;

	leaf = path->nodes[0];
	/*
	 * Shouldn't happen because the caller must have previously called
	 * setup_leaf_for_split() to make room for the new item in the leaf.
	 */
	if (WARN_ON(btrfs_leaf_free_space(leaf) < sizeof(struct btrfs_item)))
		return -ENOSPC;

	orig_slot = path->slots[0];
	orig_offset = btrfs_item_offset(leaf, path->slots[0]);
	item_size = btrfs_item_size(leaf, path->slots[0]);

	buf = kmalloc(item_size, GFP_NOFS);
	if (!buf)
		return -ENOMEM;

	read_extent_buffer(leaf, buf, btrfs_item_ptr_offset(leaf,
			    path->slots[0]), item_size);

	slot = path->slots[0] + 1;
	nritems = btrfs_header_nritems(leaf);
	if (slot != nritems) {
		/* shift the items */
		memmove_leaf_items(leaf, slot + 1, slot, nritems - slot);
	}

	btrfs_cpu_key_to_disk(&disk_key, new_key);
	btrfs_set_item_key(leaf, &disk_key, slot);

	btrfs_set_item_offset(leaf, slot, orig_offset);
	btrfs_set_item_size(leaf, slot, item_size - split_offset);

	btrfs_set_item_offset(leaf, orig_slot,
				 orig_offset + item_size - split_offset);
	btrfs_set_item_size(leaf, orig_slot, split_offset);

	btrfs_set_header_nritems(leaf, nritems + 1);

	/* write the data for the start of the original item */
	write_extent_buffer(leaf, buf,
			    btrfs_item_ptr_offset(leaf, path->slots[0]),
			    split_offset);

	/* write the data for the new item */
	write_extent_buffer(leaf, buf + split_offset,
			    btrfs_item_ptr_offset(leaf, slot),
			    item_size - split_offset);
	btrfs_mark_buffer_dirty(trans, leaf);

	BUG_ON(btrfs_leaf_free_space(leaf) < 0);
	kfree(buf);
	return 0;
}

/*
 * This function splits a single item into two items,
 * giving 'new_key' to the new item and splitting the
 * old one at split_offset (from the start of the item).
 *
 * The path may be released by this operation.  After
 * the split, the path is pointing to the old item.  The
 * new item is going to be in the same node as the old one.
 *
 * Note, the item being split must be smaller enough to live alone on
 * a tree block with room for one extra struct btrfs_item
 *
 * This allows us to split the item in place, keeping a lock on the
 * leaf the entire time.
 */
int btrfs_split_item(struct btrfs_trans_handle *trans,
		     struct btrfs_root *root,
		     struct btrfs_path *path,
		     const struct btrfs_key *new_key,
		     unsigned long split_offset)
{
	int ret;
	ret = setup_leaf_for_split(trans, root, path,
				   sizeof(struct btrfs_item));
	if (ret)
		return ret;

	ret = split_item(trans, path, new_key, split_offset);
	return ret;
}

/*
 * make the item pointed to by the path smaller.  new_size indicates
 * how small to make it, and from_end tells us if we just chop bytes
 * off the end of the item or if we shift the item to chop bytes off
 * the front.
 */
void btrfs_truncate_item(struct btrfs_trans_handle *trans,
			 struct btrfs_path *path, u32 new_size, int from_end)
{
	int slot;
	struct extent_buffer *leaf;
	u32 nritems;
	unsigned int data_end;
	unsigned int old_data_start;
	unsigned int old_size;
	unsigned int size_diff;
	int i;
	struct btrfs_map_token token;

	leaf = path->nodes[0];
	slot = path->slots[0];

	old_size = btrfs_item_size(leaf, slot);
	if (old_size == new_size)
		return;

	nritems = btrfs_header_nritems(leaf);
	data_end = leaf_data_end(leaf);

	old_data_start = btrfs_item_offset(leaf, slot);

	size_diff = old_size - new_size;

	BUG_ON(slot < 0);
	BUG_ON(slot >= nritems);

	/*
	 * item0..itemN ... dataN.offset..dataN.size .. data0.size
	 */
	/* first correct the data pointers */
	btrfs_init_map_token(&token, leaf);
	for (i = slot; i < nritems; i++) {
		u32 ioff;

		ioff = btrfs_token_item_offset(&token, i);
		btrfs_set_token_item_offset(&token, i, ioff + size_diff);
	}

	/* shift the data */
	if (from_end) {
		memmove_leaf_data(leaf, data_end + size_diff, data_end,
				  old_data_start + new_size - data_end);
	} else {
		struct btrfs_disk_key disk_key;
		u64 offset;

		btrfs_item_key(leaf, &disk_key, slot);

		if (btrfs_disk_key_type(&disk_key) == BTRFS_EXTENT_DATA_KEY) {
			unsigned long ptr;
			struct btrfs_file_extent_item *fi;

			fi = btrfs_item_ptr(leaf, slot,
					    struct btrfs_file_extent_item);
			fi = (struct btrfs_file_extent_item *)(
			     (unsigned long)fi - size_diff);

			if (btrfs_file_extent_type(leaf, fi) ==
			    BTRFS_FILE_EXTENT_INLINE) {
				ptr = btrfs_item_ptr_offset(leaf, slot);
				memmove_extent_buffer(leaf, ptr,
				      (unsigned long)fi,
				      BTRFS_FILE_EXTENT_INLINE_DATA_START);
			}
		}

		memmove_leaf_data(leaf, data_end + size_diff, data_end,
				  old_data_start - data_end);

		offset = btrfs_disk_key_offset(&disk_key);
		btrfs_set_disk_key_offset(&disk_key, offset + size_diff);
		btrfs_set_item_key(leaf, &disk_key, slot);
		if (slot == 0)
			fixup_low_keys(trans, path, &disk_key, 1);
	}

	btrfs_set_item_size(leaf, slot, new_size);
	btrfs_mark_buffer_dirty(trans, leaf);

	if (btrfs_leaf_free_space(leaf) < 0) {
		btrfs_print_leaf(leaf);
		BUG();
	}
}

/*
 * make the item pointed to by the path bigger, data_size is the added size.
 */
void btrfs_extend_item(struct btrfs_trans_handle *trans,
		       struct btrfs_path *path, u32 data_size)
{
	int slot;
	struct extent_buffer *leaf;
	u32 nritems;
	unsigned int data_end;
	unsigned int old_data;
	unsigned int old_size;
	int i;
	struct btrfs_map_token token;

	leaf = path->nodes[0];

	nritems = btrfs_header_nritems(leaf);
	data_end = leaf_data_end(leaf);

	if (btrfs_leaf_free_space(leaf) < data_size) {
		btrfs_print_leaf(leaf);
		BUG();
	}
	slot = path->slots[0];
	old_data = btrfs_item_data_end(leaf, slot);

	BUG_ON(slot < 0);
	if (slot >= nritems) {
		btrfs_print_leaf(leaf);
		btrfs_crit(leaf->fs_info, "slot %d too large, nritems %d",
			   slot, nritems);
		BUG();
	}

	/*
	 * item0..itemN ... dataN.offset..dataN.size .. data0.size
	 */
	/* first correct the data pointers */
	btrfs_init_map_token(&token, leaf);
	for (i = slot; i < nritems; i++) {
		u32 ioff;

		ioff = btrfs_token_item_offset(&token, i);
		btrfs_set_token_item_offset(&token, i, ioff - data_size);
	}

	/* shift the data */
	memmove_leaf_data(leaf, data_end - data_size, data_end,
			  old_data - data_end);

	data_end = old_data;
	old_size = btrfs_item_size(leaf, slot);
	btrfs_set_item_size(leaf, slot, old_size + data_size);
	btrfs_mark_buffer_dirty(trans, leaf);

	if (btrfs_leaf_free_space(leaf) < 0) {
		btrfs_print_leaf(leaf);
		BUG();
	}
}

/*
 * Make space in the node before inserting one or more items.
 *
 * @trans:	transaction handle
 * @root:	root we are inserting items to
 * @path:	points to the leaf/slot where we are going to insert new items
 * @batch:      information about the batch of items to insert
 *
 * Main purpose is to save stack depth by doing the bulk of the work in a
 * function that doesn't call btrfs_search_slot
 */
static void setup_items_for_insert(struct btrfs_trans_handle *trans,
				   struct btrfs_root *root, struct btrfs_path *path,
				   const struct btrfs_item_batch *batch)
{
	struct btrfs_fs_info *fs_info = root->fs_info;
	int i;
	u32 nritems;
	unsigned int data_end;
	struct btrfs_disk_key disk_key;
	struct extent_buffer *leaf;
	int slot;
	struct btrfs_map_token token;
	u32 total_size;

	/*
	 * Before anything else, update keys in the parent and other ancestors
	 * if needed, then release the write locks on them, so that other tasks
	 * can use them while we modify the leaf.
	 */
	if (path->slots[0] == 0) {
		btrfs_cpu_key_to_disk(&disk_key, &batch->keys[0]);
		fixup_low_keys(trans, path, &disk_key, 1);
	}
	btrfs_unlock_up_safe(path, 1);

	leaf = path->nodes[0];
	slot = path->slots[0];

	nritems = btrfs_header_nritems(leaf);
	data_end = leaf_data_end(leaf);
	total_size = batch->total_data_size + (batch->nr * sizeof(struct btrfs_item));

	if (btrfs_leaf_free_space(leaf) < total_size) {
		btrfs_print_leaf(leaf);
		btrfs_crit(fs_info, "not enough freespace need %u have %d",
			   total_size, btrfs_leaf_free_space(leaf));
		BUG();
	}

	btrfs_init_map_token(&token, leaf);
	if (slot != nritems) {
		unsigned int old_data = btrfs_item_data_end(leaf, slot);

		if (old_data < data_end) {
			btrfs_print_leaf(leaf);
			btrfs_crit(fs_info,
		"item at slot %d with data offset %u beyond data end of leaf %u",
				   slot, old_data, data_end);
			BUG();
		}
		/*
		 * item0..itemN ... dataN.offset..dataN.size .. data0.size
		 */
		/* first correct the data pointers */
		for (i = slot; i < nritems; i++) {
			u32 ioff;

			ioff = btrfs_token_item_offset(&token, i);
			btrfs_set_token_item_offset(&token, i,
						       ioff - batch->total_data_size);
		}
		/* shift the items */
		memmove_leaf_items(leaf, slot + batch->nr, slot, nritems - slot);

		/* shift the data */
		memmove_leaf_data(leaf, data_end - batch->total_data_size,
				  data_end, old_data - data_end);
		data_end = old_data;
	}

	/* setup the item for the new data */
	for (i = 0; i < batch->nr; i++) {
		btrfs_cpu_key_to_disk(&disk_key, &batch->keys[i]);
		btrfs_set_item_key(leaf, &disk_key, slot + i);
		data_end -= batch->data_sizes[i];
		btrfs_set_token_item_offset(&token, slot + i, data_end);
		btrfs_set_token_item_size(&token, slot + i, batch->data_sizes[i]);
	}

	btrfs_set_header_nritems(leaf, nritems + batch->nr);
	btrfs_mark_buffer_dirty(trans, leaf);

	if (btrfs_leaf_free_space(leaf) < 0) {
		btrfs_print_leaf(leaf);
		BUG();
	}
}

/*
 * Insert a new item into a leaf.
 *
 * @trans:     Transaction handle.
 * @root:      The root of the btree.
 * @path:      A path pointing to the target leaf and slot.
 * @key:       The key of the new item.
 * @data_size: The size of the data associated with the new key.
 */
void btrfs_setup_item_for_insert(struct btrfs_trans_handle *trans,
				 struct btrfs_root *root,
				 struct btrfs_path *path,
				 const struct btrfs_key *key,
				 u32 data_size)
{
	struct btrfs_item_batch batch;

	batch.keys = key;
	batch.data_sizes = &data_size;
	batch.total_data_size = data_size;
	batch.nr = 1;

	setup_items_for_insert(trans, root, path, &batch);
}

/*
 * Given a key and some data, insert items into the tree.
 * This does all the path init required, making room in the tree if needed.
 *
 * Returns: 0        on success
 *          -EEXIST  if the first key already exists
 *          < 0      on other errors
 */
int btrfs_insert_empty_items(struct btrfs_trans_handle *trans,
			    struct btrfs_root *root,
			    struct btrfs_path *path,
			    const struct btrfs_item_batch *batch)
{
	int ret = 0;
	int slot;
	u32 total_size;

	total_size = batch->total_data_size + (batch->nr * sizeof(struct btrfs_item));
	ret = btrfs_search_slot(trans, root, &batch->keys[0], path, total_size, 1);
	if (ret == 0)
		return -EEXIST;
	if (ret < 0)
		return ret;

	slot = path->slots[0];
	BUG_ON(slot < 0);

	setup_items_for_insert(trans, root, path, batch);
	return 0;
}

/*
 * Given a key and some data, insert an item into the tree.
 * This does all the path init required, making room in the tree if needed.
 */
int btrfs_insert_item(struct btrfs_trans_handle *trans, struct btrfs_root *root,
		      const struct btrfs_key *cpu_key, void *data,
		      u32 data_size)
{
	int ret = 0;
	struct btrfs_path *path;
	struct extent_buffer *leaf;
	unsigned long ptr;

	path = btrfs_alloc_path();
	if (!path)
		return -ENOMEM;
	ret = btrfs_insert_empty_item(trans, root, path, cpu_key, data_size);
	if (!ret) {
		leaf = path->nodes[0];
		ptr = btrfs_item_ptr_offset(leaf, path->slots[0]);
		write_extent_buffer(leaf, data, ptr, data_size);
		btrfs_mark_buffer_dirty(trans, leaf);
	}
	btrfs_free_path(path);
	return ret;
}

/*
 * This function duplicates an item, giving 'new_key' to the new item.
 * It guarantees both items live in the same tree leaf and the new item is
 * contiguous with the original item.
 *
 * This allows us to split a file extent in place, keeping a lock on the leaf
 * the entire time.
 */
int btrfs_duplicate_item(struct btrfs_trans_handle *trans,
			 struct btrfs_root *root,
			 struct btrfs_path *path,
			 const struct btrfs_key *new_key)
{
	struct extent_buffer *leaf;
	int ret;
	u32 item_size;

	leaf = path->nodes[0];
	item_size = btrfs_item_size(leaf, path->slots[0]);
	ret = setup_leaf_for_split(trans, root, path,
				   item_size + sizeof(struct btrfs_item));
	if (ret)
		return ret;

	path->slots[0]++;
	btrfs_setup_item_for_insert(trans, root, path, new_key, item_size);
	leaf = path->nodes[0];
	memcpy_extent_buffer(leaf,
			     btrfs_item_ptr_offset(leaf, path->slots[0]),
			     btrfs_item_ptr_offset(leaf, path->slots[0] - 1),
			     item_size);
	return 0;
}

/*
 * delete the pointer from a given node.
 *
 * the tree should have been previously balanced so the deletion does not
 * empty a node.
 *
 * This is exported for use inside btrfs-progs, don't un-export it.
 */
int btrfs_del_ptr(struct btrfs_trans_handle *trans, struct btrfs_root *root,
		  struct btrfs_path *path, int level, int slot)
{
	struct extent_buffer *parent = path->nodes[level];
	u32 nritems;
	int ret;

	nritems = btrfs_header_nritems(parent);
	if (slot != nritems - 1) {
		if (level) {
			ret = btrfs_tree_mod_log_insert_move(parent, slot,
					slot + 1, nritems - slot - 1);
			if (ret < 0) {
				btrfs_abort_transaction(trans, ret);
				return ret;
			}
		}
		memmove_extent_buffer(parent,
			      btrfs_node_key_ptr_offset(parent, slot),
			      btrfs_node_key_ptr_offset(parent, slot + 1),
			      sizeof(struct btrfs_key_ptr) *
			      (nritems - slot - 1));
	} else if (level) {
		ret = btrfs_tree_mod_log_insert_key(parent, slot,
						    BTRFS_MOD_LOG_KEY_REMOVE);
		if (ret < 0) {
			btrfs_abort_transaction(trans, ret);
			return ret;
		}
	}

	nritems--;
	btrfs_set_header_nritems(parent, nritems);
	if (nritems == 0 && parent == root->node) {
		BUG_ON(btrfs_header_level(root->node) != 1);
		/* just turn the root into a leaf and break */
		btrfs_set_header_level(root->node, 0);
	} else if (slot == 0) {
		struct btrfs_disk_key disk_key;

		btrfs_node_key(parent, &disk_key, 0);
		fixup_low_keys(trans, path, &disk_key, level + 1);
	}
	btrfs_mark_buffer_dirty(trans, parent);
	return 0;
}

/*
 * a helper function to delete the leaf pointed to by path->slots[1] and
 * path->nodes[1].
 *
 * This deletes the pointer in path->nodes[1] and frees the leaf
 * block extent.  zero is returned if it all worked out, < 0 otherwise.
 *
 * The path must have already been setup for deleting the leaf, including
 * all the proper balancing.  path->nodes[1] must be locked.
 */
static noinline int btrfs_del_leaf(struct btrfs_trans_handle *trans,
				   struct btrfs_root *root,
				   struct btrfs_path *path,
				   struct extent_buffer *leaf)
{
	int ret;

	WARN_ON(btrfs_header_generation(leaf) != trans->transid);
	ret = btrfs_del_ptr(trans, root, path, 1, path->slots[1]);
	if (ret < 0)
		return ret;

	/*
	 * btrfs_free_extent is expensive, we want to make sure we
	 * aren't holding any locks when we call it
	 */
	btrfs_unlock_up_safe(path, 0);

	root_sub_used_bytes(root);

	atomic_inc(&leaf->refs);
	btrfs_free_tree_block(trans, btrfs_root_id(root), leaf, 0, 1);
	free_extent_buffer_stale(leaf);
	return 0;
}
/*
 * delete the item at the leaf level in path.  If that empties
 * the leaf, remove it from the tree
 */
int btrfs_del_items(struct btrfs_trans_handle *trans, struct btrfs_root *root,
		    struct btrfs_path *path, int slot, int nr)
{
	struct btrfs_fs_info *fs_info = root->fs_info;
	struct extent_buffer *leaf;
	int ret = 0;
	int wret;
	u32 nritems;

	leaf = path->nodes[0];
	nritems = btrfs_header_nritems(leaf);

	if (slot + nr != nritems) {
		const u32 last_off = btrfs_item_offset(leaf, slot + nr - 1);
		const int data_end = leaf_data_end(leaf);
		struct btrfs_map_token token;
		u32 dsize = 0;
		int i;

		for (i = 0; i < nr; i++)
			dsize += btrfs_item_size(leaf, slot + i);

		memmove_leaf_data(leaf, data_end + dsize, data_end,
				  last_off - data_end);

		btrfs_init_map_token(&token, leaf);
		for (i = slot + nr; i < nritems; i++) {
			u32 ioff;

			ioff = btrfs_token_item_offset(&token, i);
			btrfs_set_token_item_offset(&token, i, ioff + dsize);
		}

		memmove_leaf_items(leaf, slot, slot + nr, nritems - slot - nr);
	}
	btrfs_set_header_nritems(leaf, nritems - nr);
	nritems -= nr;

	/* delete the leaf if we've emptied it */
	if (nritems == 0) {
		if (leaf == root->node) {
			btrfs_set_header_level(leaf, 0);
		} else {
			btrfs_clear_buffer_dirty(trans, leaf);
			ret = btrfs_del_leaf(trans, root, path, leaf);
			if (ret < 0)
				return ret;
		}
	} else {
		int used = leaf_space_used(leaf, 0, nritems);
		if (slot == 0) {
			struct btrfs_disk_key disk_key;

			btrfs_item_key(leaf, &disk_key, 0);
			fixup_low_keys(trans, path, &disk_key, 1);
		}

		/*
		 * Try to delete the leaf if it is mostly empty. We do this by
		 * trying to move all its items into its left and right neighbours.
		 * If we can't move all the items, then we don't delete it - it's
		 * not ideal, but future insertions might fill the leaf with more
		 * items, or items from other leaves might be moved later into our
		 * leaf due to deletions on those leaves.
		 */
		if (used < BTRFS_LEAF_DATA_SIZE(fs_info) / 3) {
			u32 min_push_space;

			/* push_leaf_left fixes the path.
			 * make sure the path still points to our leaf
			 * for possible call to btrfs_del_ptr below
			 */
			slot = path->slots[1];
			atomic_inc(&leaf->refs);
			/*
			 * We want to be able to at least push one item to the
			 * left neighbour leaf, and that's the first item.
			 */
			min_push_space = sizeof(struct btrfs_item) +
				btrfs_item_size(leaf, 0);
			wret = push_leaf_left(trans, root, path, 0,
					      min_push_space, 1, (u32)-1);
			if (wret < 0 && wret != -ENOSPC)
				ret = wret;

			if (path->nodes[0] == leaf &&
			    btrfs_header_nritems(leaf)) {
				/*
				 * If we were not able to push all items from our
				 * leaf to its left neighbour, then attempt to
				 * either push all the remaining items to the
				 * right neighbour or none. There's no advantage
				 * in pushing only some items, instead of all, as
				 * it's pointless to end up with a leaf having
				 * too few items while the neighbours can be full
				 * or nearly full.
				 */
				nritems = btrfs_header_nritems(leaf);
				min_push_space = leaf_space_used(leaf, 0, nritems);
				wret = push_leaf_right(trans, root, path, 0,
						       min_push_space, 1, 0);
				if (wret < 0 && wret != -ENOSPC)
					ret = wret;
			}

			if (btrfs_header_nritems(leaf) == 0) {
				path->slots[1] = slot;
				ret = btrfs_del_leaf(trans, root, path, leaf);
				if (ret < 0)
					return ret;
				free_extent_buffer(leaf);
				ret = 0;
			} else {
				/* if we're still in the path, make sure
				 * we're dirty.  Otherwise, one of the
				 * push_leaf functions must have already
				 * dirtied this buffer
				 */
				if (path->nodes[0] == leaf)
					btrfs_mark_buffer_dirty(trans, leaf);
				free_extent_buffer(leaf);
			}
		} else {
			btrfs_mark_buffer_dirty(trans, leaf);
		}
	}
	return ret;
}

/*
 * A helper function to walk down the tree starting at min_key, and looking
 * for nodes or leaves that are have a minimum transaction id.
 * This is used by the btree defrag code, and tree logging
 *
 * This does not cow, but it does stuff the starting key it finds back
 * into min_key, so you can call btrfs_search_slot with cow=1 on the
 * key and get a writable path.
 *
 * This honors path->lowest_level to prevent descent past a given level
 * of the tree.
 *
 * min_trans indicates the oldest transaction that you are interested
 * in walking through.  Any nodes or leaves older than min_trans are
 * skipped over (without reading them).
 *
 * returns zero if something useful was found, < 0 on error and 1 if there
 * was nothing in the tree that matched the search criteria.
 */
int btrfs_search_forward(struct btrfs_root *root, struct btrfs_key *min_key,
			 struct btrfs_path *path,
			 u64 min_trans)
{
	struct extent_buffer *cur;
	struct btrfs_key found_key;
	int slot;
	int sret;
	u32 nritems;
	int level;
	int ret = 1;
	int keep_locks = path->keep_locks;

	ASSERT(!path->nowait);
	path->keep_locks = 1;
again:
	cur = btrfs_read_lock_root_node(root);
	level = btrfs_header_level(cur);
	WARN_ON(path->nodes[level]);
	path->nodes[level] = cur;
	path->locks[level] = BTRFS_READ_LOCK;

	if (btrfs_header_generation(cur) < min_trans) {
		ret = 1;
		goto out;
	}
	while (1) {
		nritems = btrfs_header_nritems(cur);
		level = btrfs_header_level(cur);
		sret = btrfs_bin_search(cur, 0, min_key, &slot);
		if (sret < 0) {
			ret = sret;
			goto out;
		}

		/* at the lowest level, we're done, setup the path and exit */
		if (level == path->lowest_level) {
			if (slot >= nritems)
				goto find_next_key;
			ret = 0;
			path->slots[level] = slot;
			btrfs_item_key_to_cpu(cur, &found_key, slot);
			goto out;
		}
		if (sret && slot > 0)
			slot--;
		/*
		 * check this node pointer against the min_trans parameters.
		 * If it is too old, skip to the next one.
		 */
		while (slot < nritems) {
			u64 gen;

			gen = btrfs_node_ptr_generation(cur, slot);
			if (gen < min_trans) {
				slot++;
				continue;
			}
			break;
		}
find_next_key:
		/*
		 * we didn't find a candidate key in this node, walk forward
		 * and find another one
		 */
		if (slot >= nritems) {
			path->slots[level] = slot;
			sret = btrfs_find_next_key(root, path, min_key, level,
						  min_trans);
			if (sret == 0) {
				btrfs_release_path(path);
				goto again;
			} else {
				goto out;
			}
		}
		/* save our key for returning back */
		btrfs_node_key_to_cpu(cur, &found_key, slot);
		path->slots[level] = slot;
		if (level == path->lowest_level) {
			ret = 0;
			goto out;
		}
		cur = btrfs_read_node_slot(cur, slot);
		if (IS_ERR(cur)) {
			ret = PTR_ERR(cur);
			goto out;
		}

		btrfs_tree_read_lock(cur);

		path->locks[level - 1] = BTRFS_READ_LOCK;
		path->nodes[level - 1] = cur;
		unlock_up(path, level, 1, 0, NULL);
	}
out:
	path->keep_locks = keep_locks;
	if (ret == 0) {
		btrfs_unlock_up_safe(path, path->lowest_level + 1);
		memcpy(min_key, &found_key, sizeof(found_key));
	}
	return ret;
}

/*
 * this is similar to btrfs_next_leaf, but does not try to preserve
 * and fixup the path.  It looks for and returns the next key in the
 * tree based on the current path and the min_trans parameters.
 *
 * 0 is returned if another key is found, < 0 if there are any errors
 * and 1 is returned if there are no higher keys in the tree
 *
 * path->keep_locks should be set to 1 on the search made before
 * calling this function.
 */
int btrfs_find_next_key(struct btrfs_root *root, struct btrfs_path *path,
			struct btrfs_key *key, int level, u64 min_trans)
{
	int slot;
	struct extent_buffer *c;

	WARN_ON(!path->keep_locks && !path->skip_locking);
	while (level < BTRFS_MAX_LEVEL) {
		if (!path->nodes[level])
			return 1;

		slot = path->slots[level] + 1;
		c = path->nodes[level];
next:
		if (slot >= btrfs_header_nritems(c)) {
			int ret;
			int orig_lowest;
			struct btrfs_key cur_key;
			if (level + 1 >= BTRFS_MAX_LEVEL ||
			    !path->nodes[level + 1])
				return 1;

			if (path->locks[level + 1] || path->skip_locking) {
				level++;
				continue;
			}

			slot = btrfs_header_nritems(c) - 1;
			if (level == 0)
				btrfs_item_key_to_cpu(c, &cur_key, slot);
			else
				btrfs_node_key_to_cpu(c, &cur_key, slot);

			orig_lowest = path->lowest_level;
			btrfs_release_path(path);
			path->lowest_level = level;
			ret = btrfs_search_slot(NULL, root, &cur_key, path,
						0, 0);
			path->lowest_level = orig_lowest;
			if (ret < 0)
				return ret;

			c = path->nodes[level];
			slot = path->slots[level];
			if (ret == 0)
				slot++;
			goto next;
		}

		if (level == 0)
			btrfs_item_key_to_cpu(c, key, slot);
		else {
			u64 gen = btrfs_node_ptr_generation(c, slot);

			if (gen < min_trans) {
				slot++;
				goto next;
			}
			btrfs_node_key_to_cpu(c, key, slot);
		}
		return 0;
	}
	return 1;
}

int btrfs_next_old_leaf(struct btrfs_root *root, struct btrfs_path *path,
			u64 time_seq)
{
	int slot;
	int level;
	struct extent_buffer *c;
	struct extent_buffer *next;
	struct btrfs_fs_info *fs_info = root->fs_info;
	struct btrfs_key key;
	bool need_commit_sem = false;
	u32 nritems;
	int ret;
	int i;

	/*
	 * The nowait semantics are used only for write paths, where we don't
	 * use the tree mod log and sequence numbers.
	 */
	if (time_seq)
		ASSERT(!path->nowait);

	nritems = btrfs_header_nritems(path->nodes[0]);
	if (nritems == 0)
		return 1;

	btrfs_item_key_to_cpu(path->nodes[0], &key, nritems - 1);
again:
	level = 1;
	next = NULL;
	btrfs_release_path(path);

	path->keep_locks = 1;

	if (time_seq) {
		ret = btrfs_search_old_slot(root, &key, path, time_seq);
	} else {
		if (path->need_commit_sem) {
			path->need_commit_sem = 0;
			need_commit_sem = true;
			if (path->nowait) {
				if (!down_read_trylock(&fs_info->commit_root_sem)) {
					ret = -EAGAIN;
					goto done;
				}
			} else {
				down_read(&fs_info->commit_root_sem);
			}
		}
		ret = btrfs_search_slot(NULL, root, &key, path, 0, 0);
	}
	path->keep_locks = 0;

	if (ret < 0)
		goto done;

	nritems = btrfs_header_nritems(path->nodes[0]);
	/*
	 * by releasing the path above we dropped all our locks.  A balance
	 * could have added more items next to the key that used to be
	 * at the very end of the block.  So, check again here and
	 * advance the path if there are now more items available.
	 */
	if (nritems > 0 && path->slots[0] < nritems - 1) {
		if (ret == 0)
			path->slots[0]++;
		ret = 0;
		goto done;
	}
	/*
	 * So the above check misses one case:
	 * - after releasing the path above, someone has removed the item that
	 *   used to be at the very end of the block, and balance between leafs
	 *   gets another one with bigger key.offset to replace it.
	 *
	 * This one should be returned as well, or we can get leaf corruption
	 * later(esp. in __btrfs_drop_extents()).
	 *
	 * And a bit more explanation about this check,
	 * with ret > 0, the key isn't found, the path points to the slot
	 * where it should be inserted, so the path->slots[0] item must be the
	 * bigger one.
	 */
	if (nritems > 0 && ret > 0 && path->slots[0] == nritems - 1) {
		ret = 0;
		goto done;
	}

	while (level < BTRFS_MAX_LEVEL) {
		if (!path->nodes[level]) {
			ret = 1;
			goto done;
		}

		slot = path->slots[level] + 1;
		c = path->nodes[level];
		if (slot >= btrfs_header_nritems(c)) {
			level++;
			if (level == BTRFS_MAX_LEVEL) {
				ret = 1;
				goto done;
			}
			continue;
		}


		/*
		 * Our current level is where we're going to start from, and to
		 * make sure lockdep doesn't complain we need to drop our locks
		 * and nodes from 0 to our current level.
		 */
		for (i = 0; i < level; i++) {
			if (path->locks[level]) {
				btrfs_tree_read_unlock(path->nodes[i]);
				path->locks[i] = 0;
			}
			free_extent_buffer(path->nodes[i]);
			path->nodes[i] = NULL;
		}

		next = c;
		ret = read_block_for_search(root, path, &next, level,
					    slot, &key);
		if (ret == -EAGAIN && !path->nowait)
			goto again;

		if (ret < 0) {
			btrfs_release_path(path);
			goto done;
		}

		if (!path->skip_locking) {
			ret = btrfs_try_tree_read_lock(next);
			if (!ret && path->nowait) {
				ret = -EAGAIN;
				goto done;
			}
			if (!ret && time_seq) {
				/*
				 * If we don't get the lock, we may be racing
				 * with push_leaf_left, holding that lock while
				 * itself waiting for the leaf we've currently
				 * locked. To solve this situation, we give up
				 * on our lock and cycle.
				 */
				free_extent_buffer(next);
				btrfs_release_path(path);
				cond_resched();
				goto again;
			}
			if (!ret)
				btrfs_tree_read_lock(next);
		}
		break;
	}
	path->slots[level] = slot;
	while (1) {
		level--;
		path->nodes[level] = next;
		path->slots[level] = 0;
		if (!path->skip_locking)
			path->locks[level] = BTRFS_READ_LOCK;
		if (!level)
			break;

		ret = read_block_for_search(root, path, &next, level,
					    0, &key);
		if (ret == -EAGAIN && !path->nowait)
			goto again;

		if (ret < 0) {
			btrfs_release_path(path);
			goto done;
		}

		if (!path->skip_locking) {
			if (path->nowait) {
				if (!btrfs_try_tree_read_lock(next)) {
					ret = -EAGAIN;
					goto done;
				}
			} else {
				btrfs_tree_read_lock(next);
			}
		}
	}
	ret = 0;
done:
	unlock_up(path, 0, 1, 0, NULL);
	if (need_commit_sem) {
		int ret2;

		path->need_commit_sem = 1;
		ret2 = finish_need_commit_sem_search(path);
		up_read(&fs_info->commit_root_sem);
		if (ret2)
			ret = ret2;
	}

	return ret;
}

int btrfs_next_old_item(struct btrfs_root *root, struct btrfs_path *path, u64 time_seq)
{
	path->slots[0]++;
	if (path->slots[0] >= btrfs_header_nritems(path->nodes[0]))
		return btrfs_next_old_leaf(root, path, time_seq);
	return 0;
}

/*
 * this uses btrfs_prev_leaf to walk backwards in the tree, and keeps
 * searching until it gets past min_objectid or finds an item of 'type'
 *
 * returns 0 if something is found, 1 if nothing was found and < 0 on error
 */
int btrfs_previous_item(struct btrfs_root *root,
			struct btrfs_path *path, u64 min_objectid,
			int type)
{
	struct btrfs_key found_key;
	struct extent_buffer *leaf;
	u32 nritems;
	int ret;

	while (1) {
		if (path->slots[0] == 0) {
			ret = btrfs_prev_leaf(root, path);
			if (ret != 0)
				return ret;
		} else {
			path->slots[0]--;
		}
		leaf = path->nodes[0];
		nritems = btrfs_header_nritems(leaf);
		if (nritems == 0)
			return 1;
		if (path->slots[0] == nritems)
			path->slots[0]--;

		btrfs_item_key_to_cpu(leaf, &found_key, path->slots[0]);
		if (found_key.objectid < min_objectid)
			break;
		if (found_key.type == type)
			return 0;
		if (found_key.objectid == min_objectid &&
		    found_key.type < type)
			break;
	}
	return 1;
}

/*
 * search in extent tree to find a previous Metadata/Data extent item with
 * min objecitd.
 *
 * returns 0 if something is found, 1 if nothing was found and < 0 on error
 */
int btrfs_previous_extent_item(struct btrfs_root *root,
			struct btrfs_path *path, u64 min_objectid)
{
	struct btrfs_key found_key;
	struct extent_buffer *leaf;
	u32 nritems;
	int ret;

	while (1) {
		if (path->slots[0] == 0) {
			ret = btrfs_prev_leaf(root, path);
			if (ret != 0)
				return ret;
		} else {
			path->slots[0]--;
		}
		leaf = path->nodes[0];
		nritems = btrfs_header_nritems(leaf);
		if (nritems == 0)
			return 1;
		if (path->slots[0] == nritems)
			path->slots[0]--;

		btrfs_item_key_to_cpu(leaf, &found_key, path->slots[0]);
		if (found_key.objectid < min_objectid)
			break;
		if (found_key.type == BTRFS_EXTENT_ITEM_KEY ||
		    found_key.type == BTRFS_METADATA_ITEM_KEY)
			return 0;
		if (found_key.objectid == min_objectid &&
		    found_key.type < BTRFS_EXTENT_ITEM_KEY)
			break;
	}
	return 1;
}

int __init btrfs_ctree_init(void)
{
	btrfs_path_cachep = KMEM_CACHE(btrfs_path, 0);
	if (!btrfs_path_cachep)
		return -ENOMEM;
	return 0;
}

void __cold btrfs_ctree_exit(void)
{
	kmem_cache_destroy(btrfs_path_cachep);
}<|MERGE_RESOLUTION|>--- conflicted
+++ resolved
@@ -560,21 +560,13 @@
 	else
 		btrfs_node_key(buf, &disk_key, 0);
 
-<<<<<<< HEAD
-	if (root->root_key.objectid == BTRFS_TREE_RELOC_OBJECTID) {
-=======
 	if (btrfs_root_id(root) == BTRFS_TREE_RELOC_OBJECTID) {
->>>>>>> 0c383648
 		if (parent)
 			parent_start = parent->start;
 		reloc_src_root = btrfs_header_owner(buf);
 	}
 	cow = btrfs_alloc_tree_block(trans, root, parent_start,
-<<<<<<< HEAD
-				     root->root_key.objectid, &disk_key, level,
-=======
 				     btrfs_root_id(root), &disk_key, level,
->>>>>>> 0c383648
 				     search_start, empty_size, reloc_src_root, nest);
 	if (IS_ERR(cow))
 		return PTR_ERR(cow);
@@ -3766,11 +3758,7 @@
 	 * BTRFS_NESTING_SPLIT_THE_SPLITTENING if we need to, but for now just
 	 * use BTRFS_NESTING_NEW_ROOT.
 	 */
-<<<<<<< HEAD
-	right = btrfs_alloc_tree_block(trans, root, 0, root->root_key.objectid,
-=======
 	right = btrfs_alloc_tree_block(trans, root, 0, btrfs_root_id(root),
->>>>>>> 0c383648
 				       &disk_key, 0, l->start, 0, 0,
 				       num_doubles ? BTRFS_NESTING_NEW_ROOT :
 				       BTRFS_NESTING_SPLIT);
