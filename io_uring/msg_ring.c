// SPDX-License-Identifier: GPL-2.0
#include <linux/kernel.h>
#include <linux/errno.h>
#include <linux/file.h>
#include <linux/slab.h>
#include <linux/nospec.h>
#include <linux/io_uring.h>

#include <uapi/linux/io_uring.h>

#include "io_uring.h"
#include "rsrc.h"
#include "filetable.h"
#include "msg_ring.h"

struct io_msg {
	struct file			*file;
	struct file			*src_file;
	struct callback_head		tw;
	u64 user_data;
	u32 len;
	u32 cmd;
	u32 src_fd;
	u32 dst_fd;
	u32 flags;
};

void io_msg_ring_cleanup(struct io_kiocb *req)
{
	struct io_msg *msg = io_kiocb_to_cmd(req, struct io_msg);

	if (WARN_ON_ONCE(!msg->src_file))
		return;

	fput(msg->src_file);
	msg->src_file = NULL;
}

static void io_msg_tw_complete(struct callback_head *head)
{
	struct io_msg *msg = container_of(head, struct io_msg, tw);
	struct io_kiocb *req = cmd_to_io_kiocb(msg);
	struct io_ring_ctx *target_ctx = req->file->private_data;
	int ret = 0;

	if (current->flags & PF_EXITING)
		ret = -EOWNERDEAD;
	else if (!io_post_aux_cqe(target_ctx, msg->user_data, msg->len, 0))
		ret = -EOVERFLOW;

	if (ret < 0)
		req_set_fail(req);
	io_req_queue_tw_complete(req, ret);
}

static int io_msg_ring_data(struct io_kiocb *req)
{
	struct io_ring_ctx *target_ctx = req->file->private_data;
	struct io_msg *msg = io_kiocb_to_cmd(req, struct io_msg);

	if (msg->src_fd || msg->dst_fd || msg->flags)
		return -EINVAL;

<<<<<<< HEAD
=======
	if (target_ctx->task_complete && current != target_ctx->submitter_task) {
		init_task_work(&msg->tw, io_msg_tw_complete);
		if (task_work_add(target_ctx->submitter_task, &msg->tw,
				  TWA_SIGNAL_NO_IPI))
			return -EOWNERDEAD;

		atomic_or(IORING_SQ_TASKRUN, &target_ctx->rings->sq_flags);
		return IOU_ISSUE_SKIP_COMPLETE;
	}

>>>>>>> 761c61c1
	if (io_post_aux_cqe(target_ctx, msg->user_data, msg->len, 0))
		return 0;

	return -EOVERFLOW;
}

static void io_double_unlock_ctx(struct io_ring_ctx *octx,
				 unsigned int issue_flags)
{
	mutex_unlock(&octx->uring_lock);
}

static int io_double_lock_ctx(struct io_ring_ctx *octx,
			      unsigned int issue_flags)
{
	/*
	 * To ensure proper ordering between the two ctxs, we can only
	 * attempt a trylock on the target. If that fails and we already have
	 * the source ctx lock, punt to io-wq.
	 */
	if (!(issue_flags & IO_URING_F_UNLOCKED)) {
		if (!mutex_trylock(&octx->uring_lock))
			return -EAGAIN;
		return 0;
	}
	mutex_lock(&octx->uring_lock);
	return 0;
}

static struct file *io_msg_grab_file(struct io_kiocb *req, unsigned int issue_flags)
{
	struct io_msg *msg = io_kiocb_to_cmd(req, struct io_msg);
	struct io_ring_ctx *ctx = req->ctx;
	struct file *file = NULL;
	unsigned long file_ptr;
	int idx = msg->src_fd;

	io_ring_submit_lock(ctx, issue_flags);
	if (likely(idx < ctx->nr_user_files)) {
		idx = array_index_nospec(idx, ctx->nr_user_files);
		file_ptr = io_fixed_file_slot(&ctx->file_table, idx)->file_ptr;
		file = (struct file *) (file_ptr & FFS_MASK);
		if (file)
			get_file(file);
	}
	io_ring_submit_unlock(ctx, issue_flags);
	return file;
}

static int io_msg_install_complete(struct io_kiocb *req, unsigned int issue_flags)
{
	struct io_ring_ctx *target_ctx = req->file->private_data;
	struct io_msg *msg = io_kiocb_to_cmd(req, struct io_msg);
	struct file *src_file = msg->src_file;
	int ret;

	if (unlikely(io_double_lock_ctx(target_ctx, issue_flags)))
		return -EAGAIN;

	ret = __io_fixed_fd_install(target_ctx, src_file, msg->dst_fd);
	if (ret < 0)
		goto out_unlock;

	msg->src_file = NULL;
	req->flags &= ~REQ_F_NEED_CLEANUP;

	if (msg->flags & IORING_MSG_RING_CQE_SKIP)
		goto out_unlock;
	/*
	 * If this fails, the target still received the file descriptor but
	 * wasn't notified of the fact. This means that if this request
	 * completes with -EOVERFLOW, then the sender must ensure that a
	 * later IORING_OP_MSG_RING delivers the message.
	 */
	if (!io_post_aux_cqe(target_ctx, msg->user_data, msg->len, 0))
		ret = -EOVERFLOW;
out_unlock:
	io_double_unlock_ctx(target_ctx, issue_flags);
	return ret;
}

static void io_msg_tw_fd_complete(struct callback_head *head)
{
	struct io_msg *msg = container_of(head, struct io_msg, tw);
	struct io_kiocb *req = cmd_to_io_kiocb(msg);
	int ret = -EOWNERDEAD;

	if (!(current->flags & PF_EXITING))
		ret = io_msg_install_complete(req, IO_URING_F_UNLOCKED);
	if (ret < 0)
		req_set_fail(req);
	io_req_queue_tw_complete(req, ret);
}

static int io_msg_send_fd(struct io_kiocb *req, unsigned int issue_flags)
{
	struct io_ring_ctx *target_ctx = req->file->private_data;
	struct io_msg *msg = io_kiocb_to_cmd(req, struct io_msg);
	struct io_ring_ctx *ctx = req->ctx;
	struct file *src_file = msg->src_file;

	if (target_ctx == ctx)
		return -EINVAL;
	if (!src_file) {
		src_file = io_msg_grab_file(req, issue_flags);
		if (!src_file)
			return -EBADF;
		msg->src_file = src_file;
		req->flags |= REQ_F_NEED_CLEANUP;
	}

	if (target_ctx->task_complete && current != target_ctx->submitter_task) {
		init_task_work(&msg->tw, io_msg_tw_fd_complete);
		if (task_work_add(target_ctx->submitter_task, &msg->tw,
				  TWA_SIGNAL))
			return -EOWNERDEAD;

		return IOU_ISSUE_SKIP_COMPLETE;
	}
	return io_msg_install_complete(req, issue_flags);
}

int io_msg_ring_prep(struct io_kiocb *req, const struct io_uring_sqe *sqe)
{
	struct io_msg *msg = io_kiocb_to_cmd(req, struct io_msg);

	if (unlikely(sqe->buf_index || sqe->personality))
		return -EINVAL;

	msg->src_file = NULL;
	msg->user_data = READ_ONCE(sqe->off);
	msg->len = READ_ONCE(sqe->len);
	msg->cmd = READ_ONCE(sqe->addr);
	msg->src_fd = READ_ONCE(sqe->addr3);
	msg->dst_fd = READ_ONCE(sqe->file_index);
	msg->flags = READ_ONCE(sqe->msg_ring_flags);
	if (msg->flags & ~IORING_MSG_RING_CQE_SKIP)
		return -EINVAL;

	return 0;
}

int io_msg_ring(struct io_kiocb *req, unsigned int issue_flags)
{
	struct io_msg *msg = io_kiocb_to_cmd(req, struct io_msg);
	int ret;

	ret = -EBADFD;
	if (!io_is_uring_fops(req->file))
		goto done;

	switch (msg->cmd) {
	case IORING_MSG_DATA:
		ret = io_msg_ring_data(req);
		break;
	case IORING_MSG_SEND_FD:
		ret = io_msg_send_fd(req, issue_flags);
		break;
	default:
		ret = -EINVAL;
		break;
	}

done:
	if (ret < 0) {
		if (ret == -EAGAIN || ret == IOU_ISSUE_SKIP_COMPLETE)
			return ret;
		req_set_fail(req);
	}
	io_req_set_res(req, ret, 0);
	return IOU_OK;
}<|MERGE_RESOLUTION|>--- conflicted
+++ resolved
@@ -61,8 +61,6 @@
 	if (msg->src_fd || msg->dst_fd || msg->flags)
 		return -EINVAL;
 
-<<<<<<< HEAD
-=======
 	if (target_ctx->task_complete && current != target_ctx->submitter_task) {
 		init_task_work(&msg->tw, io_msg_tw_complete);
 		if (task_work_add(target_ctx->submitter_task, &msg->tw,
@@ -73,7 +71,6 @@
 		return IOU_ISSUE_SKIP_COMPLETE;
 	}
 
->>>>>>> 761c61c1
 	if (io_post_aux_cqe(target_ctx, msg->user_data, msg->len, 0))
 		return 0;
 
