--- conflicted
+++ resolved
@@ -35,15 +35,6 @@
 }
 
 /*
-<<<<<<< HEAD
- * Relocatable kernels can fix up the misalignment with respect to
- * MIN_KIMG_ALIGN, so they only require a minimum alignment of EFI_KIMG_ALIGN
- * (which accounts for the alignment of statically allocated objects such as
- * the swapper stack.)
- */
-static const u64 min_kimg_align = IS_ENABLED(CONFIG_RELOCATABLE) ? EFI_KIMG_ALIGN
-								 : MIN_KIMG_ALIGN;
-=======
  * Although relocatable kernels can fix up the misalignment with respect to
  * MIN_KIMG_ALIGN, the resulting virtual text addresses are subtly out of
  * sync with those recorded in the vmlinux when kaslr is disabled but the
@@ -54,7 +45,6 @@
 {
 	return efi_nokaslr ? MIN_KIMG_ALIGN : EFI_KIMG_ALIGN;
 }
->>>>>>> 84569f32
 
 efi_status_t handle_kernel_image(unsigned long *image_addr,
 				 unsigned long *image_size,
@@ -87,33 +77,21 @@
 
 	kernel_size = _edata - _text;
 	kernel_memsize = kernel_size + (_end - _edata);
-<<<<<<< HEAD
-	*reserve_size = kernel_memsize + TEXT_OFFSET % min_kimg_align;
-=======
 	*reserve_size = kernel_memsize + TEXT_OFFSET % min_kimg_align();
->>>>>>> 84569f32
 
 	if (IS_ENABLED(CONFIG_RANDOMIZE_BASE) && phys_seed != 0) {
 		/*
 		 * If KASLR is enabled, and we have some randomness available,
 		 * locate the kernel at a randomized offset in physical memory.
 		 */
-<<<<<<< HEAD
-		status = efi_random_alloc(*reserve_size, min_kimg_align,
-=======
 		status = efi_random_alloc(*reserve_size, min_kimg_align(),
->>>>>>> 84569f32
 					  reserve_addr, phys_seed);
 	} else {
 		status = EFI_OUT_OF_RESOURCES;
 	}
 
 	if (status != EFI_SUCCESS) {
-<<<<<<< HEAD
-		if (IS_ALIGNED((u64)_text - TEXT_OFFSET, min_kimg_align)) {
-=======
 		if (IS_ALIGNED((u64)_text - TEXT_OFFSET, min_kimg_align())) {
->>>>>>> 84569f32
 			/*
 			 * Just execute from wherever we were loaded by the
 			 * UEFI PE/COFF loader if the alignment is suitable.
@@ -124,11 +102,7 @@
 		}
 
 		status = efi_allocate_pages_aligned(*reserve_size, reserve_addr,
-<<<<<<< HEAD
-						    ULONG_MAX, min_kimg_align);
-=======
 						    ULONG_MAX, min_kimg_align());
->>>>>>> 84569f32
 
 		if (status != EFI_SUCCESS) {
 			efi_err("Failed to relocate kernel\n");
@@ -137,11 +111,7 @@
 		}
 	}
 
-<<<<<<< HEAD
-	*image_addr = *reserve_addr + TEXT_OFFSET % min_kimg_align;
-=======
 	*image_addr = *reserve_addr + TEXT_OFFSET % min_kimg_align();
->>>>>>> 84569f32
 	memcpy((void *)*image_addr, _text, kernel_size);
 
 	return EFI_SUCCESS;
