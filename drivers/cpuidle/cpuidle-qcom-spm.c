--- conflicted
+++ resolved
@@ -30,92 +30,6 @@
 	struct spm_driver_data *spm;
 };
 
-<<<<<<< HEAD
-/* SPM register data for 8226 */
-static const struct spm_reg_data spm_reg_8226_cpu  = {
-	.reg_offset = spm_reg_offset_v2_1,
-	.spm_cfg = 0x0,
-	.spm_dly = 0x3C102800,
-	.seq = { 0x60, 0x03, 0x60, 0x0B, 0x0F, 0x20, 0x10, 0x80, 0x30, 0x90,
-		0x5B, 0x60, 0x03, 0x60, 0x3B, 0x76, 0x76, 0x0B, 0x94, 0x5B,
-		0x80, 0x10, 0x26, 0x30, 0x0F },
-	.start_index[PM_SLEEP_MODE_STBY] = 0,
-	.start_index[PM_SLEEP_MODE_SPC] = 5,
-};
-
-static const u8 spm_reg_offset_v1_1[SPM_REG_NR] = {
-	[SPM_REG_CFG]		= 0x08,
-	[SPM_REG_SPM_CTL]	= 0x20,
-	[SPM_REG_PMIC_DLY]	= 0x24,
-	[SPM_REG_PMIC_DATA_0]	= 0x28,
-	[SPM_REG_PMIC_DATA_1]	= 0x2C,
-	[SPM_REG_SEQ_ENTRY]	= 0x80,
-};
-
-/* SPM register data for 8064 */
-static const struct spm_reg_data spm_reg_8064_cpu = {
-	.reg_offset = spm_reg_offset_v1_1,
-	.spm_cfg = 0x1F,
-	.pmic_dly = 0x02020004,
-	.pmic_data[0] = 0x0084009C,
-	.pmic_data[1] = 0x00A4001C,
-	.seq = { 0x03, 0x0F, 0x00, 0x24, 0x54, 0x10, 0x09, 0x03, 0x01,
-		0x10, 0x54, 0x30, 0x0C, 0x24, 0x30, 0x0F },
-	.start_index[PM_SLEEP_MODE_STBY] = 0,
-	.start_index[PM_SLEEP_MODE_SPC] = 2,
-};
-
-static inline void spm_register_write(struct spm_driver_data *drv,
-					enum spm_reg reg, u32 val)
-{
-	if (drv->reg_data->reg_offset[reg])
-		writel_relaxed(val, drv->reg_base +
-				drv->reg_data->reg_offset[reg]);
-}
-
-/* Ensure a guaranteed write, before return */
-static inline void spm_register_write_sync(struct spm_driver_data *drv,
-					enum spm_reg reg, u32 val)
-{
-	u32 ret;
-
-	if (!drv->reg_data->reg_offset[reg])
-		return;
-
-	do {
-		writel_relaxed(val, drv->reg_base +
-				drv->reg_data->reg_offset[reg]);
-		ret = readl_relaxed(drv->reg_base +
-				drv->reg_data->reg_offset[reg]);
-		if (ret == val)
-			break;
-		cpu_relax();
-	} while (1);
-}
-
-static inline u32 spm_register_read(struct spm_driver_data *drv,
-					enum spm_reg reg)
-{
-	return readl_relaxed(drv->reg_base + drv->reg_data->reg_offset[reg]);
-}
-
-static void spm_set_low_power_mode(struct spm_driver_data *drv,
-					enum pm_sleep_mode mode)
-{
-	u32 start_index;
-	u32 ctl_val;
-
-	start_index = drv->reg_data->start_index[mode];
-
-	ctl_val = spm_register_read(drv, SPM_REG_SPM_CTL);
-	ctl_val &= ~(SPM_CTL_INDEX << SPM_CTL_INDEX_SHIFT);
-	ctl_val |= start_index << SPM_CTL_INDEX_SHIFT;
-	ctl_val |= SPM_CTL_EN;
-	spm_register_write_sync(drv, SPM_REG_SPM_CTL, ctl_val);
-}
-
-=======
->>>>>>> df0cc57e
 static int qcom_pm_collapse(unsigned long int unused)
 {
 	qcom_scm_cpu_power_down(QCOM_SCM_CPU_PWR_DOWN_L2_ON);
@@ -208,23 +122,9 @@
 	if (ret <= 0)
 		return ret ? : -ENODEV;
 
-<<<<<<< HEAD
-static const struct of_device_id spm_match_table[] = {
-	{ .compatible = "qcom,msm8226-saw2-v2.1-cpu",
-	  .data = &spm_reg_8226_cpu },
-	{ .compatible = "qcom,msm8974-saw2-v2.1-cpu",
-	  .data = &spm_reg_8974_8084_cpu },
-	{ .compatible = "qcom,apq8084-saw2-v2.1-cpu",
-	  .data = &spm_reg_8974_8084_cpu },
-	{ .compatible = "qcom,apq8064-saw2-v1.1-cpu",
-	  .data = &spm_reg_8064_cpu },
-	{ },
-};
-=======
 	ret = qcom_scm_set_warm_boot_addr(cpu_resume_arm, cpumask_of(cpu));
 	if (ret)
 		return ret;
->>>>>>> df0cc57e
 
 	return cpuidle_register(&data->cpuidle_driver, NULL);
 }
