// SPDX-License-Identifier: GPL-2.0
/*
 * gadget.c - DesignWare USB3 DRD Controller Gadget Framework Link
 *
 * Copyright (C) 2010-2011 Texas Instruments Incorporated - https://www.ti.com
 *
 * Authors: Felipe Balbi <balbi@ti.com>,
 *	    Sebastian Andrzej Siewior <bigeasy@linutronix.de>
 */

#include <linux/kernel.h>
#include <linux/delay.h>
#include <linux/slab.h>
#include <linux/spinlock.h>
#include <linux/platform_device.h>
#include <linux/pm_runtime.h>
#include <linux/interrupt.h>
#include <linux/io.h>
#include <linux/list.h>
#include <linux/dma-mapping.h>

#include <linux/usb/ch9.h>
#include <linux/usb/gadget.h>

#include "debug.h"
#include "core.h"
#include "gadget.h"
#include "io.h"

#define DWC3_ALIGN_FRAME(d, n)	(((d)->frame_number + ((d)->interval * (n))) \
					& ~((d)->interval - 1))

/**
 * dwc3_gadget_set_test_mode - enables usb2 test modes
 * @dwc: pointer to our context structure
 * @mode: the mode to set (J, K SE0 NAK, Force Enable)
 *
 * Caller should take care of locking. This function will return 0 on
 * success or -EINVAL if wrong Test Selector is passed.
 */
int dwc3_gadget_set_test_mode(struct dwc3 *dwc, int mode)
{
	u32		reg;

	reg = dwc3_readl(dwc->regs, DWC3_DCTL);
	reg &= ~DWC3_DCTL_TSTCTRL_MASK;

	switch (mode) {
	case USB_TEST_J:
	case USB_TEST_K:
	case USB_TEST_SE0_NAK:
	case USB_TEST_PACKET:
	case USB_TEST_FORCE_ENABLE:
		reg |= mode << 1;
		break;
	default:
		return -EINVAL;
	}

	dwc3_gadget_dctl_write_safe(dwc, reg);

	return 0;
}

/**
 * dwc3_gadget_get_link_state - gets current state of usb link
 * @dwc: pointer to our context structure
 *
 * Caller should take care of locking. This function will
 * return the link state on success (>= 0) or -ETIMEDOUT.
 */
int dwc3_gadget_get_link_state(struct dwc3 *dwc)
{
	u32		reg;

	reg = dwc3_readl(dwc->regs, DWC3_DSTS);

	return DWC3_DSTS_USBLNKST(reg);
}

/**
 * dwc3_gadget_set_link_state - sets usb link to a particular state
 * @dwc: pointer to our context structure
 * @state: the state to put link into
 *
 * Caller should take care of locking. This function will
 * return 0 on success or -ETIMEDOUT.
 */
int dwc3_gadget_set_link_state(struct dwc3 *dwc, enum dwc3_link_state state)
{
	int		retries = 10000;
	u32		reg;

	/*
	 * Wait until device controller is ready. Only applies to 1.94a and
	 * later RTL.
	 */
	if (!DWC3_VER_IS_PRIOR(DWC3, 194A)) {
		while (--retries) {
			reg = dwc3_readl(dwc->regs, DWC3_DSTS);
			if (reg & DWC3_DSTS_DCNRD)
				udelay(5);
			else
				break;
		}

		if (retries <= 0)
			return -ETIMEDOUT;
	}

	reg = dwc3_readl(dwc->regs, DWC3_DCTL);
	reg &= ~DWC3_DCTL_ULSTCHNGREQ_MASK;

	/* set no action before sending new link state change */
	dwc3_writel(dwc->regs, DWC3_DCTL, reg);

	/* set requested state */
	reg |= DWC3_DCTL_ULSTCHNGREQ(state);
	dwc3_writel(dwc->regs, DWC3_DCTL, reg);

	/*
	 * The following code is racy when called from dwc3_gadget_wakeup,
	 * and is not needed, at least on newer versions
	 */
	if (!DWC3_VER_IS_PRIOR(DWC3, 194A))
		return 0;

	/* wait for a change in DSTS */
	retries = 10000;
	while (--retries) {
		reg = dwc3_readl(dwc->regs, DWC3_DSTS);

		if (DWC3_DSTS_USBLNKST(reg) == state)
			return 0;

		udelay(5);
	}

	return -ETIMEDOUT;
}

static void dwc3_ep0_reset_state(struct dwc3 *dwc)
{
	unsigned int	dir;

	if (dwc->ep0state != EP0_SETUP_PHASE) {
		dir = !!dwc->ep0_expect_in;
		if (dwc->ep0state == EP0_DATA_PHASE)
			dwc3_ep0_end_control_data(dwc, dwc->eps[dir]);
		else
			dwc3_ep0_end_control_data(dwc, dwc->eps[!dir]);

		dwc->eps[0]->trb_enqueue = 0;
		dwc->eps[1]->trb_enqueue = 0;

		dwc3_ep0_stall_and_restart(dwc);
	}
}

/**
 * dwc3_ep_inc_trb - increment a trb index.
 * @index: Pointer to the TRB index to increment.
 *
 * The index should never point to the link TRB. After incrementing,
 * if it is point to the link TRB, wrap around to the beginning. The
 * link TRB is always at the last TRB entry.
 */
static void dwc3_ep_inc_trb(u8 *index)
{
	(*index)++;
	if (*index == (DWC3_TRB_NUM - 1))
		*index = 0;
}

/**
 * dwc3_ep_inc_enq - increment endpoint's enqueue pointer
 * @dep: The endpoint whose enqueue pointer we're incrementing
 */
static void dwc3_ep_inc_enq(struct dwc3_ep *dep)
{
	dwc3_ep_inc_trb(&dep->trb_enqueue);
}

/**
 * dwc3_ep_inc_deq - increment endpoint's dequeue pointer
 * @dep: The endpoint whose enqueue pointer we're incrementing
 */
static void dwc3_ep_inc_deq(struct dwc3_ep *dep)
{
	dwc3_ep_inc_trb(&dep->trb_dequeue);
}

static void dwc3_gadget_del_and_unmap_request(struct dwc3_ep *dep,
		struct dwc3_request *req, int status)
{
	struct dwc3			*dwc = dep->dwc;

	list_del(&req->list);
	req->remaining = 0;
	req->needs_extra_trb = false;

	if (req->request.status == -EINPROGRESS)
		req->request.status = status;

	if (req->trb)
		usb_gadget_unmap_request_by_dev(dwc->sysdev,
				&req->request, req->direction);

	req->trb = NULL;
	trace_dwc3_gadget_giveback(req);

	if (dep->number > 1)
		pm_runtime_put(dwc->dev);
}

/**
 * dwc3_gadget_giveback - call struct usb_request's ->complete callback
 * @dep: The endpoint to whom the request belongs to
 * @req: The request we're giving back
 * @status: completion code for the request
 *
 * Must be called with controller's lock held and interrupts disabled. This
 * function will unmap @req and call its ->complete() callback to notify upper
 * layers that it has completed.
 */
void dwc3_gadget_giveback(struct dwc3_ep *dep, struct dwc3_request *req,
		int status)
{
	struct dwc3			*dwc = dep->dwc;

	dwc3_gadget_del_and_unmap_request(dep, req, status);
	req->status = DWC3_REQUEST_STATUS_COMPLETED;

	spin_unlock(&dwc->lock);
	usb_gadget_giveback_request(&dep->endpoint, &req->request);
	spin_lock(&dwc->lock);
}

/**
 * dwc3_send_gadget_generic_command - issue a generic command for the controller
 * @dwc: pointer to the controller context
 * @cmd: the command to be issued
 * @param: command parameter
 *
 * Caller should take care of locking. Issue @cmd with a given @param to @dwc
 * and wait for its completion.
 */
int dwc3_send_gadget_generic_command(struct dwc3 *dwc, unsigned int cmd,
		u32 param)
{
	u32		timeout = 500;
	int		status = 0;
	int		ret = 0;
	u32		reg;

	dwc3_writel(dwc->regs, DWC3_DGCMDPAR, param);
	dwc3_writel(dwc->regs, DWC3_DGCMD, cmd | DWC3_DGCMD_CMDACT);

	do {
		reg = dwc3_readl(dwc->regs, DWC3_DGCMD);
		if (!(reg & DWC3_DGCMD_CMDACT)) {
			status = DWC3_DGCMD_STATUS(reg);
			if (status)
				ret = -EINVAL;
			break;
		}
	} while (--timeout);

	if (!timeout) {
		ret = -ETIMEDOUT;
		status = -ETIMEDOUT;
	}

	trace_dwc3_gadget_generic_cmd(cmd, param, status);

	return ret;
}

static int __dwc3_gadget_wakeup(struct dwc3 *dwc, bool async);

/**
 * dwc3_send_gadget_ep_cmd - issue an endpoint command
 * @dep: the endpoint to which the command is going to be issued
 * @cmd: the command to be issued
 * @params: parameters to the command
 *
 * Caller should handle locking. This function will issue @cmd with given
 * @params to @dep and wait for its completion.
 */
int dwc3_send_gadget_ep_cmd(struct dwc3_ep *dep, unsigned int cmd,
		struct dwc3_gadget_ep_cmd_params *params)
{
	const struct usb_endpoint_descriptor *desc = dep->endpoint.desc;
	struct dwc3		*dwc = dep->dwc;
	u32			timeout = 5000;
	u32			saved_config = 0;
	u32			reg;

	int			cmd_status = 0;
	int			ret = -EINVAL;

	/*
	 * When operating in USB 2.0 speeds (HS/FS), if GUSB2PHYCFG.ENBLSLPM or
	 * GUSB2PHYCFG.SUSPHY is set, it must be cleared before issuing an
	 * endpoint command.
	 *
	 * Save and clear both GUSB2PHYCFG.ENBLSLPM and GUSB2PHYCFG.SUSPHY
	 * settings. Restore them after the command is completed.
	 *
	 * DWC_usb3 3.30a and DWC_usb31 1.90a programming guide section 3.2.2
	 */
	if (dwc->gadget->speed <= USB_SPEED_HIGH ||
	    DWC3_DEPCMD_CMD(cmd) == DWC3_DEPCMD_ENDTRANSFER) {
		reg = dwc3_readl(dwc->regs, DWC3_GUSB2PHYCFG(0));
		if (unlikely(reg & DWC3_GUSB2PHYCFG_SUSPHY)) {
			saved_config |= DWC3_GUSB2PHYCFG_SUSPHY;
			reg &= ~DWC3_GUSB2PHYCFG_SUSPHY;
		}

		if (reg & DWC3_GUSB2PHYCFG_ENBLSLPM) {
			saved_config |= DWC3_GUSB2PHYCFG_ENBLSLPM;
			reg &= ~DWC3_GUSB2PHYCFG_ENBLSLPM;
		}

		if (saved_config)
			dwc3_writel(dwc->regs, DWC3_GUSB2PHYCFG(0), reg);
	}

	if (DWC3_DEPCMD_CMD(cmd) == DWC3_DEPCMD_STARTTRANSFER) {
		int link_state;

		/*
		 * Initiate remote wakeup if the link state is in U3 when
		 * operating in SS/SSP or L1/L2 when operating in HS/FS. If the
		 * link state is in U1/U2, no remote wakeup is needed. The Start
		 * Transfer command will initiate the link recovery.
		 */
		link_state = dwc3_gadget_get_link_state(dwc);
		switch (link_state) {
		case DWC3_LINK_STATE_U2:
			if (dwc->gadget->speed >= USB_SPEED_SUPER)
				break;

			fallthrough;
		case DWC3_LINK_STATE_U3:
			ret = __dwc3_gadget_wakeup(dwc, false);
			dev_WARN_ONCE(dwc->dev, ret, "wakeup failed --> %d\n",
					ret);
			break;
		}
	}

	/*
	 * For some commands such as Update Transfer command, DEPCMDPARn
	 * registers are reserved. Since the driver often sends Update Transfer
	 * command, don't write to DEPCMDPARn to avoid register write delays and
	 * improve performance.
	 */
	if (DWC3_DEPCMD_CMD(cmd) != DWC3_DEPCMD_UPDATETRANSFER) {
		dwc3_writel(dep->regs, DWC3_DEPCMDPAR0, params->param0);
		dwc3_writel(dep->regs, DWC3_DEPCMDPAR1, params->param1);
		dwc3_writel(dep->regs, DWC3_DEPCMDPAR2, params->param2);
	}

	/*
	 * Synopsys Databook 2.60a states in section 6.3.2.5.6 of that if we're
	 * not relying on XferNotReady, we can make use of a special "No
	 * Response Update Transfer" command where we should clear both CmdAct
	 * and CmdIOC bits.
	 *
	 * With this, we don't need to wait for command completion and can
	 * straight away issue further commands to the endpoint.
	 *
	 * NOTICE: We're making an assumption that control endpoints will never
	 * make use of Update Transfer command. This is a safe assumption
	 * because we can never have more than one request at a time with
	 * Control Endpoints. If anybody changes that assumption, this chunk
	 * needs to be updated accordingly.
	 */
	if (DWC3_DEPCMD_CMD(cmd) == DWC3_DEPCMD_UPDATETRANSFER &&
			!usb_endpoint_xfer_isoc(desc))
		cmd &= ~(DWC3_DEPCMD_CMDIOC | DWC3_DEPCMD_CMDACT);
	else
		cmd |= DWC3_DEPCMD_CMDACT;

	dwc3_writel(dep->regs, DWC3_DEPCMD, cmd);

	if (!(cmd & DWC3_DEPCMD_CMDACT) ||
		(DWC3_DEPCMD_CMD(cmd) == DWC3_DEPCMD_ENDTRANSFER &&
		!(cmd & DWC3_DEPCMD_CMDIOC))) {
		ret = 0;
		goto skip_status;
	}

	do {
		reg = dwc3_readl(dep->regs, DWC3_DEPCMD);
		if (!(reg & DWC3_DEPCMD_CMDACT)) {
			cmd_status = DWC3_DEPCMD_STATUS(reg);

			switch (cmd_status) {
			case 0:
				ret = 0;
				break;
			case DEPEVT_TRANSFER_NO_RESOURCE:
				dev_WARN(dwc->dev, "No resource for %s\n",
					 dep->name);
				ret = -EINVAL;
				break;
			case DEPEVT_TRANSFER_BUS_EXPIRY:
				/*
				 * SW issues START TRANSFER command to
				 * isochronous ep with future frame interval. If
				 * future interval time has already passed when
				 * core receives the command, it will respond
				 * with an error status of 'Bus Expiry'.
				 *
				 * Instead of always returning -EINVAL, let's
				 * give a hint to the gadget driver that this is
				 * the case by returning -EAGAIN.
				 */
				ret = -EAGAIN;
				break;
			default:
				dev_WARN(dwc->dev, "UNKNOWN cmd status\n");
			}

			break;
		}
	} while (--timeout);

	if (timeout == 0) {
		ret = -ETIMEDOUT;
		cmd_status = -ETIMEDOUT;
	}

skip_status:
	trace_dwc3_gadget_ep_cmd(dep, cmd, params, cmd_status);

	if (DWC3_DEPCMD_CMD(cmd) == DWC3_DEPCMD_STARTTRANSFER) {
		if (ret == 0)
			dep->flags |= DWC3_EP_TRANSFER_STARTED;

		if (ret != -ETIMEDOUT)
			dwc3_gadget_ep_get_transfer_index(dep);
	}

	if (saved_config) {
		reg = dwc3_readl(dwc->regs, DWC3_GUSB2PHYCFG(0));
		reg |= saved_config;
		dwc3_writel(dwc->regs, DWC3_GUSB2PHYCFG(0), reg);
	}

	return ret;
}

static int dwc3_send_clear_stall_ep_cmd(struct dwc3_ep *dep)
{
	struct dwc3 *dwc = dep->dwc;
	struct dwc3_gadget_ep_cmd_params params;
	u32 cmd = DWC3_DEPCMD_CLEARSTALL;

	/*
	 * As of core revision 2.60a the recommended programming model
	 * is to set the ClearPendIN bit when issuing a Clear Stall EP
	 * command for IN endpoints. This is to prevent an issue where
	 * some (non-compliant) hosts may not send ACK TPs for pending
	 * IN transfers due to a mishandled error condition. Synopsys
	 * STAR 9000614252.
	 */
	if (dep->direction &&
	    !DWC3_VER_IS_PRIOR(DWC3, 260A) &&
	    (dwc->gadget->speed >= USB_SPEED_SUPER))
		cmd |= DWC3_DEPCMD_CLEARPENDIN;

	memset(&params, 0, sizeof(params));

	return dwc3_send_gadget_ep_cmd(dep, cmd, &params);
}

static dma_addr_t dwc3_trb_dma_offset(struct dwc3_ep *dep,
		struct dwc3_trb *trb)
{
	u32		offset = (char *) trb - (char *) dep->trb_pool;

	return dep->trb_pool_dma + offset;
}

static int dwc3_alloc_trb_pool(struct dwc3_ep *dep)
{
	struct dwc3		*dwc = dep->dwc;

	if (dep->trb_pool)
		return 0;

	dep->trb_pool = dma_alloc_coherent(dwc->sysdev,
			sizeof(struct dwc3_trb) * DWC3_TRB_NUM,
			&dep->trb_pool_dma, GFP_KERNEL);
	if (!dep->trb_pool) {
		dev_err(dep->dwc->dev, "failed to allocate trb pool for %s\n",
				dep->name);
		return -ENOMEM;
	}

	return 0;
}

static void dwc3_free_trb_pool(struct dwc3_ep *dep)
{
	struct dwc3		*dwc = dep->dwc;

	dma_free_coherent(dwc->sysdev, sizeof(struct dwc3_trb) * DWC3_TRB_NUM,
			dep->trb_pool, dep->trb_pool_dma);

	dep->trb_pool = NULL;
	dep->trb_pool_dma = 0;
}

static int dwc3_gadget_set_xfer_resource(struct dwc3_ep *dep)
{
	struct dwc3_gadget_ep_cmd_params params;

	memset(&params, 0x00, sizeof(params));

	params.param0 = DWC3_DEPXFERCFG_NUM_XFER_RES(1);

	return dwc3_send_gadget_ep_cmd(dep, DWC3_DEPCMD_SETTRANSFRESOURCE,
			&params);
}

/**
 * dwc3_gadget_start_config - configure ep resources
 * @dep: endpoint that is being enabled
 *
 * Issue a %DWC3_DEPCMD_DEPSTARTCFG command to @dep. After the command's
 * completion, it will set Transfer Resource for all available endpoints.
 *
 * The assignment of transfer resources cannot perfectly follow the data book
 * due to the fact that the controller driver does not have all knowledge of the
 * configuration in advance. It is given this information piecemeal by the
 * composite gadget framework after every SET_CONFIGURATION and
 * SET_INTERFACE. Trying to follow the databook programming model in this
 * scenario can cause errors. For two reasons:
 *
 * 1) The databook says to do %DWC3_DEPCMD_DEPSTARTCFG for every
 * %USB_REQ_SET_CONFIGURATION and %USB_REQ_SET_INTERFACE (8.1.5). This is
 * incorrect in the scenario of multiple interfaces.
 *
 * 2) The databook does not mention doing more %DWC3_DEPCMD_DEPXFERCFG for new
 * endpoint on alt setting (8.1.6).
 *
 * The following simplified method is used instead:
 *
 * All hardware endpoints can be assigned a transfer resource and this setting
 * will stay persistent until either a core reset or hibernation. So whenever we
 * do a %DWC3_DEPCMD_DEPSTARTCFG(0) we can go ahead and do
 * %DWC3_DEPCMD_DEPXFERCFG for every hardware endpoint as well. We are
 * guaranteed that there are as many transfer resources as endpoints.
 *
 * This function is called for each endpoint when it is being enabled but is
 * triggered only when called for EP0-out, which always happens first, and which
 * should only happen in one of the above conditions.
 */
static int dwc3_gadget_start_config(struct dwc3_ep *dep)
{
	struct dwc3_gadget_ep_cmd_params params;
	struct dwc3		*dwc;
	u32			cmd;
	int			i;
	int			ret;

	if (dep->number)
		return 0;

	memset(&params, 0x00, sizeof(params));
	cmd = DWC3_DEPCMD_DEPSTARTCFG;
	dwc = dep->dwc;

	ret = dwc3_send_gadget_ep_cmd(dep, cmd, &params);
	if (ret)
		return ret;

	for (i = 0; i < DWC3_ENDPOINTS_NUM; i++) {
		struct dwc3_ep *dep = dwc->eps[i];

		if (!dep)
			continue;

		ret = dwc3_gadget_set_xfer_resource(dep);
		if (ret)
			return ret;
	}

	return 0;
}

static int dwc3_gadget_set_ep_config(struct dwc3_ep *dep, unsigned int action)
{
	const struct usb_ss_ep_comp_descriptor *comp_desc;
	const struct usb_endpoint_descriptor *desc;
	struct dwc3_gadget_ep_cmd_params params;
	struct dwc3 *dwc = dep->dwc;

	comp_desc = dep->endpoint.comp_desc;
	desc = dep->endpoint.desc;

	memset(&params, 0x00, sizeof(params));

	params.param0 = DWC3_DEPCFG_EP_TYPE(usb_endpoint_type(desc))
		| DWC3_DEPCFG_MAX_PACKET_SIZE(usb_endpoint_maxp(desc));

	/* Burst size is only needed in SuperSpeed mode */
	if (dwc->gadget->speed >= USB_SPEED_SUPER) {
		u32 burst = dep->endpoint.maxburst;

		params.param0 |= DWC3_DEPCFG_BURST_SIZE(burst - 1);
	}

	params.param0 |= action;
	if (action == DWC3_DEPCFG_ACTION_RESTORE)
		params.param2 |= dep->saved_state;

	if (usb_endpoint_xfer_control(desc))
		params.param1 = DWC3_DEPCFG_XFER_COMPLETE_EN;

	if (dep->number <= 1 || usb_endpoint_xfer_isoc(desc))
		params.param1 |= DWC3_DEPCFG_XFER_NOT_READY_EN;

	if (usb_ss_max_streams(comp_desc) && usb_endpoint_xfer_bulk(desc)) {
		params.param1 |= DWC3_DEPCFG_STREAM_CAPABLE
			| DWC3_DEPCFG_XFER_COMPLETE_EN
			| DWC3_DEPCFG_STREAM_EVENT_EN;
		dep->stream_capable = true;
	}

	if (!usb_endpoint_xfer_control(desc))
		params.param1 |= DWC3_DEPCFG_XFER_IN_PROGRESS_EN;

	/*
	 * We are doing 1:1 mapping for endpoints, meaning
	 * Physical Endpoints 2 maps to Logical Endpoint 2 and
	 * so on. We consider the direction bit as part of the physical
	 * endpoint number. So USB endpoint 0x81 is 0x03.
	 */
	params.param1 |= DWC3_DEPCFG_EP_NUMBER(dep->number);

	/*
	 * We must use the lower 16 TX FIFOs even though
	 * HW might have more
	 */
	if (dep->direction)
		params.param0 |= DWC3_DEPCFG_FIFO_NUMBER(dep->number >> 1);

	if (desc->bInterval) {
		u8 bInterval_m1;

		/*
		 * Valid range for DEPCFG.bInterval_m1 is from 0 to 13.
		 *
		 * NOTE: The programming guide incorrectly stated bInterval_m1
		 * must be set to 0 when operating in fullspeed. Internally the
		 * controller does not have this limitation. See DWC_usb3x
		 * programming guide section 3.2.2.1.
		 */
		bInterval_m1 = min_t(u8, desc->bInterval - 1, 13);

		if (usb_endpoint_type(desc) == USB_ENDPOINT_XFER_INT &&
		    dwc->gadget->speed == USB_SPEED_FULL)
			dep->interval = desc->bInterval;
		else
			dep->interval = 1 << (desc->bInterval - 1);

		params.param1 |= DWC3_DEPCFG_BINTERVAL_M1(bInterval_m1);
	}

	return dwc3_send_gadget_ep_cmd(dep, DWC3_DEPCMD_SETEPCONFIG, &params);
}

/**
 * dwc3_gadget_calc_tx_fifo_size - calculates the txfifo size value
 * @dwc: pointer to the DWC3 context
 * @mult: multiplier to be used when calculating the fifo_size
 *
 * Calculates the size value based on the equation below:
 *
 * DWC3 revision 280A and prior:
 * fifo_size = mult * (max_packet / mdwidth) + 1;
 *
 * DWC3 revision 290A and onwards:
 * fifo_size = mult * ((max_packet + mdwidth)/mdwidth + 1) + 1
 *
 * The max packet size is set to 1024, as the txfifo requirements mainly apply
 * to super speed USB use cases.  However, it is safe to overestimate the fifo
 * allocations for other scenarios, i.e. high speed USB.
 */
static int dwc3_gadget_calc_tx_fifo_size(struct dwc3 *dwc, int mult)
{
	int max_packet = 1024;
	int fifo_size;
	int mdwidth;

	mdwidth = dwc3_mdwidth(dwc);

	/* MDWIDTH is represented in bits, we need it in bytes */
	mdwidth >>= 3;

	if (DWC3_VER_IS_PRIOR(DWC3, 290A))
		fifo_size = mult * (max_packet / mdwidth) + 1;
	else
		fifo_size = mult * ((max_packet + mdwidth) / mdwidth) + 1;
	return fifo_size;
}

/**
 * dwc3_gadget_clear_tx_fifos - Clears txfifo allocation
 * @dwc: pointer to the DWC3 context
 *
 * Iterates through all the endpoint registers and clears the previous txfifo
 * allocations.
 */
void dwc3_gadget_clear_tx_fifos(struct dwc3 *dwc)
{
	struct dwc3_ep *dep;
	int fifo_depth;
	int size;
	int num;

	if (!dwc->do_fifo_resize)
		return;

	/* Read ep0IN related TXFIFO size */
	dep = dwc->eps[1];
	size = dwc3_readl(dwc->regs, DWC3_GTXFIFOSIZ(0));
	if (DWC3_IP_IS(DWC3))
		fifo_depth = DWC3_GTXFIFOSIZ_TXFDEP(size);
	else
		fifo_depth = DWC31_GTXFIFOSIZ_TXFDEP(size);

	dwc->last_fifo_depth = fifo_depth;
	/* Clear existing TXFIFO for all IN eps except ep0 */
	for (num = 3; num < min_t(int, dwc->num_eps, DWC3_ENDPOINTS_NUM);
	     num += 2) {
		dep = dwc->eps[num];
		/* Don't change TXFRAMNUM on usb31 version */
		size = DWC3_IP_IS(DWC3) ? 0 :
			dwc3_readl(dwc->regs, DWC3_GTXFIFOSIZ(num >> 1)) &
				   DWC31_GTXFIFOSIZ_TXFRAMNUM;

		dwc3_writel(dwc->regs, DWC3_GTXFIFOSIZ(num >> 1), size);
		dep->flags &= ~DWC3_EP_TXFIFO_RESIZED;
	}
	dwc->num_ep_resized = 0;
}

/*
 * dwc3_gadget_resize_tx_fifos - reallocate fifo spaces for current use-case
 * @dwc: pointer to our context structure
 *
 * This function will a best effort FIFO allocation in order
 * to improve FIFO usage and throughput, while still allowing
 * us to enable as many endpoints as possible.
 *
 * Keep in mind that this operation will be highly dependent
 * on the configured size for RAM1 - which contains TxFifo -,
 * the amount of endpoints enabled on coreConsultant tool, and
 * the width of the Master Bus.
 *
 * In general, FIFO depths are represented with the following equation:
 *
 * fifo_size = mult * ((max_packet + mdwidth)/mdwidth + 1) + 1
 *
 * In conjunction with dwc3_gadget_check_config(), this resizing logic will
 * ensure that all endpoints will have enough internal memory for one max
 * packet per endpoint.
 */
static int dwc3_gadget_resize_tx_fifos(struct dwc3_ep *dep)
{
	struct dwc3 *dwc = dep->dwc;
	int fifo_0_start;
	int ram1_depth;
	int fifo_size;
	int min_depth;
	int num_in_ep;
	int remaining;
	int num_fifos = 1;
	int fifo;
	int tmp;

	if (!dwc->do_fifo_resize)
		return 0;

	/* resize IN endpoints except ep0 */
	if (!usb_endpoint_dir_in(dep->endpoint.desc) || dep->number <= 1)
		return 0;

	/* bail if already resized */
	if (dep->flags & DWC3_EP_TXFIFO_RESIZED)
		return 0;

	ram1_depth = DWC3_RAM1_DEPTH(dwc->hwparams.hwparams7);

	if ((dep->endpoint.maxburst > 1 &&
	     usb_endpoint_xfer_bulk(dep->endpoint.desc)) ||
	    usb_endpoint_xfer_isoc(dep->endpoint.desc))
		num_fifos = 3;

	if (dep->endpoint.maxburst > 6 &&
	    (usb_endpoint_xfer_bulk(dep->endpoint.desc) ||
	     usb_endpoint_xfer_isoc(dep->endpoint.desc)) && DWC3_IP_IS(DWC31))
		num_fifos = dwc->tx_fifo_resize_max_num;

	/* FIFO size for a single buffer */
	fifo = dwc3_gadget_calc_tx_fifo_size(dwc, 1);

	/* Calculate the number of remaining EPs w/o any FIFO */
	num_in_ep = dwc->max_cfg_eps;
	num_in_ep -= dwc->num_ep_resized;

	/* Reserve at least one FIFO for the number of IN EPs */
	min_depth = num_in_ep * (fifo + 1);
	remaining = ram1_depth - min_depth - dwc->last_fifo_depth;
	remaining = max_t(int, 0, remaining);
	/*
	 * We've already reserved 1 FIFO per EP, so check what we can fit in
	 * addition to it.  If there is not enough remaining space, allocate
	 * all the remaining space to the EP.
	 */
	fifo_size = (num_fifos - 1) * fifo;
	if (remaining < fifo_size)
		fifo_size = remaining;

	fifo_size += fifo;
	/* Last increment according to the TX FIFO size equation */
	fifo_size++;

	/* Check if TXFIFOs start at non-zero addr */
	tmp = dwc3_readl(dwc->regs, DWC3_GTXFIFOSIZ(0));
	fifo_0_start = DWC3_GTXFIFOSIZ_TXFSTADDR(tmp);

	fifo_size |= (fifo_0_start + (dwc->last_fifo_depth << 16));
	if (DWC3_IP_IS(DWC3))
		dwc->last_fifo_depth += DWC3_GTXFIFOSIZ_TXFDEP(fifo_size);
	else
		dwc->last_fifo_depth += DWC31_GTXFIFOSIZ_TXFDEP(fifo_size);

	/* Check fifo size allocation doesn't exceed available RAM size. */
	if (dwc->last_fifo_depth >= ram1_depth) {
		dev_err(dwc->dev, "Fifosize(%d) > RAM size(%d) %s depth:%d\n",
			dwc->last_fifo_depth, ram1_depth,
			dep->endpoint.name, fifo_size);
		if (DWC3_IP_IS(DWC3))
			fifo_size = DWC3_GTXFIFOSIZ_TXFDEP(fifo_size);
		else
			fifo_size = DWC31_GTXFIFOSIZ_TXFDEP(fifo_size);

		dwc->last_fifo_depth -= fifo_size;
		return -ENOMEM;
	}

	dwc3_writel(dwc->regs, DWC3_GTXFIFOSIZ(dep->number >> 1), fifo_size);
	dep->flags |= DWC3_EP_TXFIFO_RESIZED;
	dwc->num_ep_resized++;

	return 0;
}

/**
 * __dwc3_gadget_ep_enable - initializes a hw endpoint
 * @dep: endpoint to be initialized
 * @action: one of INIT, MODIFY or RESTORE
 *
 * Caller should take care of locking. Execute all necessary commands to
 * initialize a HW endpoint so it can be used by a gadget driver.
 */
static int __dwc3_gadget_ep_enable(struct dwc3_ep *dep, unsigned int action)
{
	const struct usb_endpoint_descriptor *desc = dep->endpoint.desc;
	struct dwc3		*dwc = dep->dwc;

	u32			reg;
	int			ret;

	if (!(dep->flags & DWC3_EP_ENABLED)) {
		ret = dwc3_gadget_resize_tx_fifos(dep);
		if (ret)
			return ret;

		ret = dwc3_gadget_start_config(dep);
		if (ret)
			return ret;
	}

	ret = dwc3_gadget_set_ep_config(dep, action);
	if (ret)
		return ret;

	if (!(dep->flags & DWC3_EP_ENABLED)) {
		struct dwc3_trb	*trb_st_hw;
		struct dwc3_trb	*trb_link;

		dep->type = usb_endpoint_type(desc);
		dep->flags |= DWC3_EP_ENABLED;

		reg = dwc3_readl(dwc->regs, DWC3_DALEPENA);
		reg |= DWC3_DALEPENA_EP(dep->number);
		dwc3_writel(dwc->regs, DWC3_DALEPENA, reg);

		dep->trb_dequeue = 0;
		dep->trb_enqueue = 0;

		if (usb_endpoint_xfer_control(desc))
			goto out;

		/* Initialize the TRB ring */
		memset(dep->trb_pool, 0,
		       sizeof(struct dwc3_trb) * DWC3_TRB_NUM);

		/* Link TRB. The HWO bit is never reset */
		trb_st_hw = &dep->trb_pool[0];

		trb_link = &dep->trb_pool[DWC3_TRB_NUM - 1];
		trb_link->bpl = lower_32_bits(dwc3_trb_dma_offset(dep, trb_st_hw));
		trb_link->bph = upper_32_bits(dwc3_trb_dma_offset(dep, trb_st_hw));
		trb_link->ctrl |= DWC3_TRBCTL_LINK_TRB;
		trb_link->ctrl |= DWC3_TRB_CTRL_HWO;
	}

	/*
	 * Issue StartTransfer here with no-op TRB so we can always rely on No
	 * Response Update Transfer command.
	 */
	if (usb_endpoint_xfer_bulk(desc) ||
			usb_endpoint_xfer_int(desc)) {
		struct dwc3_gadget_ep_cmd_params params;
		struct dwc3_trb	*trb;
		dma_addr_t trb_dma;
		u32 cmd;

		memset(&params, 0, sizeof(params));
		trb = &dep->trb_pool[0];
		trb_dma = dwc3_trb_dma_offset(dep, trb);

		params.param0 = upper_32_bits(trb_dma);
		params.param1 = lower_32_bits(trb_dma);

		cmd = DWC3_DEPCMD_STARTTRANSFER;

		ret = dwc3_send_gadget_ep_cmd(dep, cmd, &params);
		if (ret < 0)
			return ret;

		if (dep->stream_capable) {
			/*
			 * For streams, at start, there maybe a race where the
			 * host primes the endpoint before the function driver
			 * queues a request to initiate a stream. In that case,
			 * the controller will not see the prime to generate the
			 * ERDY and start stream. To workaround this, issue a
			 * no-op TRB as normal, but end it immediately. As a
			 * result, when the function driver queues the request,
			 * the next START_TRANSFER command will cause the
			 * controller to generate an ERDY to initiate the
			 * stream.
			 */
			dwc3_stop_active_transfer(dep, true, true);

			/*
			 * All stream eps will reinitiate stream on NoStream
			 * rejection until we can determine that the host can
			 * prime after the first transfer.
			 *
			 * However, if the controller is capable of
			 * TXF_FLUSH_BYPASS, then IN direction endpoints will
			 * automatically restart the stream without the driver
			 * initiation.
			 */
			if (!dep->direction ||
			    !(dwc->hwparams.hwparams9 &
			      DWC3_GHWPARAMS9_DEV_TXF_FLUSH_BYPASS))
				dep->flags |= DWC3_EP_FORCE_RESTART_STREAM;
		}
	}

out:
	trace_dwc3_gadget_ep_enable(dep);

	return 0;
}

void dwc3_remove_requests(struct dwc3 *dwc, struct dwc3_ep *dep, int status)
{
	struct dwc3_request		*req;

	dwc3_stop_active_transfer(dep, true, false);

	/* If endxfer is delayed, avoid unmapping requests */
	if (dep->flags & DWC3_EP_DELAY_STOP)
		return;

	/* - giveback all requests to gadget driver */
	while (!list_empty(&dep->started_list)) {
		req = next_request(&dep->started_list);

		dwc3_gadget_giveback(dep, req, status);
	}

	while (!list_empty(&dep->pending_list)) {
		req = next_request(&dep->pending_list);

		dwc3_gadget_giveback(dep, req, status);
	}

	while (!list_empty(&dep->cancelled_list)) {
		req = next_request(&dep->cancelled_list);

		dwc3_gadget_giveback(dep, req, status);
	}
}

/**
 * __dwc3_gadget_ep_disable - disables a hw endpoint
 * @dep: the endpoint to disable
 *
 * This function undoes what __dwc3_gadget_ep_enable did and also removes
 * requests which are currently being processed by the hardware and those which
 * are not yet scheduled.
 *
 * Caller should take care of locking.
 */
static int __dwc3_gadget_ep_disable(struct dwc3_ep *dep)
{
	struct dwc3		*dwc = dep->dwc;
	u32			reg;
	u32			mask;

	trace_dwc3_gadget_ep_disable(dep);

	/* make sure HW endpoint isn't stalled */
	if (dep->flags & DWC3_EP_STALL)
		__dwc3_gadget_ep_set_halt(dep, 0, false);

	reg = dwc3_readl(dwc->regs, DWC3_DALEPENA);
	reg &= ~DWC3_DALEPENA_EP(dep->number);
	dwc3_writel(dwc->regs, DWC3_DALEPENA, reg);

	dwc3_remove_requests(dwc, dep, -ESHUTDOWN);

	dep->stream_capable = false;
	dep->type = 0;
	mask = DWC3_EP_TXFIFO_RESIZED;
	/*
	 * dwc3_remove_requests() can exit early if DWC3 EP delayed stop is
	 * set.  Do not clear DEP flags, so that the end transfer command will
	 * be reattempted during the next SETUP stage.
	 */
	if (dep->flags & DWC3_EP_DELAY_STOP)
		mask |= (DWC3_EP_DELAY_STOP | DWC3_EP_TRANSFER_STARTED);
	dep->flags &= mask;

	/* Clear out the ep descriptors for non-ep0 */
	if (dep->number > 1) {
		dep->endpoint.comp_desc = NULL;
		dep->endpoint.desc = NULL;
	}

	return 0;
}

/* -------------------------------------------------------------------------- */

static int dwc3_gadget_ep0_enable(struct usb_ep *ep,
		const struct usb_endpoint_descriptor *desc)
{
	return -EINVAL;
}

static int dwc3_gadget_ep0_disable(struct usb_ep *ep)
{
	return -EINVAL;
}

/* -------------------------------------------------------------------------- */

static int dwc3_gadget_ep_enable(struct usb_ep *ep,
		const struct usb_endpoint_descriptor *desc)
{
	struct dwc3_ep			*dep;
	struct dwc3			*dwc;
	unsigned long			flags;
	int				ret;

	if (!ep || !desc || desc->bDescriptorType != USB_DT_ENDPOINT) {
		pr_debug("dwc3: invalid parameters\n");
		return -EINVAL;
	}

	if (!desc->wMaxPacketSize) {
		pr_debug("dwc3: missing wMaxPacketSize\n");
		return -EINVAL;
	}

	dep = to_dwc3_ep(ep);
	dwc = dep->dwc;

	if (dev_WARN_ONCE(dwc->dev, dep->flags & DWC3_EP_ENABLED,
					"%s is already enabled\n",
					dep->name))
		return 0;

	spin_lock_irqsave(&dwc->lock, flags);
	ret = __dwc3_gadget_ep_enable(dep, DWC3_DEPCFG_ACTION_INIT);
	spin_unlock_irqrestore(&dwc->lock, flags);

	return ret;
}

static int dwc3_gadget_ep_disable(struct usb_ep *ep)
{
	struct dwc3_ep			*dep;
	struct dwc3			*dwc;
	unsigned long			flags;
	int				ret;

	if (!ep) {
		pr_debug("dwc3: invalid parameters\n");
		return -EINVAL;
	}

	dep = to_dwc3_ep(ep);
	dwc = dep->dwc;

	if (dev_WARN_ONCE(dwc->dev, !(dep->flags & DWC3_EP_ENABLED),
					"%s is already disabled\n",
					dep->name))
		return 0;

	spin_lock_irqsave(&dwc->lock, flags);
	ret = __dwc3_gadget_ep_disable(dep);
	spin_unlock_irqrestore(&dwc->lock, flags);

	return ret;
}

static struct usb_request *dwc3_gadget_ep_alloc_request(struct usb_ep *ep,
		gfp_t gfp_flags)
{
	struct dwc3_request		*req;
	struct dwc3_ep			*dep = to_dwc3_ep(ep);

	req = kzalloc(sizeof(*req), gfp_flags);
	if (!req)
		return NULL;

	req->direction	= dep->direction;
	req->epnum	= dep->number;
	req->dep	= dep;
	req->status	= DWC3_REQUEST_STATUS_UNKNOWN;

	trace_dwc3_alloc_request(req);

	return &req->request;
}

static void dwc3_gadget_ep_free_request(struct usb_ep *ep,
		struct usb_request *request)
{
	struct dwc3_request		*req = to_dwc3_request(request);

	trace_dwc3_free_request(req);
	kfree(req);
}

/**
 * dwc3_ep_prev_trb - returns the previous TRB in the ring
 * @dep: The endpoint with the TRB ring
 * @index: The index of the current TRB in the ring
 *
 * Returns the TRB prior to the one pointed to by the index. If the
 * index is 0, we will wrap backwards, skip the link TRB, and return
 * the one just before that.
 */
static struct dwc3_trb *dwc3_ep_prev_trb(struct dwc3_ep *dep, u8 index)
{
	u8 tmp = index;

	if (!tmp)
		tmp = DWC3_TRB_NUM - 1;

	return &dep->trb_pool[tmp - 1];
}

static u32 dwc3_calc_trbs_left(struct dwc3_ep *dep)
{
	u8			trbs_left;

	/*
	 * If the enqueue & dequeue are equal then the TRB ring is either full
	 * or empty. It's considered full when there are DWC3_TRB_NUM-1 of TRBs
	 * pending to be processed by the driver.
	 */
	if (dep->trb_enqueue == dep->trb_dequeue) {
		/*
		 * If there is any request remained in the started_list at
		 * this point, that means there is no TRB available.
		 */
		if (!list_empty(&dep->started_list))
			return 0;

		return DWC3_TRB_NUM - 1;
	}

	trbs_left = dep->trb_dequeue - dep->trb_enqueue;
	trbs_left &= (DWC3_TRB_NUM - 1);

	if (dep->trb_dequeue < dep->trb_enqueue)
		trbs_left--;

	return trbs_left;
}

/**
 * dwc3_prepare_one_trb - setup one TRB from one request
 * @dep: endpoint for which this request is prepared
 * @req: dwc3_request pointer
 * @trb_length: buffer size of the TRB
 * @chain: should this TRB be chained to the next?
 * @node: only for isochronous endpoints. First TRB needs different type.
 * @use_bounce_buffer: set to use bounce buffer
 * @must_interrupt: set to interrupt on TRB completion
 */
static void dwc3_prepare_one_trb(struct dwc3_ep *dep,
		struct dwc3_request *req, unsigned int trb_length,
		unsigned int chain, unsigned int node, bool use_bounce_buffer,
		bool must_interrupt)
{
	struct dwc3_trb		*trb;
	dma_addr_t		dma;
	unsigned int		stream_id = req->request.stream_id;
	unsigned int		short_not_ok = req->request.short_not_ok;
	unsigned int		no_interrupt = req->request.no_interrupt;
	unsigned int		is_last = req->request.is_last;
	struct dwc3		*dwc = dep->dwc;
	struct usb_gadget	*gadget = dwc->gadget;
	enum usb_device_speed	speed = gadget->speed;

	if (use_bounce_buffer)
		dma = dep->dwc->bounce_addr;
	else if (req->request.num_sgs > 0)
		dma = sg_dma_address(req->start_sg);
	else
		dma = req->request.dma;

	trb = &dep->trb_pool[dep->trb_enqueue];

	if (!req->trb) {
		dwc3_gadget_move_started_request(req);
		req->trb = trb;
		req->trb_dma = dwc3_trb_dma_offset(dep, trb);
	}

	req->num_trbs++;

	trb->size = DWC3_TRB_SIZE_LENGTH(trb_length);
	trb->bpl = lower_32_bits(dma);
	trb->bph = upper_32_bits(dma);

	switch (usb_endpoint_type(dep->endpoint.desc)) {
	case USB_ENDPOINT_XFER_CONTROL:
		trb->ctrl = DWC3_TRBCTL_CONTROL_SETUP;
		break;

	case USB_ENDPOINT_XFER_ISOC:
		if (!node) {
			trb->ctrl = DWC3_TRBCTL_ISOCHRONOUS_FIRST;

			/*
			 * USB Specification 2.0 Section 5.9.2 states that: "If
			 * there is only a single transaction in the microframe,
			 * only a DATA0 data packet PID is used.  If there are
			 * two transactions per microframe, DATA1 is used for
			 * the first transaction data packet and DATA0 is used
			 * for the second transaction data packet.  If there are
			 * three transactions per microframe, DATA2 is used for
			 * the first transaction data packet, DATA1 is used for
			 * the second, and DATA0 is used for the third."
			 *
			 * IOW, we should satisfy the following cases:
			 *
			 * 1) length <= maxpacket
			 *	- DATA0
			 *
			 * 2) maxpacket < length <= (2 * maxpacket)
			 *	- DATA1, DATA0
			 *
			 * 3) (2 * maxpacket) < length <= (3 * maxpacket)
			 *	- DATA2, DATA1, DATA0
			 */
			if (speed == USB_SPEED_HIGH) {
				struct usb_ep *ep = &dep->endpoint;
				unsigned int mult = 2;
				unsigned int maxp = usb_endpoint_maxp(ep->desc);

				if (req->request.length <= (2 * maxp))
					mult--;

				if (req->request.length <= maxp)
					mult--;

				trb->size |= DWC3_TRB_SIZE_PCM1(mult);
			}
		} else {
			trb->ctrl = DWC3_TRBCTL_ISOCHRONOUS;
		}

		if (!no_interrupt && !chain)
			trb->ctrl |= DWC3_TRB_CTRL_ISP_IMI;
		break;

	case USB_ENDPOINT_XFER_BULK:
	case USB_ENDPOINT_XFER_INT:
		trb->ctrl = DWC3_TRBCTL_NORMAL;
		break;
	default:
		/*
		 * This is only possible with faulty memory because we
		 * checked it already :)
		 */
		dev_WARN(dwc->dev, "Unknown endpoint type %d\n",
				usb_endpoint_type(dep->endpoint.desc));
	}

	/*
	 * Enable Continue on Short Packet
	 * when endpoint is not a stream capable
	 */
	if (usb_endpoint_dir_out(dep->endpoint.desc)) {
		if (!dep->stream_capable)
			trb->ctrl |= DWC3_TRB_CTRL_CSP;

		if (short_not_ok)
			trb->ctrl |= DWC3_TRB_CTRL_ISP_IMI;
	}

	/* All TRBs setup for MST must set CSP=1 when LST=0 */
	if (dep->stream_capable && DWC3_MST_CAPABLE(&dwc->hwparams))
		trb->ctrl |= DWC3_TRB_CTRL_CSP;

	if ((!no_interrupt && !chain) || must_interrupt)
		trb->ctrl |= DWC3_TRB_CTRL_IOC;

	if (chain)
		trb->ctrl |= DWC3_TRB_CTRL_CHN;
	else if (dep->stream_capable && is_last &&
		 !DWC3_MST_CAPABLE(&dwc->hwparams))
		trb->ctrl |= DWC3_TRB_CTRL_LST;

	if (usb_endpoint_xfer_bulk(dep->endpoint.desc) && dep->stream_capable)
		trb->ctrl |= DWC3_TRB_CTRL_SID_SOFN(stream_id);

	/*
	 * As per data book 4.2.3.2TRB Control Bit Rules section
	 *
	 * The controller autonomously checks the HWO field of a TRB to determine if the
	 * entire TRB is valid. Therefore, software must ensure that the rest of the TRB
	 * is valid before setting the HWO field to '1'. In most systems, this means that
	 * software must update the fourth DWORD of a TRB last.
	 *
	 * However there is a possibility of CPU re-ordering here which can cause
	 * controller to observe the HWO bit set prematurely.
	 * Add a write memory barrier to prevent CPU re-ordering.
	 */
	wmb();
	trb->ctrl |= DWC3_TRB_CTRL_HWO;

	dwc3_ep_inc_enq(dep);

	trace_dwc3_prepare_trb(dep, trb);
}

static bool dwc3_needs_extra_trb(struct dwc3_ep *dep, struct dwc3_request *req)
{
	unsigned int maxp = usb_endpoint_maxp(dep->endpoint.desc);
	unsigned int rem = req->request.length % maxp;

	if ((req->request.length && req->request.zero && !rem &&
			!usb_endpoint_xfer_isoc(dep->endpoint.desc)) ||
			(!req->direction && rem))
		return true;

	return false;
}

/**
 * dwc3_prepare_last_sg - prepare TRBs for the last SG entry
 * @dep: The endpoint that the request belongs to
 * @req: The request to prepare
 * @entry_length: The last SG entry size
 * @node: Indicates whether this is not the first entry (for isoc only)
 *
 * Return the number of TRBs prepared.
 */
static int dwc3_prepare_last_sg(struct dwc3_ep *dep,
		struct dwc3_request *req, unsigned int entry_length,
		unsigned int node)
{
	unsigned int maxp = usb_endpoint_maxp(dep->endpoint.desc);
	unsigned int rem = req->request.length % maxp;
	unsigned int num_trbs = 1;

	if (dwc3_needs_extra_trb(dep, req))
		num_trbs++;

	if (dwc3_calc_trbs_left(dep) < num_trbs)
		return 0;

	req->needs_extra_trb = num_trbs > 1;

	/* Prepare a normal TRB */
	if (req->direction || req->request.length)
		dwc3_prepare_one_trb(dep, req, entry_length,
				req->needs_extra_trb, node, false, false);

	/* Prepare extra TRBs for ZLP and MPS OUT transfer alignment */
	if ((!req->direction && !req->request.length) || req->needs_extra_trb)
		dwc3_prepare_one_trb(dep, req,
				req->direction ? 0 : maxp - rem,
				false, 1, true, false);

	return num_trbs;
}

static int dwc3_prepare_trbs_sg(struct dwc3_ep *dep,
		struct dwc3_request *req)
{
	struct scatterlist *sg = req->start_sg;
	struct scatterlist *s;
	int		i;
	unsigned int length = req->request.length;
	unsigned int remaining = req->request.num_mapped_sgs
		- req->num_queued_sgs;
	unsigned int num_trbs = req->num_trbs;
	bool needs_extra_trb = dwc3_needs_extra_trb(dep, req);

	/*
	 * If we resume preparing the request, then get the remaining length of
	 * the request and resume where we left off.
	 */
	for_each_sg(req->request.sg, s, req->num_queued_sgs, i)
		length -= sg_dma_len(s);

	for_each_sg(sg, s, remaining, i) {
		unsigned int num_trbs_left = dwc3_calc_trbs_left(dep);
		unsigned int trb_length;
		bool must_interrupt = false;
		bool last_sg = false;

		trb_length = min_t(unsigned int, length, sg_dma_len(s));

		length -= trb_length;

		/*
		 * IOMMU driver is coalescing the list of sgs which shares a
		 * page boundary into one and giving it to USB driver. With
		 * this the number of sgs mapped is not equal to the number of
		 * sgs passed. So mark the chain bit to false if it isthe last
		 * mapped sg.
		 */
		if ((i == remaining - 1) || !length)
			last_sg = true;

		if (!num_trbs_left)
			break;

		if (last_sg) {
			if (!dwc3_prepare_last_sg(dep, req, trb_length, i))
				break;
		} else {
			/*
			 * Look ahead to check if we have enough TRBs for the
			 * next SG entry. If not, set interrupt on this TRB to
			 * resume preparing the next SG entry when more TRBs are
			 * free.
			 */
			if (num_trbs_left == 1 || (needs_extra_trb &&
					num_trbs_left <= 2 &&
					sg_dma_len(sg_next(s)) >= length)) {
				struct dwc3_request *r;

				/* Check if previous requests already set IOC */
				list_for_each_entry(r, &dep->started_list, list) {
					if (r != req && !r->request.no_interrupt)
						break;

					if (r == req)
						must_interrupt = true;
				}
			}

			dwc3_prepare_one_trb(dep, req, trb_length, 1, i, false,
					must_interrupt);
		}

		/*
		 * There can be a situation where all sgs in sglist are not
		 * queued because of insufficient trb number. To handle this
		 * case, update start_sg to next sg to be queued, so that
		 * we have free trbs we can continue queuing from where we
		 * previously stopped
		 */
		if (!last_sg)
			req->start_sg = sg_next(s);

		req->num_queued_sgs++;
		req->num_pending_sgs--;

		/*
		 * The number of pending SG entries may not correspond to the
		 * number of mapped SG entries. If all the data are queued, then
		 * don't include unused SG entries.
		 */
		if (length == 0) {
			req->num_pending_sgs = 0;
			break;
		}

		if (must_interrupt)
			break;
	}

	return req->num_trbs - num_trbs;
}

static int dwc3_prepare_trbs_linear(struct dwc3_ep *dep,
		struct dwc3_request *req)
{
	return dwc3_prepare_last_sg(dep, req, req->request.length, 0);
}

/*
 * dwc3_prepare_trbs - setup TRBs from requests
 * @dep: endpoint for which requests are being prepared
 *
 * The function goes through the requests list and sets up TRBs for the
 * transfers. The function returns once there are no more TRBs available or
 * it runs out of requests.
 *
 * Returns the number of TRBs prepared or negative errno.
 */
static int dwc3_prepare_trbs(struct dwc3_ep *dep)
{
	struct dwc3_request	*req, *n;
	int			ret = 0;

	BUILD_BUG_ON_NOT_POWER_OF_2(DWC3_TRB_NUM);

	/*
	 * We can get in a situation where there's a request in the started list
	 * but there weren't enough TRBs to fully kick it in the first time
	 * around, so it has been waiting for more TRBs to be freed up.
	 *
	 * In that case, we should check if we have a request with pending_sgs
	 * in the started list and prepare TRBs for that request first,
	 * otherwise we will prepare TRBs completely out of order and that will
	 * break things.
	 */
	list_for_each_entry(req, &dep->started_list, list) {
		if (req->num_pending_sgs > 0) {
			ret = dwc3_prepare_trbs_sg(dep, req);
			if (!ret || req->num_pending_sgs)
				return ret;
		}

		if (!dwc3_calc_trbs_left(dep))
			return ret;

		/*
		 * Don't prepare beyond a transfer. In DWC_usb32, its transfer
		 * burst capability may try to read and use TRBs beyond the
		 * active transfer instead of stopping.
		 */
		if (dep->stream_capable && req->request.is_last &&
		    !DWC3_MST_CAPABLE(&dep->dwc->hwparams))
			return ret;
	}

	list_for_each_entry_safe(req, n, &dep->pending_list, list) {
		struct dwc3	*dwc = dep->dwc;

		ret = usb_gadget_map_request_by_dev(dwc->sysdev, &req->request,
						    dep->direction);
		if (ret)
			return ret;

		req->sg			= req->request.sg;
		req->start_sg		= req->sg;
		req->num_queued_sgs	= 0;
		req->num_pending_sgs	= req->request.num_mapped_sgs;

		if (req->num_pending_sgs > 0) {
			ret = dwc3_prepare_trbs_sg(dep, req);
			if (req->num_pending_sgs)
				return ret;
		} else {
			ret = dwc3_prepare_trbs_linear(dep, req);
		}

		if (!ret || !dwc3_calc_trbs_left(dep))
			return ret;

		/*
		 * Don't prepare beyond a transfer. In DWC_usb32, its transfer
		 * burst capability may try to read and use TRBs beyond the
		 * active transfer instead of stopping.
		 */
		if (dep->stream_capable && req->request.is_last &&
		    !DWC3_MST_CAPABLE(&dwc->hwparams))
			return ret;
	}

	return ret;
}

static void dwc3_gadget_ep_cleanup_cancelled_requests(struct dwc3_ep *dep);

static int __dwc3_gadget_kick_transfer(struct dwc3_ep *dep)
{
	struct dwc3_gadget_ep_cmd_params params;
	struct dwc3_request		*req;
	int				starting;
	int				ret;
	u32				cmd;

	/*
	 * Note that it's normal to have no new TRBs prepared (i.e. ret == 0).
	 * This happens when we need to stop and restart a transfer such as in
	 * the case of reinitiating a stream or retrying an isoc transfer.
	 */
	ret = dwc3_prepare_trbs(dep);
	if (ret < 0)
		return ret;

	starting = !(dep->flags & DWC3_EP_TRANSFER_STARTED);

	/*
	 * If there's no new TRB prepared and we don't need to restart a
	 * transfer, there's no need to update the transfer.
	 */
	if (!ret && !starting)
		return ret;

	req = next_request(&dep->started_list);
	if (!req) {
		dep->flags |= DWC3_EP_PENDING_REQUEST;
		return 0;
	}

	memset(&params, 0, sizeof(params));

	if (starting) {
		params.param0 = upper_32_bits(req->trb_dma);
		params.param1 = lower_32_bits(req->trb_dma);
		cmd = DWC3_DEPCMD_STARTTRANSFER;

		if (dep->stream_capable)
			cmd |= DWC3_DEPCMD_PARAM(req->request.stream_id);

		if (usb_endpoint_xfer_isoc(dep->endpoint.desc))
			cmd |= DWC3_DEPCMD_PARAM(dep->frame_number);
	} else {
		cmd = DWC3_DEPCMD_UPDATETRANSFER |
			DWC3_DEPCMD_PARAM(dep->resource_index);
	}

	ret = dwc3_send_gadget_ep_cmd(dep, cmd, &params);
	if (ret < 0) {
		struct dwc3_request *tmp;

		if (ret == -EAGAIN)
			return ret;

		dwc3_stop_active_transfer(dep, true, true);

		list_for_each_entry_safe(req, tmp, &dep->started_list, list)
			dwc3_gadget_move_cancelled_request(req, DWC3_REQUEST_STATUS_DEQUEUED);

		/* If ep isn't started, then there's no end transfer pending */
		if (!(dep->flags & DWC3_EP_END_TRANSFER_PENDING))
			dwc3_gadget_ep_cleanup_cancelled_requests(dep);

		return ret;
	}

	if (dep->stream_capable && req->request.is_last &&
	    !DWC3_MST_CAPABLE(&dep->dwc->hwparams))
		dep->flags |= DWC3_EP_WAIT_TRANSFER_COMPLETE;

	return 0;
}

static int __dwc3_gadget_get_frame(struct dwc3 *dwc)
{
	u32			reg;

	reg = dwc3_readl(dwc->regs, DWC3_DSTS);
	return DWC3_DSTS_SOFFN(reg);
}

/**
 * __dwc3_stop_active_transfer - stop the current active transfer
 * @dep: isoc endpoint
 * @force: set forcerm bit in the command
 * @interrupt: command complete interrupt after End Transfer command
 *
 * When setting force, the ForceRM bit will be set. In that case
 * the controller won't update the TRB progress on command
 * completion. It also won't clear the HWO bit in the TRB.
 * The command will also not complete immediately in that case.
 */
static int __dwc3_stop_active_transfer(struct dwc3_ep *dep, bool force, bool interrupt)
{
	struct dwc3 *dwc = dep->dwc;
	struct dwc3_gadget_ep_cmd_params params;
	u32 cmd;
	int ret;

	cmd = DWC3_DEPCMD_ENDTRANSFER;
	cmd |= force ? DWC3_DEPCMD_HIPRI_FORCERM : 0;
	cmd |= interrupt ? DWC3_DEPCMD_CMDIOC : 0;
	cmd |= DWC3_DEPCMD_PARAM(dep->resource_index);
	memset(&params, 0, sizeof(params));
	ret = dwc3_send_gadget_ep_cmd(dep, cmd, &params);
	/*
	 * If the End Transfer command was timed out while the device is
	 * not in SETUP phase, it's possible that an incoming Setup packet
	 * may prevent the command's completion. Let's retry when the
	 * ep0state returns to EP0_SETUP_PHASE.
	 */
	if (ret == -ETIMEDOUT && dep->dwc->ep0state != EP0_SETUP_PHASE) {
		dep->flags |= DWC3_EP_DELAY_STOP;
		return 0;
	}
	WARN_ON_ONCE(ret);
	dep->resource_index = 0;

	if (!interrupt) {
		if (!DWC3_IP_IS(DWC3) || DWC3_VER_IS_PRIOR(DWC3, 310A))
			mdelay(1);
		dep->flags &= ~DWC3_EP_TRANSFER_STARTED;
	} else if (!ret) {
		dep->flags |= DWC3_EP_END_TRANSFER_PENDING;
	}

	dep->flags &= ~DWC3_EP_DELAY_STOP;
	return ret;
}

/**
 * dwc3_gadget_start_isoc_quirk - workaround invalid frame number
 * @dep: isoc endpoint
 *
 * This function tests for the correct combination of BIT[15:14] from the 16-bit
 * microframe number reported by the XferNotReady event for the future frame
 * number to start the isoc transfer.
 *
 * In DWC_usb31 version 1.70a-ea06 and prior, for highspeed and fullspeed
 * isochronous IN, BIT[15:14] of the 16-bit microframe number reported by the
 * XferNotReady event are invalid. The driver uses this number to schedule the
 * isochronous transfer and passes it to the START TRANSFER command. Because
 * this number is invalid, the command may fail. If BIT[15:14] matches the
 * internal 16-bit microframe, the START TRANSFER command will pass and the
 * transfer will start at the scheduled time, if it is off by 1, the command
 * will still pass, but the transfer will start 2 seconds in the future. For all
 * other conditions, the START TRANSFER command will fail with bus-expiry.
 *
 * In order to workaround this issue, we can test for the correct combination of
 * BIT[15:14] by sending START TRANSFER commands with different values of
 * BIT[15:14]: 'b00, 'b01, 'b10, and 'b11. Each combination is 2^14 uframe apart
 * (or 2 seconds). 4 seconds into the future will result in a bus-expiry status.
 * As the result, within the 4 possible combinations for BIT[15:14], there will
 * be 2 successful and 2 failure START COMMAND status. One of the 2 successful
 * command status will result in a 2-second delay start. The smaller BIT[15:14]
 * value is the correct combination.
 *
 * Since there are only 4 outcomes and the results are ordered, we can simply
 * test 2 START TRANSFER commands with BIT[15:14] combinations 'b00 and 'b01 to
 * deduce the smaller successful combination.
 *
 * Let test0 = test status for combination 'b00 and test1 = test status for 'b01
 * of BIT[15:14]. The correct combination is as follow:
 *
 * if test0 fails and test1 passes, BIT[15:14] is 'b01
 * if test0 fails and test1 fails, BIT[15:14] is 'b10
 * if test0 passes and test1 fails, BIT[15:14] is 'b11
 * if test0 passes and test1 passes, BIT[15:14] is 'b00
 *
 * Synopsys STAR 9001202023: Wrong microframe number for isochronous IN
 * endpoints.
 */
static int dwc3_gadget_start_isoc_quirk(struct dwc3_ep *dep)
{
	int cmd_status = 0;
	bool test0;
	bool test1;

	while (dep->combo_num < 2) {
		struct dwc3_gadget_ep_cmd_params params;
		u32 test_frame_number;
		u32 cmd;

		/*
		 * Check if we can start isoc transfer on the next interval or
		 * 4 uframes in the future with BIT[15:14] as dep->combo_num
		 */
		test_frame_number = dep->frame_number & DWC3_FRNUMBER_MASK;
		test_frame_number |= dep->combo_num << 14;
		test_frame_number += max_t(u32, 4, dep->interval);

		params.param0 = upper_32_bits(dep->dwc->bounce_addr);
		params.param1 = lower_32_bits(dep->dwc->bounce_addr);

		cmd = DWC3_DEPCMD_STARTTRANSFER;
		cmd |= DWC3_DEPCMD_PARAM(test_frame_number);
		cmd_status = dwc3_send_gadget_ep_cmd(dep, cmd, &params);

		/* Redo if some other failure beside bus-expiry is received */
		if (cmd_status && cmd_status != -EAGAIN) {
			dep->start_cmd_status = 0;
			dep->combo_num = 0;
			return 0;
		}

		/* Store the first test status */
		if (dep->combo_num == 0)
			dep->start_cmd_status = cmd_status;

		dep->combo_num++;

		/*
		 * End the transfer if the START_TRANSFER command is successful
		 * to wait for the next XferNotReady to test the command again
		 */
		if (cmd_status == 0) {
			dwc3_stop_active_transfer(dep, true, true);
			return 0;
		}
	}

	/* test0 and test1 are both completed at this point */
	test0 = (dep->start_cmd_status == 0);
	test1 = (cmd_status == 0);

	if (!test0 && test1)
		dep->combo_num = 1;
	else if (!test0 && !test1)
		dep->combo_num = 2;
	else if (test0 && !test1)
		dep->combo_num = 3;
	else if (test0 && test1)
		dep->combo_num = 0;

	dep->frame_number &= DWC3_FRNUMBER_MASK;
	dep->frame_number |= dep->combo_num << 14;
	dep->frame_number += max_t(u32, 4, dep->interval);

	/* Reinitialize test variables */
	dep->start_cmd_status = 0;
	dep->combo_num = 0;

	return __dwc3_gadget_kick_transfer(dep);
}

static int __dwc3_gadget_start_isoc(struct dwc3_ep *dep)
{
	const struct usb_endpoint_descriptor *desc = dep->endpoint.desc;
	struct dwc3 *dwc = dep->dwc;
	int ret;
	int i;

	if (list_empty(&dep->pending_list) &&
	    list_empty(&dep->started_list)) {
		dep->flags |= DWC3_EP_PENDING_REQUEST;
		return -EAGAIN;
	}

	if (!dwc->dis_start_transfer_quirk &&
	    (DWC3_VER_IS_PRIOR(DWC31, 170A) ||
	     DWC3_VER_TYPE_IS_WITHIN(DWC31, 170A, EA01, EA06))) {
		if (dwc->gadget->speed <= USB_SPEED_HIGH && dep->direction)
			return dwc3_gadget_start_isoc_quirk(dep);
	}

	if (desc->bInterval <= 14 &&
	    dwc->gadget->speed >= USB_SPEED_HIGH) {
		u32 frame = __dwc3_gadget_get_frame(dwc);
		bool rollover = frame <
				(dep->frame_number & DWC3_FRNUMBER_MASK);

		/*
		 * frame_number is set from XferNotReady and may be already
		 * out of date. DSTS only provides the lower 14 bit of the
		 * current frame number. So add the upper two bits of
		 * frame_number and handle a possible rollover.
		 * This will provide the correct frame_number unless more than
		 * rollover has happened since XferNotReady.
		 */

		dep->frame_number = (dep->frame_number & ~DWC3_FRNUMBER_MASK) |
				     frame;
		if (rollover)
			dep->frame_number += BIT(14);
	}

	for (i = 0; i < DWC3_ISOC_MAX_RETRIES; i++) {
		int future_interval = i + 1;

		/* Give the controller at least 500us to schedule transfers */
		if (desc->bInterval < 3)
			future_interval += 3 - desc->bInterval;

		dep->frame_number = DWC3_ALIGN_FRAME(dep, future_interval);

		ret = __dwc3_gadget_kick_transfer(dep);
		if (ret != -EAGAIN)
			break;
	}

	/*
	 * After a number of unsuccessful start attempts due to bus-expiry
	 * status, issue END_TRANSFER command and retry on the next XferNotReady
	 * event.
	 */
	if (ret == -EAGAIN)
		ret = __dwc3_stop_active_transfer(dep, false, true);

	return ret;
}

static int __dwc3_gadget_ep_queue(struct dwc3_ep *dep, struct dwc3_request *req)
{
	struct dwc3		*dwc = dep->dwc;

	if (!dep->endpoint.desc || !dwc->pullups_connected || !dwc->connected) {
		dev_dbg(dwc->dev, "%s: can't queue to disabled endpoint\n",
				dep->name);
		return -ESHUTDOWN;
	}

	if (WARN(req->dep != dep, "request %pK belongs to '%s'\n",
				&req->request, req->dep->name))
		return -EINVAL;

	if (WARN(req->status < DWC3_REQUEST_STATUS_COMPLETED,
				"%s: request %pK already in flight\n",
				dep->name, &req->request))
		return -EINVAL;

	pm_runtime_get(dwc->dev);

	req->request.actual	= 0;
	req->request.status	= -EINPROGRESS;

	trace_dwc3_ep_queue(req);

	list_add_tail(&req->list, &dep->pending_list);
	req->status = DWC3_REQUEST_STATUS_QUEUED;

	if (dep->flags & DWC3_EP_WAIT_TRANSFER_COMPLETE)
		return 0;

	/*
	 * Start the transfer only after the END_TRANSFER is completed
	 * and endpoint STALL is cleared.
	 */
	if ((dep->flags & DWC3_EP_END_TRANSFER_PENDING) ||
	    (dep->flags & DWC3_EP_WEDGE) ||
	    (dep->flags & DWC3_EP_DELAY_STOP) ||
	    (dep->flags & DWC3_EP_STALL)) {
		dep->flags |= DWC3_EP_DELAY_START;
		return 0;
	}

	/*
	 * NOTICE: Isochronous endpoints should NEVER be prestarted. We must
	 * wait for a XferNotReady event so we will know what's the current
	 * (micro-)frame number.
	 *
	 * Without this trick, we are very, very likely gonna get Bus Expiry
	 * errors which will force us issue EndTransfer command.
	 */
	if (usb_endpoint_xfer_isoc(dep->endpoint.desc)) {
		if (!(dep->flags & DWC3_EP_TRANSFER_STARTED)) {
			if ((dep->flags & DWC3_EP_PENDING_REQUEST))
				return __dwc3_gadget_start_isoc(dep);

			return 0;
		}
	}

	__dwc3_gadget_kick_transfer(dep);

	return 0;
}

static int dwc3_gadget_ep_queue(struct usb_ep *ep, struct usb_request *request,
	gfp_t gfp_flags)
{
	struct dwc3_request		*req = to_dwc3_request(request);
	struct dwc3_ep			*dep = to_dwc3_ep(ep);
	struct dwc3			*dwc = dep->dwc;

	unsigned long			flags;

	int				ret;

	spin_lock_irqsave(&dwc->lock, flags);
	ret = __dwc3_gadget_ep_queue(dep, req);
	spin_unlock_irqrestore(&dwc->lock, flags);

	return ret;
}

static void dwc3_gadget_ep_skip_trbs(struct dwc3_ep *dep, struct dwc3_request *req)
{
	int i;

	/* If req->trb is not set, then the request has not started */
	if (!req->trb)
		return;

	/*
	 * If request was already started, this means we had to
	 * stop the transfer. With that we also need to ignore
	 * all TRBs used by the request, however TRBs can only
	 * be modified after completion of END_TRANSFER
	 * command. So what we do here is that we wait for
	 * END_TRANSFER completion and only after that, we jump
	 * over TRBs by clearing HWO and incrementing dequeue
	 * pointer.
	 */
	for (i = 0; i < req->num_trbs; i++) {
		struct dwc3_trb *trb;

		trb = &dep->trb_pool[dep->trb_dequeue];
		trb->ctrl &= ~DWC3_TRB_CTRL_HWO;
		dwc3_ep_inc_deq(dep);
	}

	req->num_trbs = 0;
}

static void dwc3_gadget_ep_cleanup_cancelled_requests(struct dwc3_ep *dep)
{
	struct dwc3_request		*req;
	struct dwc3			*dwc = dep->dwc;

	while (!list_empty(&dep->cancelled_list)) {
		req = next_request(&dep->cancelled_list);
		dwc3_gadget_ep_skip_trbs(dep, req);
		switch (req->status) {
		case DWC3_REQUEST_STATUS_DISCONNECTED:
			dwc3_gadget_giveback(dep, req, -ESHUTDOWN);
			break;
		case DWC3_REQUEST_STATUS_DEQUEUED:
			dwc3_gadget_giveback(dep, req, -ECONNRESET);
			break;
		case DWC3_REQUEST_STATUS_STALLED:
			dwc3_gadget_giveback(dep, req, -EPIPE);
			break;
		default:
			dev_err(dwc->dev, "request cancelled with wrong reason:%d\n", req->status);
			dwc3_gadget_giveback(dep, req, -ECONNRESET);
			break;
		}
		/*
		 * The endpoint is disabled, let the dwc3_remove_requests()
		 * handle the cleanup.
		 */
		if (!dep->endpoint.desc)
			break;
	}
}

static int dwc3_gadget_ep_dequeue(struct usb_ep *ep,
		struct usb_request *request)
{
	struct dwc3_request		*req = to_dwc3_request(request);
	struct dwc3_request		*r = NULL;

	struct dwc3_ep			*dep = to_dwc3_ep(ep);
	struct dwc3			*dwc = dep->dwc;

	unsigned long			flags;
	int				ret = 0;

	trace_dwc3_ep_dequeue(req);

	spin_lock_irqsave(&dwc->lock, flags);

	list_for_each_entry(r, &dep->cancelled_list, list) {
		if (r == req)
			goto out;
	}

	list_for_each_entry(r, &dep->pending_list, list) {
		if (r == req) {
			dwc3_gadget_giveback(dep, req, -ECONNRESET);
			goto out;
		}
	}

	list_for_each_entry(r, &dep->started_list, list) {
		if (r == req) {
			struct dwc3_request *t;

			/* wait until it is processed */
			dwc3_stop_active_transfer(dep, true, true);

			/*
			 * Remove any started request if the transfer is
			 * cancelled.
			 */
			list_for_each_entry_safe(r, t, &dep->started_list, list)
				dwc3_gadget_move_cancelled_request(r,
						DWC3_REQUEST_STATUS_DEQUEUED);

			dep->flags &= ~DWC3_EP_WAIT_TRANSFER_COMPLETE;

			goto out;
		}
	}

	dev_err(dwc->dev, "request %pK was not queued to %s\n",
		request, ep->name);
	ret = -EINVAL;
out:
	spin_unlock_irqrestore(&dwc->lock, flags);

	return ret;
}

int __dwc3_gadget_ep_set_halt(struct dwc3_ep *dep, int value, int protocol)
{
	struct dwc3_gadget_ep_cmd_params	params;
	struct dwc3				*dwc = dep->dwc;
	struct dwc3_request			*req;
	struct dwc3_request			*tmp;
	int					ret;

	if (usb_endpoint_xfer_isoc(dep->endpoint.desc)) {
		dev_err(dwc->dev, "%s is of Isochronous type\n", dep->name);
		return -EINVAL;
	}

	memset(&params, 0x00, sizeof(params));

	if (value) {
		struct dwc3_trb *trb;

		unsigned int transfer_in_flight;
		unsigned int started;

		if (dep->number > 1)
			trb = dwc3_ep_prev_trb(dep, dep->trb_enqueue);
		else
			trb = &dwc->ep0_trb[dep->trb_enqueue];

		transfer_in_flight = trb->ctrl & DWC3_TRB_CTRL_HWO;
		started = !list_empty(&dep->started_list);

		if (!protocol && ((dep->direction && transfer_in_flight) ||
				(!dep->direction && started))) {
			return -EAGAIN;
		}

		ret = dwc3_send_gadget_ep_cmd(dep, DWC3_DEPCMD_SETSTALL,
				&params);
		if (ret)
			dev_err(dwc->dev, "failed to set STALL on %s\n",
					dep->name);
		else
			dep->flags |= DWC3_EP_STALL;
	} else {
		/*
		 * Don't issue CLEAR_STALL command to control endpoints. The
		 * controller automatically clears the STALL when it receives
		 * the SETUP token.
		 */
		if (dep->number <= 1) {
			dep->flags &= ~(DWC3_EP_STALL | DWC3_EP_WEDGE);
			return 0;
		}

		dwc3_stop_active_transfer(dep, true, true);

		list_for_each_entry_safe(req, tmp, &dep->started_list, list)
			dwc3_gadget_move_cancelled_request(req, DWC3_REQUEST_STATUS_STALLED);

		if (dep->flags & DWC3_EP_END_TRANSFER_PENDING ||
		    (dep->flags & DWC3_EP_DELAY_STOP)) {
			dep->flags |= DWC3_EP_PENDING_CLEAR_STALL;
			if (protocol)
				dwc->clear_stall_protocol = dep->number;

			return 0;
		}

		dwc3_gadget_ep_cleanup_cancelled_requests(dep);

		ret = dwc3_send_clear_stall_ep_cmd(dep);
		if (ret) {
			dev_err(dwc->dev, "failed to clear STALL on %s\n",
					dep->name);
			return ret;
		}

		dep->flags &= ~(DWC3_EP_STALL | DWC3_EP_WEDGE);

		if ((dep->flags & DWC3_EP_DELAY_START) &&
		    !usb_endpoint_xfer_isoc(dep->endpoint.desc))
			__dwc3_gadget_kick_transfer(dep);

		dep->flags &= ~DWC3_EP_DELAY_START;
	}

	return ret;
}

static int dwc3_gadget_ep_set_halt(struct usb_ep *ep, int value)
{
	struct dwc3_ep			*dep = to_dwc3_ep(ep);
	struct dwc3			*dwc = dep->dwc;

	unsigned long			flags;

	int				ret;

	spin_lock_irqsave(&dwc->lock, flags);
	ret = __dwc3_gadget_ep_set_halt(dep, value, false);
	spin_unlock_irqrestore(&dwc->lock, flags);

	return ret;
}

static int dwc3_gadget_ep_set_wedge(struct usb_ep *ep)
{
	struct dwc3_ep			*dep = to_dwc3_ep(ep);
	struct dwc3			*dwc = dep->dwc;
	unsigned long			flags;
	int				ret;

	spin_lock_irqsave(&dwc->lock, flags);
	dep->flags |= DWC3_EP_WEDGE;

	if (dep->number == 0 || dep->number == 1)
		ret = __dwc3_gadget_ep0_set_halt(ep, 1);
	else
		ret = __dwc3_gadget_ep_set_halt(dep, 1, false);
	spin_unlock_irqrestore(&dwc->lock, flags);

	return ret;
}

/* -------------------------------------------------------------------------- */

static struct usb_endpoint_descriptor dwc3_gadget_ep0_desc = {
	.bLength	= USB_DT_ENDPOINT_SIZE,
	.bDescriptorType = USB_DT_ENDPOINT,
	.bmAttributes	= USB_ENDPOINT_XFER_CONTROL,
};

static const struct usb_ep_ops dwc3_gadget_ep0_ops = {
	.enable		= dwc3_gadget_ep0_enable,
	.disable	= dwc3_gadget_ep0_disable,
	.alloc_request	= dwc3_gadget_ep_alloc_request,
	.free_request	= dwc3_gadget_ep_free_request,
	.queue		= dwc3_gadget_ep0_queue,
	.dequeue	= dwc3_gadget_ep_dequeue,
	.set_halt	= dwc3_gadget_ep0_set_halt,
	.set_wedge	= dwc3_gadget_ep_set_wedge,
};

static const struct usb_ep_ops dwc3_gadget_ep_ops = {
	.enable		= dwc3_gadget_ep_enable,
	.disable	= dwc3_gadget_ep_disable,
	.alloc_request	= dwc3_gadget_ep_alloc_request,
	.free_request	= dwc3_gadget_ep_free_request,
	.queue		= dwc3_gadget_ep_queue,
	.dequeue	= dwc3_gadget_ep_dequeue,
	.set_halt	= dwc3_gadget_ep_set_halt,
	.set_wedge	= dwc3_gadget_ep_set_wedge,
};

/* -------------------------------------------------------------------------- */

static void dwc3_gadget_enable_linksts_evts(struct dwc3 *dwc, bool set)
{
	u32 reg;

	if (DWC3_VER_IS_PRIOR(DWC3, 250A))
		return;

	reg = dwc3_readl(dwc->regs, DWC3_DEVTEN);
	if (set)
		reg |= DWC3_DEVTEN_ULSTCNGEN;
	else
		reg &= ~DWC3_DEVTEN_ULSTCNGEN;

	dwc3_writel(dwc->regs, DWC3_DEVTEN, reg);
}

static int dwc3_gadget_get_frame(struct usb_gadget *g)
{
	struct dwc3		*dwc = gadget_to_dwc(g);

	return __dwc3_gadget_get_frame(dwc);
}

static int __dwc3_gadget_wakeup(struct dwc3 *dwc, bool async)
{
	int			retries;

	int			ret;
	u32			reg;

	u8			link_state;

	/*
	 * According to the Databook Remote wakeup request should
	 * be issued only when the device is in early suspend state.
	 *
	 * We can check that via USB Link State bits in DSTS register.
	 */
	reg = dwc3_readl(dwc->regs, DWC3_DSTS);

	link_state = DWC3_DSTS_USBLNKST(reg);

	switch (link_state) {
	case DWC3_LINK_STATE_RESET:
	case DWC3_LINK_STATE_RX_DET:	/* in HS, means Early Suspend */
	case DWC3_LINK_STATE_U3:	/* in HS, means SUSPEND */
	case DWC3_LINK_STATE_U2:	/* in HS, means Sleep (L1) */
	case DWC3_LINK_STATE_U1:
	case DWC3_LINK_STATE_RESUME:
		break;
	default:
		return -EINVAL;
	}

	if (async)
		dwc3_gadget_enable_linksts_evts(dwc, true);

	ret = dwc3_gadget_set_link_state(dwc, DWC3_LINK_STATE_RECOV);
	if (ret < 0) {
		dev_err(dwc->dev, "failed to put link in Recovery\n");
		dwc3_gadget_enable_linksts_evts(dwc, false);
		return ret;
	}

	/* Recent versions do this automatically */
	if (DWC3_VER_IS_PRIOR(DWC3, 194A)) {
		/* write zeroes to Link Change Request */
		reg = dwc3_readl(dwc->regs, DWC3_DCTL);
		reg &= ~DWC3_DCTL_ULSTCHNGREQ_MASK;
		dwc3_writel(dwc->regs, DWC3_DCTL, reg);
	}

	/*
	 * Since link status change events are enabled we will receive
	 * an U0 event when wakeup is successful. So bail out.
	 */
	if (async)
		return 0;

	/* poll until Link State changes to ON */
	retries = 20000;

	while (retries--) {
		reg = dwc3_readl(dwc->regs, DWC3_DSTS);

		/* in HS, means ON */
		if (DWC3_DSTS_USBLNKST(reg) == DWC3_LINK_STATE_U0)
			break;
	}

	if (DWC3_DSTS_USBLNKST(reg) != DWC3_LINK_STATE_U0) {
		dev_err(dwc->dev, "failed to send remote wakeup\n");
		return -EINVAL;
	}

	return 0;
}

static int dwc3_gadget_wakeup(struct usb_gadget *g)
{
	struct dwc3		*dwc = gadget_to_dwc(g);
	unsigned long		flags;
	int			ret;

	if (!dwc->wakeup_configured) {
		dev_err(dwc->dev, "remote wakeup not configured\n");
		return -EINVAL;
	}

	spin_lock_irqsave(&dwc->lock, flags);
	if (!dwc->gadget->wakeup_armed) {
		dev_err(dwc->dev, "not armed for remote wakeup\n");
		spin_unlock_irqrestore(&dwc->lock, flags);
		return -EINVAL;
	}
	ret = __dwc3_gadget_wakeup(dwc, true);

	spin_unlock_irqrestore(&dwc->lock, flags);

	return ret;
}

static void dwc3_resume_gadget(struct dwc3 *dwc);

static int dwc3_gadget_func_wakeup(struct usb_gadget *g, int intf_id)
{
	struct  dwc3		*dwc = gadget_to_dwc(g);
	unsigned long		flags;
	int			ret;
	int			link_state;

	if (!dwc->wakeup_configured) {
		dev_err(dwc->dev, "remote wakeup not configured\n");
		return -EINVAL;
	}

	spin_lock_irqsave(&dwc->lock, flags);
	/*
	 * If the link is in U3, signal for remote wakeup and wait for the
	 * link to transition to U0 before sending device notification.
	 */
	link_state = dwc3_gadget_get_link_state(dwc);
	if (link_state == DWC3_LINK_STATE_U3) {
		ret = __dwc3_gadget_wakeup(dwc, false);
		if (ret) {
			spin_unlock_irqrestore(&dwc->lock, flags);
			return -EINVAL;
		}
		dwc3_resume_gadget(dwc);
		dwc->suspended = false;
		dwc->link_state = DWC3_LINK_STATE_U0;
	}

	ret = dwc3_send_gadget_generic_command(dwc, DWC3_DGCMD_DEV_NOTIFICATION,
					       DWC3_DGCMDPAR_DN_FUNC_WAKE |
					       DWC3_DGCMDPAR_INTF_SEL(intf_id));
	if (ret)
		dev_err(dwc->dev, "function remote wakeup failed, ret:%d\n", ret);

	spin_unlock_irqrestore(&dwc->lock, flags);

	return ret;
}

static int dwc3_gadget_set_remote_wakeup(struct usb_gadget *g, int set)
{
	struct dwc3		*dwc = gadget_to_dwc(g);
	unsigned long		flags;

	spin_lock_irqsave(&dwc->lock, flags);
	dwc->wakeup_configured = !!set;
	spin_unlock_irqrestore(&dwc->lock, flags);

	return 0;
}

static int dwc3_gadget_set_selfpowered(struct usb_gadget *g,
		int is_selfpowered)
{
	struct dwc3		*dwc = gadget_to_dwc(g);
	unsigned long		flags;

	spin_lock_irqsave(&dwc->lock, flags);
	g->is_selfpowered = !!is_selfpowered;
	spin_unlock_irqrestore(&dwc->lock, flags);

	return 0;
}

static void dwc3_stop_active_transfers(struct dwc3 *dwc)
{
	u32 epnum;

	for (epnum = 2; epnum < dwc->num_eps; epnum++) {
		struct dwc3_ep *dep;

		dep = dwc->eps[epnum];
		if (!dep)
			continue;

		dwc3_remove_requests(dwc, dep, -ESHUTDOWN);
	}
}

static void __dwc3_gadget_set_ssp_rate(struct dwc3 *dwc)
{
	enum usb_ssp_rate	ssp_rate = dwc->gadget_ssp_rate;
	u32			reg;

	if (ssp_rate == USB_SSP_GEN_UNKNOWN)
		ssp_rate = dwc->max_ssp_rate;

	reg = dwc3_readl(dwc->regs, DWC3_DCFG);
	reg &= ~DWC3_DCFG_SPEED_MASK;
	reg &= ~DWC3_DCFG_NUMLANES(~0);

	if (ssp_rate == USB_SSP_GEN_1x2)
		reg |= DWC3_DCFG_SUPERSPEED;
	else if (dwc->max_ssp_rate != USB_SSP_GEN_1x2)
		reg |= DWC3_DCFG_SUPERSPEED_PLUS;

	if (ssp_rate != USB_SSP_GEN_2x1 &&
	    dwc->max_ssp_rate != USB_SSP_GEN_2x1)
		reg |= DWC3_DCFG_NUMLANES(1);

	dwc3_writel(dwc->regs, DWC3_DCFG, reg);
}

static void __dwc3_gadget_set_speed(struct dwc3 *dwc)
{
	enum usb_device_speed	speed;
	u32			reg;

	speed = dwc->gadget_max_speed;
	if (speed == USB_SPEED_UNKNOWN || speed > dwc->maximum_speed)
		speed = dwc->maximum_speed;

	if (speed == USB_SPEED_SUPER_PLUS &&
	    DWC3_IP_IS(DWC32)) {
		__dwc3_gadget_set_ssp_rate(dwc);
		return;
	}

	reg = dwc3_readl(dwc->regs, DWC3_DCFG);
	reg &= ~(DWC3_DCFG_SPEED_MASK);

	/*
	 * WORKAROUND: DWC3 revision < 2.20a have an issue
	 * which would cause metastability state on Run/Stop
	 * bit if we try to force the IP to USB2-only mode.
	 *
	 * Because of that, we cannot configure the IP to any
	 * speed other than the SuperSpeed
	 *
	 * Refers to:
	 *
	 * STAR#9000525659: Clock Domain Crossing on DCTL in
	 * USB 2.0 Mode
	 */
	if (DWC3_VER_IS_PRIOR(DWC3, 220A) &&
	    !dwc->dis_metastability_quirk) {
		reg |= DWC3_DCFG_SUPERSPEED;
	} else {
		switch (speed) {
		case USB_SPEED_FULL:
			reg |= DWC3_DCFG_FULLSPEED;
			break;
		case USB_SPEED_HIGH:
			reg |= DWC3_DCFG_HIGHSPEED;
			break;
		case USB_SPEED_SUPER:
			reg |= DWC3_DCFG_SUPERSPEED;
			break;
		case USB_SPEED_SUPER_PLUS:
			if (DWC3_IP_IS(DWC3))
				reg |= DWC3_DCFG_SUPERSPEED;
			else
				reg |= DWC3_DCFG_SUPERSPEED_PLUS;
			break;
		default:
			dev_err(dwc->dev, "invalid speed (%d)\n", speed);

			if (DWC3_IP_IS(DWC3))
				reg |= DWC3_DCFG_SUPERSPEED;
			else
				reg |= DWC3_DCFG_SUPERSPEED_PLUS;
		}
	}

	if (DWC3_IP_IS(DWC32) &&
	    speed > USB_SPEED_UNKNOWN &&
	    speed < USB_SPEED_SUPER_PLUS)
		reg &= ~DWC3_DCFG_NUMLANES(~0);

	dwc3_writel(dwc->regs, DWC3_DCFG, reg);
}

static int dwc3_gadget_run_stop(struct dwc3 *dwc, int is_on)
{
	u32			reg;
	u32			timeout = 2000;

	if (pm_runtime_suspended(dwc->dev))
		return 0;

	reg = dwc3_readl(dwc->regs, DWC3_DCTL);
	if (is_on) {
		if (DWC3_VER_IS_WITHIN(DWC3, ANY, 187A)) {
			reg &= ~DWC3_DCTL_TRGTULST_MASK;
			reg |= DWC3_DCTL_TRGTULST_RX_DET;
		}

		if (!DWC3_VER_IS_PRIOR(DWC3, 194A))
			reg &= ~DWC3_DCTL_KEEP_CONNECT;
		reg |= DWC3_DCTL_RUN_STOP;

		__dwc3_gadget_set_speed(dwc);
		dwc->pullups_connected = true;
	} else {
		reg &= ~DWC3_DCTL_RUN_STOP;

		dwc->pullups_connected = false;
	}

	dwc3_gadget_dctl_write_safe(dwc, reg);

	do {
		usleep_range(1000, 2000);
		reg = dwc3_readl(dwc->regs, DWC3_DSTS);
		reg &= DWC3_DSTS_DEVCTRLHLT;
	} while (--timeout && !(!is_on ^ !reg));

	if (!timeout)
		return -ETIMEDOUT;

	return 0;
}

static void dwc3_gadget_disable_irq(struct dwc3 *dwc);
static void __dwc3_gadget_stop(struct dwc3 *dwc);
static int __dwc3_gadget_start(struct dwc3 *dwc);

static int dwc3_gadget_soft_disconnect(struct dwc3 *dwc)
{
	unsigned long flags;
	int ret;

	spin_lock_irqsave(&dwc->lock, flags);
	dwc->connected = false;

	/*
	 * Attempt to end pending SETUP status phase, and not wait for the
	 * function to do so.
	 */
	if (dwc->delayed_status)
		dwc3_ep0_send_delayed_status(dwc);

	/*
	 * In the Synopsys DesignWare Cores USB3 Databook Rev. 3.30a
	 * Section 4.1.8 Table 4-7, it states that for a device-initiated
	 * disconnect, the SW needs to ensure that it sends "a DEPENDXFER
	 * command for any active transfers" before clearing the RunStop
	 * bit.
	 */
	dwc3_stop_active_transfers(dwc);
	spin_unlock_irqrestore(&dwc->lock, flags);

	/*
	 * Per databook, when we want to stop the gadget, if a control transfer
	 * is still in process, complete it and get the core into setup phase.
	 * In case the host is unresponsive to a SETUP transaction, forcefully
	 * stall the transfer, and move back to the SETUP phase, so that any
	 * pending endxfers can be executed.
	 */
	if (dwc->ep0state != EP0_SETUP_PHASE) {
		reinit_completion(&dwc->ep0_in_setup);

		ret = wait_for_completion_timeout(&dwc->ep0_in_setup,
				msecs_to_jiffies(DWC3_PULL_UP_TIMEOUT));
		if (ret == 0) {
			dev_warn(dwc->dev, "wait for SETUP phase timed out\n");
			spin_lock_irqsave(&dwc->lock, flags);
			dwc3_ep0_reset_state(dwc);
			spin_unlock_irqrestore(&dwc->lock, flags);
		}
	}

	/*
	 * Note: if the GEVNTCOUNT indicates events in the event buffer, the
	 * driver needs to acknowledge them before the controller can halt.
	 * Simply let the interrupt handler acknowledges and handle the
	 * remaining event generated by the controller while polling for
	 * DSTS.DEVCTLHLT.
	 */
	ret = dwc3_gadget_run_stop(dwc, false);

	/*
	 * Stop the gadget after controller is halted, so that if needed, the
	 * events to update EP0 state can still occur while the run/stop
	 * routine polls for the halted state.  DEVTEN is cleared as part of
	 * gadget stop.
	 */
	spin_lock_irqsave(&dwc->lock, flags);
	__dwc3_gadget_stop(dwc);
	spin_unlock_irqrestore(&dwc->lock, flags);

	return ret;
}

static int dwc3_gadget_soft_connect(struct dwc3 *dwc)
{
	/*
	 * In the Synopsys DWC_usb31 1.90a programming guide section
	 * 4.1.9, it specifies that for a reconnect after a
	 * device-initiated disconnect requires a core soft reset
	 * (DCTL.CSftRst) before enabling the run/stop bit.
	 */
	dwc3_core_soft_reset(dwc);

	dwc3_event_buffers_setup(dwc);
	__dwc3_gadget_start(dwc);
	return dwc3_gadget_run_stop(dwc, true);
}

static int dwc3_gadget_pullup(struct usb_gadget *g, int is_on)
{
	struct dwc3		*dwc = gadget_to_dwc(g);
	int			ret;

	is_on = !!is_on;

	dwc->softconnect = is_on;

	/*
	 * Avoid issuing a runtime resume if the device is already in the
	 * suspended state during gadget disconnect.  DWC3 gadget was already
	 * halted/stopped during runtime suspend.
	 */
	if (!is_on) {
		pm_runtime_barrier(dwc->dev);
		if (pm_runtime_suspended(dwc->dev))
			return 0;
	}

	/*
	 * Check the return value for successful resume, or error.  For a
	 * successful resume, the DWC3 runtime PM resume routine will handle
	 * the run stop sequence, so avoid duplicate operations here.
	 */
	ret = pm_runtime_get_sync(dwc->dev);
	if (!ret || ret < 0) {
		pm_runtime_put(dwc->dev);
		return 0;
	}

	if (dwc->pullups_connected == is_on) {
		pm_runtime_put(dwc->dev);
		return 0;
	}

	synchronize_irq(dwc->irq_gadget);

	if (!is_on)
		ret = dwc3_gadget_soft_disconnect(dwc);
<<<<<<< HEAD
	} else {
		/*
		 * In the Synopsys DWC_usb31 1.90a programming guide section
		 * 4.1.9, it specifies that for a reconnect after a
		 * device-initiated disconnect requires a core soft reset
		 * (DCTL.CSftRst) before enabling the run/stop bit.
		 */
		ret = dwc3_core_soft_reset(dwc);
		if (ret)
			goto done;

		dwc3_event_buffers_setup(dwc);
		__dwc3_gadget_start(dwc);
		ret = dwc3_gadget_run_stop(dwc, true);
	}
=======
	else
		ret = dwc3_gadget_soft_connect(dwc);
>>>>>>> 7877cb91

done:
	pm_runtime_put(dwc->dev);

	return ret;
}

static void dwc3_gadget_enable_irq(struct dwc3 *dwc)
{
	u32			reg;

	/* Enable all but Start and End of Frame IRQs */
	reg = (DWC3_DEVTEN_EVNTOVERFLOWEN |
			DWC3_DEVTEN_CMDCMPLTEN |
			DWC3_DEVTEN_ERRTICERREN |
			DWC3_DEVTEN_WKUPEVTEN |
			DWC3_DEVTEN_CONNECTDONEEN |
			DWC3_DEVTEN_USBRSTEN |
			DWC3_DEVTEN_DISCONNEVTEN);

	if (DWC3_VER_IS_PRIOR(DWC3, 250A))
		reg |= DWC3_DEVTEN_ULSTCNGEN;

	/* On 2.30a and above this bit enables U3/L2-L1 Suspend Events */
	if (!DWC3_VER_IS_PRIOR(DWC3, 230A))
		reg |= DWC3_DEVTEN_U3L2L1SUSPEN;

	dwc3_writel(dwc->regs, DWC3_DEVTEN, reg);
}

static void dwc3_gadget_disable_irq(struct dwc3 *dwc)
{
	/* mask all interrupts */
	dwc3_writel(dwc->regs, DWC3_DEVTEN, 0x00);
}

static irqreturn_t dwc3_interrupt(int irq, void *_dwc);
static irqreturn_t dwc3_thread_interrupt(int irq, void *_dwc);

/**
 * dwc3_gadget_setup_nump - calculate and initialize NUMP field of %DWC3_DCFG
 * @dwc: pointer to our context structure
 *
 * The following looks like complex but it's actually very simple. In order to
 * calculate the number of packets we can burst at once on OUT transfers, we're
 * gonna use RxFIFO size.
 *
 * To calculate RxFIFO size we need two numbers:
 * MDWIDTH = size, in bits, of the internal memory bus
 * RAM2_DEPTH = depth, in MDWIDTH, of internal RAM2 (where RxFIFO sits)
 *
 * Given these two numbers, the formula is simple:
 *
 * RxFIFO Size = (RAM2_DEPTH * MDWIDTH / 8) - 24 - 16;
 *
 * 24 bytes is for 3x SETUP packets
 * 16 bytes is a clock domain crossing tolerance
 *
 * Given RxFIFO Size, NUMP = RxFIFOSize / 1024;
 */
static void dwc3_gadget_setup_nump(struct dwc3 *dwc)
{
	u32 ram2_depth;
	u32 mdwidth;
	u32 nump;
	u32 reg;

	ram2_depth = DWC3_GHWPARAMS7_RAM2_DEPTH(dwc->hwparams.hwparams7);
	mdwidth = dwc3_mdwidth(dwc);

	nump = ((ram2_depth * mdwidth / 8) - 24 - 16) / 1024;
	nump = min_t(u32, nump, 16);

	/* update NumP */
	reg = dwc3_readl(dwc->regs, DWC3_DCFG);
	reg &= ~DWC3_DCFG_NUMP_MASK;
	reg |= nump << DWC3_DCFG_NUMP_SHIFT;
	dwc3_writel(dwc->regs, DWC3_DCFG, reg);
}

static int __dwc3_gadget_start(struct dwc3 *dwc)
{
	struct dwc3_ep		*dep;
	int			ret = 0;
	u32			reg;

	/*
	 * Use IMOD if enabled via dwc->imod_interval. Otherwise, if
	 * the core supports IMOD, disable it.
	 */
	if (dwc->imod_interval) {
		dwc3_writel(dwc->regs, DWC3_DEV_IMOD(0), dwc->imod_interval);
		dwc3_writel(dwc->regs, DWC3_GEVNTCOUNT(0), DWC3_GEVNTCOUNT_EHB);
	} else if (dwc3_has_imod(dwc)) {
		dwc3_writel(dwc->regs, DWC3_DEV_IMOD(0), 0);
	}

	/*
	 * We are telling dwc3 that we want to use DCFG.NUMP as ACK TP's NUMP
	 * field instead of letting dwc3 itself calculate that automatically.
	 *
	 * This way, we maximize the chances that we'll be able to get several
	 * bursts of data without going through any sort of endpoint throttling.
	 */
	reg = dwc3_readl(dwc->regs, DWC3_GRXTHRCFG);
	if (DWC3_IP_IS(DWC3))
		reg &= ~DWC3_GRXTHRCFG_PKTCNTSEL;
	else
		reg &= ~DWC31_GRXTHRCFG_PKTCNTSEL;

	dwc3_writel(dwc->regs, DWC3_GRXTHRCFG, reg);

	dwc3_gadget_setup_nump(dwc);

	/*
	 * Currently the controller handles single stream only. So, Ignore
	 * Packet Pending bit for stream selection and don't search for another
	 * stream if the host sends Data Packet with PP=0 (for OUT direction) or
	 * ACK with NumP=0 and PP=0 (for IN direction). This slightly improves
	 * the stream performance.
	 */
	reg = dwc3_readl(dwc->regs, DWC3_DCFG);
	reg |= DWC3_DCFG_IGNSTRMPP;
	dwc3_writel(dwc->regs, DWC3_DCFG, reg);

	/* Enable MST by default if the device is capable of MST */
	if (DWC3_MST_CAPABLE(&dwc->hwparams)) {
		reg = dwc3_readl(dwc->regs, DWC3_DCFG1);
		reg &= ~DWC3_DCFG1_DIS_MST_ENH;
		dwc3_writel(dwc->regs, DWC3_DCFG1, reg);
	}

	/* Start with SuperSpeed Default */
	dwc3_gadget_ep0_desc.wMaxPacketSize = cpu_to_le16(512);

	dep = dwc->eps[0];
	dep->flags = 0;
	ret = __dwc3_gadget_ep_enable(dep, DWC3_DEPCFG_ACTION_INIT);
	if (ret) {
		dev_err(dwc->dev, "failed to enable %s\n", dep->name);
		goto err0;
	}

	dep = dwc->eps[1];
	dep->flags = 0;
	ret = __dwc3_gadget_ep_enable(dep, DWC3_DEPCFG_ACTION_INIT);
	if (ret) {
		dev_err(dwc->dev, "failed to enable %s\n", dep->name);
		goto err1;
	}

	/* begin to receive SETUP packets */
	dwc->ep0state = EP0_SETUP_PHASE;
	dwc->ep0_bounced = false;
	dwc->link_state = DWC3_LINK_STATE_SS_DIS;
	dwc->delayed_status = false;
	dwc3_ep0_out_start(dwc);

	dwc3_gadget_enable_irq(dwc);

	return 0;

err1:
	__dwc3_gadget_ep_disable(dwc->eps[0]);

err0:
	return ret;
}

static int dwc3_gadget_start(struct usb_gadget *g,
		struct usb_gadget_driver *driver)
{
	struct dwc3		*dwc = gadget_to_dwc(g);
	unsigned long		flags;
	int			ret;
	int			irq;

	irq = dwc->irq_gadget;
	ret = request_threaded_irq(irq, dwc3_interrupt, dwc3_thread_interrupt,
			IRQF_SHARED, "dwc3", dwc->ev_buf);
	if (ret) {
		dev_err(dwc->dev, "failed to request irq #%d --> %d\n",
				irq, ret);
		return ret;
	}

	spin_lock_irqsave(&dwc->lock, flags);
	dwc->gadget_driver	= driver;
	spin_unlock_irqrestore(&dwc->lock, flags);

	return 0;
}

static void __dwc3_gadget_stop(struct dwc3 *dwc)
{
	dwc3_gadget_disable_irq(dwc);
	__dwc3_gadget_ep_disable(dwc->eps[0]);
	__dwc3_gadget_ep_disable(dwc->eps[1]);
}

static int dwc3_gadget_stop(struct usb_gadget *g)
{
	struct dwc3		*dwc = gadget_to_dwc(g);
	unsigned long		flags;

	spin_lock_irqsave(&dwc->lock, flags);
	dwc->gadget_driver	= NULL;
	dwc->max_cfg_eps = 0;
	spin_unlock_irqrestore(&dwc->lock, flags);

	free_irq(dwc->irq_gadget, dwc->ev_buf);

	return 0;
}

static void dwc3_gadget_config_params(struct usb_gadget *g,
				      struct usb_dcd_config_params *params)
{
	struct dwc3		*dwc = gadget_to_dwc(g);

	params->besl_baseline = USB_DEFAULT_BESL_UNSPECIFIED;
	params->besl_deep = USB_DEFAULT_BESL_UNSPECIFIED;

	/* Recommended BESL */
	if (!dwc->dis_enblslpm_quirk) {
		/*
		 * If the recommended BESL baseline is 0 or if the BESL deep is
		 * less than 2, Microsoft's Windows 10 host usb stack will issue
		 * a usb reset immediately after it receives the extended BOS
		 * descriptor and the enumeration will fail. To maintain
		 * compatibility with the Windows' usb stack, let's set the
		 * recommended BESL baseline to 1 and clamp the BESL deep to be
		 * within 2 to 15.
		 */
		params->besl_baseline = 1;
		if (dwc->is_utmi_l1_suspend)
			params->besl_deep =
				clamp_t(u8, dwc->hird_threshold, 2, 15);
	}

	/* U1 Device exit Latency */
	if (dwc->dis_u1_entry_quirk)
		params->bU1devExitLat = 0;
	else
		params->bU1devExitLat = DWC3_DEFAULT_U1_DEV_EXIT_LAT;

	/* U2 Device exit Latency */
	if (dwc->dis_u2_entry_quirk)
		params->bU2DevExitLat = 0;
	else
		params->bU2DevExitLat =
				cpu_to_le16(DWC3_DEFAULT_U2_DEV_EXIT_LAT);
}

static void dwc3_gadget_set_speed(struct usb_gadget *g,
				  enum usb_device_speed speed)
{
	struct dwc3		*dwc = gadget_to_dwc(g);
	unsigned long		flags;

	spin_lock_irqsave(&dwc->lock, flags);
	dwc->gadget_max_speed = speed;
	spin_unlock_irqrestore(&dwc->lock, flags);
}

static void dwc3_gadget_set_ssp_rate(struct usb_gadget *g,
				     enum usb_ssp_rate rate)
{
	struct dwc3		*dwc = gadget_to_dwc(g);
	unsigned long		flags;

	spin_lock_irqsave(&dwc->lock, flags);
	dwc->gadget_max_speed = USB_SPEED_SUPER_PLUS;
	dwc->gadget_ssp_rate = rate;
	spin_unlock_irqrestore(&dwc->lock, flags);
}

static int dwc3_gadget_vbus_draw(struct usb_gadget *g, unsigned int mA)
{
	struct dwc3		*dwc = gadget_to_dwc(g);
	union power_supply_propval	val = {0};
	int				ret;

	if (dwc->usb2_phy)
		return usb_phy_set_power(dwc->usb2_phy, mA);

	if (!dwc->usb_psy)
		return -EOPNOTSUPP;

	val.intval = 1000 * mA;
	ret = power_supply_set_property(dwc->usb_psy, POWER_SUPPLY_PROP_INPUT_CURRENT_LIMIT, &val);

	return ret;
}

/**
 * dwc3_gadget_check_config - ensure dwc3 can support the USB configuration
 * @g: pointer to the USB gadget
 *
 * Used to record the maximum number of endpoints being used in a USB composite
 * device. (across all configurations)  This is to be used in the calculation
 * of the TXFIFO sizes when resizing internal memory for individual endpoints.
 * It will help ensured that the resizing logic reserves enough space for at
 * least one max packet.
 */
static int dwc3_gadget_check_config(struct usb_gadget *g)
{
	struct dwc3 *dwc = gadget_to_dwc(g);
	struct usb_ep *ep;
	int fifo_size = 0;
	int ram1_depth;
	int ep_num = 0;

	if (!dwc->do_fifo_resize)
		return 0;

	list_for_each_entry(ep, &g->ep_list, ep_list) {
		/* Only interested in the IN endpoints */
		if (ep->claimed && (ep->address & USB_DIR_IN))
			ep_num++;
	}

	if (ep_num <= dwc->max_cfg_eps)
		return 0;

	/* Update the max number of eps in the composition */
	dwc->max_cfg_eps = ep_num;

	fifo_size = dwc3_gadget_calc_tx_fifo_size(dwc, dwc->max_cfg_eps);
	/* Based on the equation, increment by one for every ep */
	fifo_size += dwc->max_cfg_eps;

	/* Check if we can fit a single fifo per endpoint */
	ram1_depth = DWC3_RAM1_DEPTH(dwc->hwparams.hwparams7);
	if (fifo_size > ram1_depth)
		return -ENOMEM;

	return 0;
}

static void dwc3_gadget_async_callbacks(struct usb_gadget *g, bool enable)
{
	struct dwc3		*dwc = gadget_to_dwc(g);
	unsigned long		flags;

	spin_lock_irqsave(&dwc->lock, flags);
	dwc->async_callbacks = enable;
	spin_unlock_irqrestore(&dwc->lock, flags);
}

static const struct usb_gadget_ops dwc3_gadget_ops = {
	.get_frame		= dwc3_gadget_get_frame,
	.wakeup			= dwc3_gadget_wakeup,
	.func_wakeup		= dwc3_gadget_func_wakeup,
	.set_remote_wakeup	= dwc3_gadget_set_remote_wakeup,
	.set_selfpowered	= dwc3_gadget_set_selfpowered,
	.pullup			= dwc3_gadget_pullup,
	.udc_start		= dwc3_gadget_start,
	.udc_stop		= dwc3_gadget_stop,
	.udc_set_speed		= dwc3_gadget_set_speed,
	.udc_set_ssp_rate	= dwc3_gadget_set_ssp_rate,
	.get_config_params	= dwc3_gadget_config_params,
	.vbus_draw		= dwc3_gadget_vbus_draw,
	.check_config		= dwc3_gadget_check_config,
	.udc_async_callbacks	= dwc3_gadget_async_callbacks,
};

/* -------------------------------------------------------------------------- */

static int dwc3_gadget_init_control_endpoint(struct dwc3_ep *dep)
{
	struct dwc3 *dwc = dep->dwc;

	usb_ep_set_maxpacket_limit(&dep->endpoint, 512);
	dep->endpoint.maxburst = 1;
	dep->endpoint.ops = &dwc3_gadget_ep0_ops;
	if (!dep->direction)
		dwc->gadget->ep0 = &dep->endpoint;

	dep->endpoint.caps.type_control = true;

	return 0;
}

static int dwc3_gadget_init_in_endpoint(struct dwc3_ep *dep)
{
	struct dwc3 *dwc = dep->dwc;
	u32 mdwidth;
	int size;
	int maxpacket;

	mdwidth = dwc3_mdwidth(dwc);

	/* MDWIDTH is represented in bits, we need it in bytes */
	mdwidth /= 8;

	size = dwc3_readl(dwc->regs, DWC3_GTXFIFOSIZ(dep->number >> 1));
	if (DWC3_IP_IS(DWC3))
		size = DWC3_GTXFIFOSIZ_TXFDEP(size);
	else
		size = DWC31_GTXFIFOSIZ_TXFDEP(size);

	/*
	 * maxpacket size is determined as part of the following, after assuming
	 * a mult value of one maxpacket:
	 * DWC3 revision 280A and prior:
	 * fifo_size = mult * (max_packet / mdwidth) + 1;
	 * maxpacket = mdwidth * (fifo_size - 1);
	 *
	 * DWC3 revision 290A and onwards:
	 * fifo_size = mult * ((max_packet + mdwidth)/mdwidth + 1) + 1
	 * maxpacket = mdwidth * ((fifo_size - 1) - 1) - mdwidth;
	 */
	if (DWC3_VER_IS_PRIOR(DWC3, 290A))
		maxpacket = mdwidth * (size - 1);
	else
		maxpacket = mdwidth * ((size - 1) - 1) - mdwidth;

	/* Functionally, space for one max packet is sufficient */
	size = min_t(int, maxpacket, 1024);
	usb_ep_set_maxpacket_limit(&dep->endpoint, size);

	dep->endpoint.max_streams = 16;
	dep->endpoint.ops = &dwc3_gadget_ep_ops;
	list_add_tail(&dep->endpoint.ep_list,
			&dwc->gadget->ep_list);
	dep->endpoint.caps.type_iso = true;
	dep->endpoint.caps.type_bulk = true;
	dep->endpoint.caps.type_int = true;

	return dwc3_alloc_trb_pool(dep);
}

static int dwc3_gadget_init_out_endpoint(struct dwc3_ep *dep)
{
	struct dwc3 *dwc = dep->dwc;
	u32 mdwidth;
	int size;

	mdwidth = dwc3_mdwidth(dwc);

	/* MDWIDTH is represented in bits, convert to bytes */
	mdwidth /= 8;

	/* All OUT endpoints share a single RxFIFO space */
	size = dwc3_readl(dwc->regs, DWC3_GRXFIFOSIZ(0));
	if (DWC3_IP_IS(DWC3))
		size = DWC3_GRXFIFOSIZ_RXFDEP(size);
	else
		size = DWC31_GRXFIFOSIZ_RXFDEP(size);

	/* FIFO depth is in MDWDITH bytes */
	size *= mdwidth;

	/*
	 * To meet performance requirement, a minimum recommended RxFIFO size
	 * is defined as follow:
	 * RxFIFO size >= (3 x MaxPacketSize) +
	 * (3 x 8 bytes setup packets size) + (16 bytes clock crossing margin)
	 *
	 * Then calculate the max packet limit as below.
	 */
	size -= (3 * 8) + 16;
	if (size < 0)
		size = 0;
	else
		size /= 3;

	usb_ep_set_maxpacket_limit(&dep->endpoint, size);
	dep->endpoint.max_streams = 16;
	dep->endpoint.ops = &dwc3_gadget_ep_ops;
	list_add_tail(&dep->endpoint.ep_list,
			&dwc->gadget->ep_list);
	dep->endpoint.caps.type_iso = true;
	dep->endpoint.caps.type_bulk = true;
	dep->endpoint.caps.type_int = true;

	return dwc3_alloc_trb_pool(dep);
}

static int dwc3_gadget_init_endpoint(struct dwc3 *dwc, u8 epnum)
{
	struct dwc3_ep			*dep;
	bool				direction = epnum & 1;
	int				ret;
	u8				num = epnum >> 1;

	dep = kzalloc(sizeof(*dep), GFP_KERNEL);
	if (!dep)
		return -ENOMEM;

	dep->dwc = dwc;
	dep->number = epnum;
	dep->direction = direction;
	dep->regs = dwc->regs + DWC3_DEP_BASE(epnum);
	dwc->eps[epnum] = dep;
	dep->combo_num = 0;
	dep->start_cmd_status = 0;

	snprintf(dep->name, sizeof(dep->name), "ep%u%s", num,
			direction ? "in" : "out");

	dep->endpoint.name = dep->name;

	if (!(dep->number > 1)) {
		dep->endpoint.desc = &dwc3_gadget_ep0_desc;
		dep->endpoint.comp_desc = NULL;
	}

	if (num == 0)
		ret = dwc3_gadget_init_control_endpoint(dep);
	else if (direction)
		ret = dwc3_gadget_init_in_endpoint(dep);
	else
		ret = dwc3_gadget_init_out_endpoint(dep);

	if (ret)
		return ret;

	dep->endpoint.caps.dir_in = direction;
	dep->endpoint.caps.dir_out = !direction;

	INIT_LIST_HEAD(&dep->pending_list);
	INIT_LIST_HEAD(&dep->started_list);
	INIT_LIST_HEAD(&dep->cancelled_list);

	dwc3_debugfs_create_endpoint_dir(dep);

	return 0;
}

static int dwc3_gadget_init_endpoints(struct dwc3 *dwc, u8 total)
{
	u8				epnum;

	INIT_LIST_HEAD(&dwc->gadget->ep_list);

	for (epnum = 0; epnum < total; epnum++) {
		int			ret;

		ret = dwc3_gadget_init_endpoint(dwc, epnum);
		if (ret)
			return ret;
	}

	return 0;
}

static void dwc3_gadget_free_endpoints(struct dwc3 *dwc)
{
	struct dwc3_ep			*dep;
	u8				epnum;

	for (epnum = 0; epnum < DWC3_ENDPOINTS_NUM; epnum++) {
		dep = dwc->eps[epnum];
		if (!dep)
			continue;
		/*
		 * Physical endpoints 0 and 1 are special; they form the
		 * bi-directional USB endpoint 0.
		 *
		 * For those two physical endpoints, we don't allocate a TRB
		 * pool nor do we add them the endpoints list. Due to that, we
		 * shouldn't do these two operations otherwise we would end up
		 * with all sorts of bugs when removing dwc3.ko.
		 */
		if (epnum != 0 && epnum != 1) {
			dwc3_free_trb_pool(dep);
			list_del(&dep->endpoint.ep_list);
		}

		dwc3_debugfs_remove_endpoint_dir(dep);
		kfree(dep);
	}
}

/* -------------------------------------------------------------------------- */

static int dwc3_gadget_ep_reclaim_completed_trb(struct dwc3_ep *dep,
		struct dwc3_request *req, struct dwc3_trb *trb,
		const struct dwc3_event_depevt *event, int status, int chain)
{
	unsigned int		count;

	dwc3_ep_inc_deq(dep);

	trace_dwc3_complete_trb(dep, trb);
	req->num_trbs--;

	/*
	 * If we're in the middle of series of chained TRBs and we
	 * receive a short transfer along the way, DWC3 will skip
	 * through all TRBs including the last TRB in the chain (the
	 * where CHN bit is zero. DWC3 will also avoid clearing HWO
	 * bit and SW has to do it manually.
	 *
	 * We're going to do that here to avoid problems of HW trying
	 * to use bogus TRBs for transfers.
	 */
	if (chain && (trb->ctrl & DWC3_TRB_CTRL_HWO))
		trb->ctrl &= ~DWC3_TRB_CTRL_HWO;

	/*
	 * For isochronous transfers, the first TRB in a service interval must
	 * have the Isoc-First type. Track and report its interval frame number.
	 */
	if (usb_endpoint_xfer_isoc(dep->endpoint.desc) &&
	    (trb->ctrl & DWC3_TRBCTL_ISOCHRONOUS_FIRST)) {
		unsigned int frame_number;

		frame_number = DWC3_TRB_CTRL_GET_SID_SOFN(trb->ctrl);
		frame_number &= ~(dep->interval - 1);
		req->request.frame_number = frame_number;
	}

	/*
	 * We use bounce buffer for requests that needs extra TRB or OUT ZLP. If
	 * this TRB points to the bounce buffer address, it's a MPS alignment
	 * TRB. Don't add it to req->remaining calculation.
	 */
	if (trb->bpl == lower_32_bits(dep->dwc->bounce_addr) &&
	    trb->bph == upper_32_bits(dep->dwc->bounce_addr)) {
		trb->ctrl &= ~DWC3_TRB_CTRL_HWO;
		return 1;
	}

	count = trb->size & DWC3_TRB_SIZE_MASK;
	req->remaining += count;

	if ((trb->ctrl & DWC3_TRB_CTRL_HWO) && status != -ESHUTDOWN)
		return 1;

	if (event->status & DEPEVT_STATUS_SHORT && !chain)
		return 1;

	if ((trb->ctrl & DWC3_TRB_CTRL_ISP_IMI) &&
	    DWC3_TRB_SIZE_TRBSTS(trb->size) == DWC3_TRBSTS_MISSED_ISOC)
		return 1;

	if ((trb->ctrl & DWC3_TRB_CTRL_IOC) ||
	    (trb->ctrl & DWC3_TRB_CTRL_LST))
		return 1;

	return 0;
}

static int dwc3_gadget_ep_reclaim_trb_sg(struct dwc3_ep *dep,
		struct dwc3_request *req, const struct dwc3_event_depevt *event,
		int status)
{
	struct dwc3_trb *trb = &dep->trb_pool[dep->trb_dequeue];
	struct scatterlist *sg = req->sg;
	struct scatterlist *s;
	unsigned int num_queued = req->num_queued_sgs;
	unsigned int i;
	int ret = 0;

	for_each_sg(sg, s, num_queued, i) {
		trb = &dep->trb_pool[dep->trb_dequeue];

		req->sg = sg_next(s);
		req->num_queued_sgs--;

		ret = dwc3_gadget_ep_reclaim_completed_trb(dep, req,
				trb, event, status, true);
		if (ret)
			break;
	}

	return ret;
}

static int dwc3_gadget_ep_reclaim_trb_linear(struct dwc3_ep *dep,
		struct dwc3_request *req, const struct dwc3_event_depevt *event,
		int status)
{
	struct dwc3_trb *trb = &dep->trb_pool[dep->trb_dequeue];

	return dwc3_gadget_ep_reclaim_completed_trb(dep, req, trb,
			event, status, false);
}

static bool dwc3_gadget_ep_request_completed(struct dwc3_request *req)
{
	return req->num_pending_sgs == 0 && req->num_queued_sgs == 0;
}

static int dwc3_gadget_ep_cleanup_completed_request(struct dwc3_ep *dep,
		const struct dwc3_event_depevt *event,
		struct dwc3_request *req, int status)
{
	int request_status;
	int ret;

	if (req->request.num_mapped_sgs)
		ret = dwc3_gadget_ep_reclaim_trb_sg(dep, req, event,
				status);
	else
		ret = dwc3_gadget_ep_reclaim_trb_linear(dep, req, event,
				status);

	req->request.actual = req->request.length - req->remaining;

	if (!dwc3_gadget_ep_request_completed(req))
		goto out;

	if (req->needs_extra_trb) {
		ret = dwc3_gadget_ep_reclaim_trb_linear(dep, req, event,
				status);
		req->needs_extra_trb = false;
	}

	/*
	 * The event status only reflects the status of the TRB with IOC set.
	 * For the requests that don't set interrupt on completion, the driver
	 * needs to check and return the status of the completed TRBs associated
	 * with the request. Use the status of the last TRB of the request.
	 */
	if (req->request.no_interrupt) {
		struct dwc3_trb *trb;

		trb = dwc3_ep_prev_trb(dep, dep->trb_dequeue);
		switch (DWC3_TRB_SIZE_TRBSTS(trb->size)) {
		case DWC3_TRBSTS_MISSED_ISOC:
			/* Isoc endpoint only */
			request_status = -EXDEV;
			break;
		case DWC3_TRB_STS_XFER_IN_PROG:
			/* Applicable when End Transfer with ForceRM=0 */
		case DWC3_TRBSTS_SETUP_PENDING:
			/* Control endpoint only */
		case DWC3_TRBSTS_OK:
		default:
			request_status = 0;
			break;
		}
	} else {
		request_status = status;
	}

	dwc3_gadget_giveback(dep, req, request_status);

out:
	return ret;
}

static void dwc3_gadget_ep_cleanup_completed_requests(struct dwc3_ep *dep,
		const struct dwc3_event_depevt *event, int status)
{
	struct dwc3_request	*req;

	while (!list_empty(&dep->started_list)) {
		int ret;

		req = next_request(&dep->started_list);
		ret = dwc3_gadget_ep_cleanup_completed_request(dep, event,
				req, status);
		if (ret)
			break;
		/*
		 * The endpoint is disabled, let the dwc3_remove_requests()
		 * handle the cleanup.
		 */
		if (!dep->endpoint.desc)
			break;
	}
}

static bool dwc3_gadget_ep_should_continue(struct dwc3_ep *dep)
{
	struct dwc3_request	*req;
	struct dwc3		*dwc = dep->dwc;

	if (!dep->endpoint.desc || !dwc->pullups_connected ||
	    !dwc->connected)
		return false;

	if (!list_empty(&dep->pending_list))
		return true;

	/*
	 * We only need to check the first entry of the started list. We can
	 * assume the completed requests are removed from the started list.
	 */
	req = next_request(&dep->started_list);
	if (!req)
		return false;

	return !dwc3_gadget_ep_request_completed(req);
}

static void dwc3_gadget_endpoint_frame_from_event(struct dwc3_ep *dep,
		const struct dwc3_event_depevt *event)
{
	dep->frame_number = event->parameters;
}

static bool dwc3_gadget_endpoint_trbs_complete(struct dwc3_ep *dep,
		const struct dwc3_event_depevt *event, int status)
{
	struct dwc3		*dwc = dep->dwc;
	bool			no_started_trb = true;

	dwc3_gadget_ep_cleanup_completed_requests(dep, event, status);

	if (dep->flags & DWC3_EP_END_TRANSFER_PENDING)
		goto out;

	if (!dep->endpoint.desc)
		return no_started_trb;

	if (usb_endpoint_xfer_isoc(dep->endpoint.desc) &&
		list_empty(&dep->started_list) &&
		(list_empty(&dep->pending_list) || status == -EXDEV))
		dwc3_stop_active_transfer(dep, true, true);
	else if (dwc3_gadget_ep_should_continue(dep))
		if (__dwc3_gadget_kick_transfer(dep) == 0)
			no_started_trb = false;

out:
	/*
	 * WORKAROUND: This is the 2nd half of U1/U2 -> U0 workaround.
	 * See dwc3_gadget_linksts_change_interrupt() for 1st half.
	 */
	if (DWC3_VER_IS_PRIOR(DWC3, 183A)) {
		u32		reg;
		int		i;

		for (i = 0; i < DWC3_ENDPOINTS_NUM; i++) {
			dep = dwc->eps[i];

			if (!(dep->flags & DWC3_EP_ENABLED))
				continue;

			if (!list_empty(&dep->started_list))
				return no_started_trb;
		}

		reg = dwc3_readl(dwc->regs, DWC3_DCTL);
		reg |= dwc->u1u2;
		dwc3_writel(dwc->regs, DWC3_DCTL, reg);

		dwc->u1u2 = 0;
	}

	return no_started_trb;
}

static void dwc3_gadget_endpoint_transfer_in_progress(struct dwc3_ep *dep,
		const struct dwc3_event_depevt *event)
{
	int status = 0;

	if (!dep->endpoint.desc)
		return;

	if (usb_endpoint_xfer_isoc(dep->endpoint.desc))
		dwc3_gadget_endpoint_frame_from_event(dep, event);

	if (event->status & DEPEVT_STATUS_BUSERR)
		status = -ECONNRESET;

	if (event->status & DEPEVT_STATUS_MISSED_ISOC)
		status = -EXDEV;

	dwc3_gadget_endpoint_trbs_complete(dep, event, status);
}

static void dwc3_gadget_endpoint_transfer_complete(struct dwc3_ep *dep,
		const struct dwc3_event_depevt *event)
{
	int status = 0;

	dep->flags &= ~DWC3_EP_TRANSFER_STARTED;

	if (event->status & DEPEVT_STATUS_BUSERR)
		status = -ECONNRESET;

	if (dwc3_gadget_endpoint_trbs_complete(dep, event, status))
		dep->flags &= ~DWC3_EP_WAIT_TRANSFER_COMPLETE;
}

static void dwc3_gadget_endpoint_transfer_not_ready(struct dwc3_ep *dep,
		const struct dwc3_event_depevt *event)
{
	dwc3_gadget_endpoint_frame_from_event(dep, event);

	/*
	 * The XferNotReady event is generated only once before the endpoint
	 * starts. It will be generated again when END_TRANSFER command is
	 * issued. For some controller versions, the XferNotReady event may be
	 * generated while the END_TRANSFER command is still in process. Ignore
	 * it and wait for the next XferNotReady event after the command is
	 * completed.
	 */
	if (dep->flags & DWC3_EP_END_TRANSFER_PENDING)
		return;

	(void) __dwc3_gadget_start_isoc(dep);
}

static void dwc3_gadget_endpoint_command_complete(struct dwc3_ep *dep,
		const struct dwc3_event_depevt *event)
{
	u8 cmd = DEPEVT_PARAMETER_CMD(event->parameters);

	if (cmd != DWC3_DEPCMD_ENDTRANSFER)
		return;

	/*
	 * The END_TRANSFER command will cause the controller to generate a
	 * NoStream Event, and it's not due to the host DP NoStream rejection.
	 * Ignore the next NoStream event.
	 */
	if (dep->stream_capable)
		dep->flags |= DWC3_EP_IGNORE_NEXT_NOSTREAM;

	dep->flags &= ~DWC3_EP_END_TRANSFER_PENDING;
	dep->flags &= ~DWC3_EP_TRANSFER_STARTED;
	dwc3_gadget_ep_cleanup_cancelled_requests(dep);

	if (dep->flags & DWC3_EP_PENDING_CLEAR_STALL) {
		struct dwc3 *dwc = dep->dwc;

		dep->flags &= ~DWC3_EP_PENDING_CLEAR_STALL;
		if (dwc3_send_clear_stall_ep_cmd(dep)) {
			struct usb_ep *ep0 = &dwc->eps[0]->endpoint;

			dev_err(dwc->dev, "failed to clear STALL on %s\n", dep->name);
			if (dwc->delayed_status)
				__dwc3_gadget_ep0_set_halt(ep0, 1);
			return;
		}

		dep->flags &= ~(DWC3_EP_STALL | DWC3_EP_WEDGE);
		if (dwc->clear_stall_protocol == dep->number)
			dwc3_ep0_send_delayed_status(dwc);
	}

	if ((dep->flags & DWC3_EP_DELAY_START) &&
	    !usb_endpoint_xfer_isoc(dep->endpoint.desc))
		__dwc3_gadget_kick_transfer(dep);

	dep->flags &= ~DWC3_EP_DELAY_START;
}

static void dwc3_gadget_endpoint_stream_event(struct dwc3_ep *dep,
		const struct dwc3_event_depevt *event)
{
	struct dwc3 *dwc = dep->dwc;

	if (event->status == DEPEVT_STREAMEVT_FOUND) {
		dep->flags |= DWC3_EP_FIRST_STREAM_PRIMED;
		goto out;
	}

	/* Note: NoStream rejection event param value is 0 and not 0xFFFF */
	switch (event->parameters) {
	case DEPEVT_STREAM_PRIME:
		/*
		 * If the host can properly transition the endpoint state from
		 * idle to prime after a NoStream rejection, there's no need to
		 * force restarting the endpoint to reinitiate the stream. To
		 * simplify the check, assume the host follows the USB spec if
		 * it primed the endpoint more than once.
		 */
		if (dep->flags & DWC3_EP_FORCE_RESTART_STREAM) {
			if (dep->flags & DWC3_EP_FIRST_STREAM_PRIMED)
				dep->flags &= ~DWC3_EP_FORCE_RESTART_STREAM;
			else
				dep->flags |= DWC3_EP_FIRST_STREAM_PRIMED;
		}

		break;
	case DEPEVT_STREAM_NOSTREAM:
		if ((dep->flags & DWC3_EP_IGNORE_NEXT_NOSTREAM) ||
		    !(dep->flags & DWC3_EP_FORCE_RESTART_STREAM) ||
		    (!DWC3_MST_CAPABLE(&dwc->hwparams) &&
		     !(dep->flags & DWC3_EP_WAIT_TRANSFER_COMPLETE)))
			break;

		/*
		 * If the host rejects a stream due to no active stream, by the
		 * USB and xHCI spec, the endpoint will be put back to idle
		 * state. When the host is ready (buffer added/updated), it will
		 * prime the endpoint to inform the usb device controller. This
		 * triggers the device controller to issue ERDY to restart the
		 * stream. However, some hosts don't follow this and keep the
		 * endpoint in the idle state. No prime will come despite host
		 * streams are updated, and the device controller will not be
		 * triggered to generate ERDY to move the next stream data. To
		 * workaround this and maintain compatibility with various
		 * hosts, force to reinitiate the stream until the host is ready
		 * instead of waiting for the host to prime the endpoint.
		 */
		if (DWC3_VER_IS_WITHIN(DWC32, 100A, ANY)) {
			unsigned int cmd = DWC3_DGCMD_SET_ENDPOINT_PRIME;

			dwc3_send_gadget_generic_command(dwc, cmd, dep->number);
		} else {
			dep->flags |= DWC3_EP_DELAY_START;
			dwc3_stop_active_transfer(dep, true, true);
			return;
		}
		break;
	}

out:
	dep->flags &= ~DWC3_EP_IGNORE_NEXT_NOSTREAM;
}

static void dwc3_endpoint_interrupt(struct dwc3 *dwc,
		const struct dwc3_event_depevt *event)
{
	struct dwc3_ep		*dep;
	u8			epnum = event->endpoint_number;

	dep = dwc->eps[epnum];

	if (!(dep->flags & DWC3_EP_ENABLED)) {
		if ((epnum > 1) && !(dep->flags & DWC3_EP_TRANSFER_STARTED))
			return;

		/* Handle only EPCMDCMPLT when EP disabled */
		if ((event->endpoint_event != DWC3_DEPEVT_EPCMDCMPLT) &&
			!(epnum <= 1 && event->endpoint_event == DWC3_DEPEVT_XFERCOMPLETE))
			return;
	}

	if (epnum == 0 || epnum == 1) {
		dwc3_ep0_interrupt(dwc, event);
		return;
	}

	switch (event->endpoint_event) {
	case DWC3_DEPEVT_XFERINPROGRESS:
		dwc3_gadget_endpoint_transfer_in_progress(dep, event);
		break;
	case DWC3_DEPEVT_XFERNOTREADY:
		dwc3_gadget_endpoint_transfer_not_ready(dep, event);
		break;
	case DWC3_DEPEVT_EPCMDCMPLT:
		dwc3_gadget_endpoint_command_complete(dep, event);
		break;
	case DWC3_DEPEVT_XFERCOMPLETE:
		dwc3_gadget_endpoint_transfer_complete(dep, event);
		break;
	case DWC3_DEPEVT_STREAMEVT:
		dwc3_gadget_endpoint_stream_event(dep, event);
		break;
	case DWC3_DEPEVT_RXTXFIFOEVT:
		break;
	default:
		dev_err(dwc->dev, "unknown endpoint event %d\n", event->endpoint_event);
		break;
	}
}

static void dwc3_disconnect_gadget(struct dwc3 *dwc)
{
	if (dwc->async_callbacks && dwc->gadget_driver->disconnect) {
		spin_unlock(&dwc->lock);
		dwc->gadget_driver->disconnect(dwc->gadget);
		spin_lock(&dwc->lock);
	}
}

static void dwc3_suspend_gadget(struct dwc3 *dwc)
{
	if (dwc->async_callbacks && dwc->gadget_driver->suspend) {
		spin_unlock(&dwc->lock);
		dwc->gadget_driver->suspend(dwc->gadget);
		spin_lock(&dwc->lock);
	}
}

static void dwc3_resume_gadget(struct dwc3 *dwc)
{
	if (dwc->async_callbacks && dwc->gadget_driver->resume) {
		spin_unlock(&dwc->lock);
		dwc->gadget_driver->resume(dwc->gadget);
		spin_lock(&dwc->lock);
	}
}

static void dwc3_reset_gadget(struct dwc3 *dwc)
{
	if (!dwc->gadget_driver)
		return;

	if (dwc->async_callbacks && dwc->gadget->speed != USB_SPEED_UNKNOWN) {
		spin_unlock(&dwc->lock);
		usb_gadget_udc_reset(dwc->gadget, dwc->gadget_driver);
		spin_lock(&dwc->lock);
	}
}

void dwc3_stop_active_transfer(struct dwc3_ep *dep, bool force,
	bool interrupt)
{
	struct dwc3 *dwc = dep->dwc;

	/*
	 * Only issue End Transfer command to the control endpoint of a started
	 * Data Phase. Typically we should only do so in error cases such as
	 * invalid/unexpected direction as described in the control transfer
	 * flow of the programming guide.
	 */
	if (dep->number <= 1 && dwc->ep0state != EP0_DATA_PHASE)
		return;

	if (interrupt && (dep->flags & DWC3_EP_DELAY_STOP))
		return;

	if (!(dep->flags & DWC3_EP_TRANSFER_STARTED) ||
	    (dep->flags & DWC3_EP_END_TRANSFER_PENDING))
		return;

	/*
	 * If a Setup packet is received but yet to DMA out, the controller will
	 * not process the End Transfer command of any endpoint. Polling of its
	 * DEPCMD.CmdAct may block setting up TRB for Setup packet, causing a
	 * timeout. Delay issuing the End Transfer command until the Setup TRB is
	 * prepared.
	 */
	if (dwc->ep0state != EP0_SETUP_PHASE && !dwc->delayed_status) {
		dep->flags |= DWC3_EP_DELAY_STOP;
		return;
	}

	/*
	 * NOTICE: We are violating what the Databook says about the
	 * EndTransfer command. Ideally we would _always_ wait for the
	 * EndTransfer Command Completion IRQ, but that's causing too
	 * much trouble synchronizing between us and gadget driver.
	 *
	 * We have discussed this with the IP Provider and it was
	 * suggested to giveback all requests here.
	 *
	 * Note also that a similar handling was tested by Synopsys
	 * (thanks a lot Paul) and nothing bad has come out of it.
	 * In short, what we're doing is issuing EndTransfer with
	 * CMDIOC bit set and delay kicking transfer until the
	 * EndTransfer command had completed.
	 *
	 * As of IP version 3.10a of the DWC_usb3 IP, the controller
	 * supports a mode to work around the above limitation. The
	 * software can poll the CMDACT bit in the DEPCMD register
	 * after issuing a EndTransfer command. This mode is enabled
	 * by writing GUCTL2[14]. This polling is already done in the
	 * dwc3_send_gadget_ep_cmd() function so if the mode is
	 * enabled, the EndTransfer command will have completed upon
	 * returning from this function.
	 *
	 * This mode is NOT available on the DWC_usb31 IP.  In this
	 * case, if the IOC bit is not set, then delay by 1ms
	 * after issuing the EndTransfer command.  This allows for the
	 * controller to handle the command completely before DWC3
	 * remove requests attempts to unmap USB request buffers.
	 */

	__dwc3_stop_active_transfer(dep, force, interrupt);
}

static void dwc3_clear_stall_all_ep(struct dwc3 *dwc)
{
	u32 epnum;

	for (epnum = 1; epnum < DWC3_ENDPOINTS_NUM; epnum++) {
		struct dwc3_ep *dep;
		int ret;

		dep = dwc->eps[epnum];
		if (!dep)
			continue;

		if (!(dep->flags & DWC3_EP_STALL))
			continue;

		dep->flags &= ~DWC3_EP_STALL;

		ret = dwc3_send_clear_stall_ep_cmd(dep);
		WARN_ON_ONCE(ret);
	}
}

static void dwc3_gadget_disconnect_interrupt(struct dwc3 *dwc)
{
	int			reg;

	dwc->suspended = false;

	dwc3_gadget_set_link_state(dwc, DWC3_LINK_STATE_RX_DET);

	reg = dwc3_readl(dwc->regs, DWC3_DCTL);
	reg &= ~DWC3_DCTL_INITU1ENA;
	reg &= ~DWC3_DCTL_INITU2ENA;
	dwc3_gadget_dctl_write_safe(dwc, reg);

	dwc->connected = false;

	dwc3_disconnect_gadget(dwc);

	dwc->gadget->speed = USB_SPEED_UNKNOWN;
	dwc->setup_packet_pending = false;
	dwc->gadget->wakeup_armed = false;
	dwc3_gadget_enable_linksts_evts(dwc, false);
	usb_gadget_set_state(dwc->gadget, USB_STATE_NOTATTACHED);

	dwc3_ep0_reset_state(dwc);
}

static void dwc3_gadget_reset_interrupt(struct dwc3 *dwc)
{
	u32			reg;

	dwc->suspended = false;

	/*
	 * Ideally, dwc3_reset_gadget() would trigger the function
	 * drivers to stop any active transfers through ep disable.
	 * However, for functions which defer ep disable, such as mass
	 * storage, we will need to rely on the call to stop active
	 * transfers here, and avoid allowing of request queuing.
	 */
	dwc->connected = false;

	/*
	 * WORKAROUND: DWC3 revisions <1.88a have an issue which
	 * would cause a missing Disconnect Event if there's a
	 * pending Setup Packet in the FIFO.
	 *
	 * There's no suggested workaround on the official Bug
	 * report, which states that "unless the driver/application
	 * is doing any special handling of a disconnect event,
	 * there is no functional issue".
	 *
	 * Unfortunately, it turns out that we _do_ some special
	 * handling of a disconnect event, namely complete all
	 * pending transfers, notify gadget driver of the
	 * disconnection, and so on.
	 *
	 * Our suggested workaround is to follow the Disconnect
	 * Event steps here, instead, based on a setup_packet_pending
	 * flag. Such flag gets set whenever we have a SETUP_PENDING
	 * status for EP0 TRBs and gets cleared on XferComplete for the
	 * same endpoint.
	 *
	 * Refers to:
	 *
	 * STAR#9000466709: RTL: Device : Disconnect event not
	 * generated if setup packet pending in FIFO
	 */
	if (DWC3_VER_IS_PRIOR(DWC3, 188A)) {
		if (dwc->setup_packet_pending)
			dwc3_gadget_disconnect_interrupt(dwc);
	}

	dwc3_reset_gadget(dwc);

	/*
	 * From SNPS databook section 8.1.2, the EP0 should be in setup
	 * phase. So ensure that EP0 is in setup phase by issuing a stall
	 * and restart if EP0 is not in setup phase.
	 */
	dwc3_ep0_reset_state(dwc);

	/*
	 * In the Synopsis DesignWare Cores USB3 Databook Rev. 3.30a
	 * Section 4.1.2 Table 4-2, it states that during a USB reset, the SW
	 * needs to ensure that it sends "a DEPENDXFER command for any active
	 * transfers."
	 */
	dwc3_stop_active_transfers(dwc);
	dwc->connected = true;

	reg = dwc3_readl(dwc->regs, DWC3_DCTL);
	reg &= ~DWC3_DCTL_TSTCTRL_MASK;
	dwc3_gadget_dctl_write_safe(dwc, reg);
	dwc->test_mode = false;
	dwc->gadget->wakeup_armed = false;
	dwc3_gadget_enable_linksts_evts(dwc, false);
	dwc3_clear_stall_all_ep(dwc);

	/* Reset device address to zero */
	reg = dwc3_readl(dwc->regs, DWC3_DCFG);
	reg &= ~(DWC3_DCFG_DEVADDR_MASK);
	dwc3_writel(dwc->regs, DWC3_DCFG, reg);
}

static void dwc3_gadget_conndone_interrupt(struct dwc3 *dwc)
{
	struct dwc3_ep		*dep;
	int			ret;
	u32			reg;
	u8			lanes = 1;
	u8			speed;

	if (!dwc->softconnect)
		return;

	reg = dwc3_readl(dwc->regs, DWC3_DSTS);
	speed = reg & DWC3_DSTS_CONNECTSPD;
	dwc->speed = speed;

	if (DWC3_IP_IS(DWC32))
		lanes = DWC3_DSTS_CONNLANES(reg) + 1;

	dwc->gadget->ssp_rate = USB_SSP_GEN_UNKNOWN;

	/*
	 * RAMClkSel is reset to 0 after USB reset, so it must be reprogrammed
	 * each time on Connect Done.
	 *
	 * Currently we always use the reset value. If any platform
	 * wants to set this to a different value, we need to add a
	 * setting and update GCTL.RAMCLKSEL here.
	 */

	switch (speed) {
	case DWC3_DSTS_SUPERSPEED_PLUS:
		dwc3_gadget_ep0_desc.wMaxPacketSize = cpu_to_le16(512);
		dwc->gadget->ep0->maxpacket = 512;
		dwc->gadget->speed = USB_SPEED_SUPER_PLUS;

		if (lanes > 1)
			dwc->gadget->ssp_rate = USB_SSP_GEN_2x2;
		else
			dwc->gadget->ssp_rate = USB_SSP_GEN_2x1;
		break;
	case DWC3_DSTS_SUPERSPEED:
		/*
		 * WORKAROUND: DWC3 revisions <1.90a have an issue which
		 * would cause a missing USB3 Reset event.
		 *
		 * In such situations, we should force a USB3 Reset
		 * event by calling our dwc3_gadget_reset_interrupt()
		 * routine.
		 *
		 * Refers to:
		 *
		 * STAR#9000483510: RTL: SS : USB3 reset event may
		 * not be generated always when the link enters poll
		 */
		if (DWC3_VER_IS_PRIOR(DWC3, 190A))
			dwc3_gadget_reset_interrupt(dwc);

		dwc3_gadget_ep0_desc.wMaxPacketSize = cpu_to_le16(512);
		dwc->gadget->ep0->maxpacket = 512;
		dwc->gadget->speed = USB_SPEED_SUPER;

		if (lanes > 1) {
			dwc->gadget->speed = USB_SPEED_SUPER_PLUS;
			dwc->gadget->ssp_rate = USB_SSP_GEN_1x2;
		}
		break;
	case DWC3_DSTS_HIGHSPEED:
		dwc3_gadget_ep0_desc.wMaxPacketSize = cpu_to_le16(64);
		dwc->gadget->ep0->maxpacket = 64;
		dwc->gadget->speed = USB_SPEED_HIGH;
		break;
	case DWC3_DSTS_FULLSPEED:
		dwc3_gadget_ep0_desc.wMaxPacketSize = cpu_to_le16(64);
		dwc->gadget->ep0->maxpacket = 64;
		dwc->gadget->speed = USB_SPEED_FULL;
		break;
	}

	dwc->eps[1]->endpoint.maxpacket = dwc->gadget->ep0->maxpacket;

	/* Enable USB2 LPM Capability */

	if (!DWC3_VER_IS_WITHIN(DWC3, ANY, 194A) &&
	    !dwc->usb2_gadget_lpm_disable &&
	    (speed != DWC3_DSTS_SUPERSPEED) &&
	    (speed != DWC3_DSTS_SUPERSPEED_PLUS)) {
		reg = dwc3_readl(dwc->regs, DWC3_DCFG);
		reg |= DWC3_DCFG_LPM_CAP;
		dwc3_writel(dwc->regs, DWC3_DCFG, reg);

		reg = dwc3_readl(dwc->regs, DWC3_DCTL);
		reg &= ~(DWC3_DCTL_HIRD_THRES_MASK | DWC3_DCTL_L1_HIBER_EN);

		reg |= DWC3_DCTL_HIRD_THRES(dwc->hird_threshold |
					    (dwc->is_utmi_l1_suspend << 4));

		/*
		 * When dwc3 revisions >= 2.40a, LPM Erratum is enabled and
		 * DCFG.LPMCap is set, core responses with an ACK and the
		 * BESL value in the LPM token is less than or equal to LPM
		 * NYET threshold.
		 */
		WARN_ONCE(DWC3_VER_IS_PRIOR(DWC3, 240A) && dwc->has_lpm_erratum,
				"LPM Erratum not available on dwc3 revisions < 2.40a\n");

		if (dwc->has_lpm_erratum && !DWC3_VER_IS_PRIOR(DWC3, 240A))
			reg |= DWC3_DCTL_NYET_THRES(dwc->lpm_nyet_threshold);

		dwc3_gadget_dctl_write_safe(dwc, reg);
	} else {
		if (dwc->usb2_gadget_lpm_disable) {
			reg = dwc3_readl(dwc->regs, DWC3_DCFG);
			reg &= ~DWC3_DCFG_LPM_CAP;
			dwc3_writel(dwc->regs, DWC3_DCFG, reg);
		}

		reg = dwc3_readl(dwc->regs, DWC3_DCTL);
		reg &= ~DWC3_DCTL_HIRD_THRES_MASK;
		dwc3_gadget_dctl_write_safe(dwc, reg);
	}

	dep = dwc->eps[0];
	ret = __dwc3_gadget_ep_enable(dep, DWC3_DEPCFG_ACTION_MODIFY);
	if (ret) {
		dev_err(dwc->dev, "failed to enable %s\n", dep->name);
		return;
	}

	dep = dwc->eps[1];
	ret = __dwc3_gadget_ep_enable(dep, DWC3_DEPCFG_ACTION_MODIFY);
	if (ret) {
		dev_err(dwc->dev, "failed to enable %s\n", dep->name);
		return;
	}

	/*
	 * Configure PHY via GUSB3PIPECTLn if required.
	 *
	 * Update GTXFIFOSIZn
	 *
	 * In both cases reset values should be sufficient.
	 */
}

static void dwc3_gadget_wakeup_interrupt(struct dwc3 *dwc, unsigned int evtinfo)
{
	dwc->suspended = false;

	/*
	 * TODO take core out of low power mode when that's
	 * implemented.
	 */

	if (dwc->async_callbacks && dwc->gadget_driver->resume) {
		spin_unlock(&dwc->lock);
		dwc->gadget_driver->resume(dwc->gadget);
		spin_lock(&dwc->lock);
	}

	dwc->link_state = evtinfo & DWC3_LINK_STATE_MASK;
}

static void dwc3_gadget_linksts_change_interrupt(struct dwc3 *dwc,
		unsigned int evtinfo)
{
	enum dwc3_link_state	next = evtinfo & DWC3_LINK_STATE_MASK;
	unsigned int		pwropt;

	/*
	 * WORKAROUND: DWC3 < 2.50a have an issue when configured without
	 * Hibernation mode enabled which would show up when device detects
	 * host-initiated U3 exit.
	 *
	 * In that case, device will generate a Link State Change Interrupt
	 * from U3 to RESUME which is only necessary if Hibernation is
	 * configured in.
	 *
	 * There are no functional changes due to such spurious event and we
	 * just need to ignore it.
	 *
	 * Refers to:
	 *
	 * STAR#9000570034 RTL: SS Resume event generated in non-Hibernation
	 * operational mode
	 */
	pwropt = DWC3_GHWPARAMS1_EN_PWROPT(dwc->hwparams.hwparams1);
	if (DWC3_VER_IS_PRIOR(DWC3, 250A) &&
			(pwropt != DWC3_GHWPARAMS1_EN_PWROPT_HIB)) {
		if ((dwc->link_state == DWC3_LINK_STATE_U3) &&
				(next == DWC3_LINK_STATE_RESUME)) {
			return;
		}
	}

	/*
	 * WORKAROUND: DWC3 Revisions <1.83a have an issue which, depending
	 * on the link partner, the USB session might do multiple entry/exit
	 * of low power states before a transfer takes place.
	 *
	 * Due to this problem, we might experience lower throughput. The
	 * suggested workaround is to disable DCTL[12:9] bits if we're
	 * transitioning from U1/U2 to U0 and enable those bits again
	 * after a transfer completes and there are no pending transfers
	 * on any of the enabled endpoints.
	 *
	 * This is the first half of that workaround.
	 *
	 * Refers to:
	 *
	 * STAR#9000446952: RTL: Device SS : if U1/U2 ->U0 takes >128us
	 * core send LGO_Ux entering U0
	 */
	if (DWC3_VER_IS_PRIOR(DWC3, 183A)) {
		if (next == DWC3_LINK_STATE_U0) {
			u32	u1u2;
			u32	reg;

			switch (dwc->link_state) {
			case DWC3_LINK_STATE_U1:
			case DWC3_LINK_STATE_U2:
				reg = dwc3_readl(dwc->regs, DWC3_DCTL);
				u1u2 = reg & (DWC3_DCTL_INITU2ENA
						| DWC3_DCTL_ACCEPTU2ENA
						| DWC3_DCTL_INITU1ENA
						| DWC3_DCTL_ACCEPTU1ENA);

				if (!dwc->u1u2)
					dwc->u1u2 = reg & u1u2;

				reg &= ~u1u2;

				dwc3_gadget_dctl_write_safe(dwc, reg);
				break;
			default:
				/* do nothing */
				break;
			}
		}
	}

	switch (next) {
	case DWC3_LINK_STATE_U0:
		if (dwc->gadget->wakeup_armed) {
			dwc3_gadget_enable_linksts_evts(dwc, false);
			dwc3_resume_gadget(dwc);
			dwc->suspended = false;
		}
		break;
	case DWC3_LINK_STATE_U1:
		if (dwc->speed == USB_SPEED_SUPER)
			dwc3_suspend_gadget(dwc);
		break;
	case DWC3_LINK_STATE_U2:
	case DWC3_LINK_STATE_U3:
		dwc3_suspend_gadget(dwc);
		break;
	case DWC3_LINK_STATE_RESUME:
		dwc3_resume_gadget(dwc);
		break;
	default:
		/* do nothing */
		break;
	}

	dwc->link_state = next;
}

static void dwc3_gadget_suspend_interrupt(struct dwc3 *dwc,
					  unsigned int evtinfo)
{
	enum dwc3_link_state next = evtinfo & DWC3_LINK_STATE_MASK;

	if (!dwc->suspended && next == DWC3_LINK_STATE_U3) {
		dwc->suspended = true;
		dwc3_suspend_gadget(dwc);
	}

	dwc->link_state = next;
}

static void dwc3_gadget_interrupt(struct dwc3 *dwc,
		const struct dwc3_event_devt *event)
{
	switch (event->type) {
	case DWC3_DEVICE_EVENT_DISCONNECT:
		dwc3_gadget_disconnect_interrupt(dwc);
		break;
	case DWC3_DEVICE_EVENT_RESET:
		dwc3_gadget_reset_interrupt(dwc);
		break;
	case DWC3_DEVICE_EVENT_CONNECT_DONE:
		dwc3_gadget_conndone_interrupt(dwc);
		break;
	case DWC3_DEVICE_EVENT_WAKEUP:
		dwc3_gadget_wakeup_interrupt(dwc, event->event_info);
		break;
	case DWC3_DEVICE_EVENT_HIBER_REQ:
		dev_WARN_ONCE(dwc->dev, true, "unexpected hibernation event\n");
		break;
	case DWC3_DEVICE_EVENT_LINK_STATUS_CHANGE:
		dwc3_gadget_linksts_change_interrupt(dwc, event->event_info);
		break;
	case DWC3_DEVICE_EVENT_SUSPEND:
		/* It changed to be suspend event for version 2.30a and above */
		if (!DWC3_VER_IS_PRIOR(DWC3, 230A))
			dwc3_gadget_suspend_interrupt(dwc, event->event_info);
		break;
	case DWC3_DEVICE_EVENT_SOF:
	case DWC3_DEVICE_EVENT_ERRATIC_ERROR:
	case DWC3_DEVICE_EVENT_CMD_CMPL:
	case DWC3_DEVICE_EVENT_OVERFLOW:
		break;
	default:
		dev_WARN(dwc->dev, "UNKNOWN IRQ %d\n", event->type);
	}
}

static void dwc3_process_event_entry(struct dwc3 *dwc,
		const union dwc3_event *event)
{
	trace_dwc3_event(event->raw, dwc);

	if (!event->type.is_devspec)
		dwc3_endpoint_interrupt(dwc, &event->depevt);
	else if (event->type.type == DWC3_EVENT_TYPE_DEV)
		dwc3_gadget_interrupt(dwc, &event->devt);
	else
		dev_err(dwc->dev, "UNKNOWN IRQ type %d\n", event->raw);
}

static irqreturn_t dwc3_process_event_buf(struct dwc3_event_buffer *evt)
{
	struct dwc3 *dwc = evt->dwc;
	irqreturn_t ret = IRQ_NONE;
	int left;

	left = evt->count;

	if (!(evt->flags & DWC3_EVENT_PENDING))
		return IRQ_NONE;

	while (left > 0) {
		union dwc3_event event;

		event.raw = *(u32 *) (evt->cache + evt->lpos);

		dwc3_process_event_entry(dwc, &event);

		/*
		 * FIXME we wrap around correctly to the next entry as
		 * almost all entries are 4 bytes in size. There is one
		 * entry which has 12 bytes which is a regular entry
		 * followed by 8 bytes data. ATM I don't know how
		 * things are organized if we get next to the a
		 * boundary so I worry about that once we try to handle
		 * that.
		 */
		evt->lpos = (evt->lpos + 4) % evt->length;
		left -= 4;
	}

	evt->count = 0;
	ret = IRQ_HANDLED;

	/* Unmask interrupt */
	dwc3_writel(dwc->regs, DWC3_GEVNTSIZ(0),
		    DWC3_GEVNTSIZ_SIZE(evt->length));

	if (dwc->imod_interval) {
		dwc3_writel(dwc->regs, DWC3_GEVNTCOUNT(0), DWC3_GEVNTCOUNT_EHB);
		dwc3_writel(dwc->regs, DWC3_DEV_IMOD(0), dwc->imod_interval);
	}

	/* Keep the clearing of DWC3_EVENT_PENDING at the end */
	evt->flags &= ~DWC3_EVENT_PENDING;

	return ret;
}

static irqreturn_t dwc3_thread_interrupt(int irq, void *_evt)
{
	struct dwc3_event_buffer *evt = _evt;
	struct dwc3 *dwc = evt->dwc;
	unsigned long flags;
	irqreturn_t ret = IRQ_NONE;

	local_bh_disable();
	spin_lock_irqsave(&dwc->lock, flags);
	ret = dwc3_process_event_buf(evt);
	spin_unlock_irqrestore(&dwc->lock, flags);
	local_bh_enable();

	return ret;
}

static irqreturn_t dwc3_check_event_buf(struct dwc3_event_buffer *evt)
{
	struct dwc3 *dwc = evt->dwc;
	u32 amount;
	u32 count;

	if (pm_runtime_suspended(dwc->dev)) {
		pm_runtime_get(dwc->dev);
		disable_irq_nosync(dwc->irq_gadget);
		dwc->pending_events = true;
		return IRQ_HANDLED;
	}

	/*
	 * With PCIe legacy interrupt, test shows that top-half irq handler can
	 * be called again after HW interrupt deassertion. Check if bottom-half
	 * irq event handler completes before caching new event to prevent
	 * losing events.
	 */
	if (evt->flags & DWC3_EVENT_PENDING)
		return IRQ_HANDLED;

	count = dwc3_readl(dwc->regs, DWC3_GEVNTCOUNT(0));
	count &= DWC3_GEVNTCOUNT_MASK;
	if (!count)
		return IRQ_NONE;

	evt->count = count;
	evt->flags |= DWC3_EVENT_PENDING;

	/* Mask interrupt */
	dwc3_writel(dwc->regs, DWC3_GEVNTSIZ(0),
		    DWC3_GEVNTSIZ_INTMASK | DWC3_GEVNTSIZ_SIZE(evt->length));

	amount = min(count, evt->length - evt->lpos);
	memcpy(evt->cache + evt->lpos, evt->buf + evt->lpos, amount);

	if (amount < count)
		memcpy(evt->cache, evt->buf, count - amount);

	dwc3_writel(dwc->regs, DWC3_GEVNTCOUNT(0), count);

	return IRQ_WAKE_THREAD;
}

static irqreturn_t dwc3_interrupt(int irq, void *_evt)
{
	struct dwc3_event_buffer	*evt = _evt;

	return dwc3_check_event_buf(evt);
}

static int dwc3_gadget_get_irq(struct dwc3 *dwc)
{
	struct platform_device *dwc3_pdev = to_platform_device(dwc->dev);
	int irq;

	irq = platform_get_irq_byname_optional(dwc3_pdev, "peripheral");
	if (irq > 0)
		goto out;

	if (irq == -EPROBE_DEFER)
		goto out;

	irq = platform_get_irq_byname_optional(dwc3_pdev, "dwc_usb3");
	if (irq > 0)
		goto out;

	if (irq == -EPROBE_DEFER)
		goto out;

	irq = platform_get_irq(dwc3_pdev, 0);

out:
	return irq;
}

static void dwc_gadget_release(struct device *dev)
{
	struct usb_gadget *gadget = container_of(dev, struct usb_gadget, dev);

	kfree(gadget);
}

/**
 * dwc3_gadget_init - initializes gadget related registers
 * @dwc: pointer to our controller context structure
 *
 * Returns 0 on success otherwise negative errno.
 */
int dwc3_gadget_init(struct dwc3 *dwc)
{
	int ret;
	int irq;
	struct device *dev;

	irq = dwc3_gadget_get_irq(dwc);
	if (irq < 0) {
		ret = irq;
		goto err0;
	}

	dwc->irq_gadget = irq;

	dwc->ep0_trb = dma_alloc_coherent(dwc->sysdev,
					  sizeof(*dwc->ep0_trb) * 2,
					  &dwc->ep0_trb_addr, GFP_KERNEL);
	if (!dwc->ep0_trb) {
		dev_err(dwc->dev, "failed to allocate ep0 trb\n");
		ret = -ENOMEM;
		goto err0;
	}

	dwc->setup_buf = kzalloc(DWC3_EP0_SETUP_SIZE, GFP_KERNEL);
	if (!dwc->setup_buf) {
		ret = -ENOMEM;
		goto err1;
	}

	dwc->bounce = dma_alloc_coherent(dwc->sysdev, DWC3_BOUNCE_SIZE,
			&dwc->bounce_addr, GFP_KERNEL);
	if (!dwc->bounce) {
		ret = -ENOMEM;
		goto err2;
	}

	init_completion(&dwc->ep0_in_setup);
	dwc->gadget = kzalloc(sizeof(struct usb_gadget), GFP_KERNEL);
	if (!dwc->gadget) {
		ret = -ENOMEM;
		goto err3;
	}


	usb_initialize_gadget(dwc->dev, dwc->gadget, dwc_gadget_release);
	dev				= &dwc->gadget->dev;
	dev->platform_data		= dwc;
	dwc->gadget->ops		= &dwc3_gadget_ops;
	dwc->gadget->speed		= USB_SPEED_UNKNOWN;
	dwc->gadget->ssp_rate		= USB_SSP_GEN_UNKNOWN;
	dwc->gadget->sg_supported	= true;
	dwc->gadget->name		= "dwc3-gadget";
	dwc->gadget->lpm_capable	= !dwc->usb2_gadget_lpm_disable;
	dwc->gadget->wakeup_capable	= true;

	/*
	 * FIXME We might be setting max_speed to <SUPER, however versions
	 * <2.20a of dwc3 have an issue with metastability (documented
	 * elsewhere in this driver) which tells us we can't set max speed to
	 * anything lower than SUPER.
	 *
	 * Because gadget.max_speed is only used by composite.c and function
	 * drivers (i.e. it won't go into dwc3's registers) we are allowing this
	 * to happen so we avoid sending SuperSpeed Capability descriptor
	 * together with our BOS descriptor as that could confuse host into
	 * thinking we can handle super speed.
	 *
	 * Note that, in fact, we won't even support GetBOS requests when speed
	 * is less than super speed because we don't have means, yet, to tell
	 * composite.c that we are USB 2.0 + LPM ECN.
	 */
	if (DWC3_VER_IS_PRIOR(DWC3, 220A) &&
	    !dwc->dis_metastability_quirk)
		dev_info(dwc->dev, "changing max_speed on rev %08x\n",
				dwc->revision);

	dwc->gadget->max_speed		= dwc->maximum_speed;
	dwc->gadget->max_ssp_rate	= dwc->max_ssp_rate;

	/*
	 * REVISIT: Here we should clear all pending IRQs to be
	 * sure we're starting from a well known location.
	 */

	ret = dwc3_gadget_init_endpoints(dwc, dwc->num_eps);
	if (ret)
		goto err4;

	ret = usb_add_gadget(dwc->gadget);
	if (ret) {
		dev_err(dwc->dev, "failed to add gadget\n");
		goto err5;
	}

	if (DWC3_IP_IS(DWC32) && dwc->maximum_speed == USB_SPEED_SUPER_PLUS)
		dwc3_gadget_set_ssp_rate(dwc->gadget, dwc->max_ssp_rate);
	else
		dwc3_gadget_set_speed(dwc->gadget, dwc->maximum_speed);

	return 0;

err5:
	dwc3_gadget_free_endpoints(dwc);
err4:
	usb_put_gadget(dwc->gadget);
	dwc->gadget = NULL;
err3:
	dma_free_coherent(dwc->sysdev, DWC3_BOUNCE_SIZE, dwc->bounce,
			dwc->bounce_addr);

err2:
	kfree(dwc->setup_buf);

err1:
	dma_free_coherent(dwc->sysdev, sizeof(*dwc->ep0_trb) * 2,
			dwc->ep0_trb, dwc->ep0_trb_addr);

err0:
	return ret;
}

/* -------------------------------------------------------------------------- */

void dwc3_gadget_exit(struct dwc3 *dwc)
{
	if (!dwc->gadget)
		return;

	usb_del_gadget(dwc->gadget);
	dwc3_gadget_free_endpoints(dwc);
	usb_put_gadget(dwc->gadget);
	dma_free_coherent(dwc->sysdev, DWC3_BOUNCE_SIZE, dwc->bounce,
			  dwc->bounce_addr);
	kfree(dwc->setup_buf);
	dma_free_coherent(dwc->sysdev, sizeof(*dwc->ep0_trb) * 2,
			  dwc->ep0_trb, dwc->ep0_trb_addr);
}

int dwc3_gadget_suspend(struct dwc3 *dwc)
{
	unsigned long flags;
	int ret;

	if (!dwc->gadget_driver)
		return 0;

	ret = dwc3_gadget_soft_disconnect(dwc);
	if (ret)
		goto err;

	spin_lock_irqsave(&dwc->lock, flags);
	dwc3_disconnect_gadget(dwc);
	spin_unlock_irqrestore(&dwc->lock, flags);

	return 0;

err:
	/*
	 * Attempt to reset the controller's state. Likely no
	 * communication can be established until the host
	 * performs a port reset.
	 */
	if (dwc->softconnect)
		dwc3_gadget_soft_connect(dwc);

	return ret;
}

int dwc3_gadget_resume(struct dwc3 *dwc)
{
	if (!dwc->gadget_driver || !dwc->softconnect)
		return 0;

	return dwc3_gadget_soft_connect(dwc);
}

void dwc3_gadget_process_pending_events(struct dwc3 *dwc)
{
	if (dwc->pending_events) {
		dwc3_interrupt(dwc->irq_gadget, dwc->ev_buf);
		dwc->pending_events = false;
		enable_irq(dwc->irq_gadget);
	}
}<|MERGE_RESOLUTION|>--- conflicted
+++ resolved
@@ -2753,9 +2753,8 @@
 
 	synchronize_irq(dwc->irq_gadget);
 
-	if (!is_on)
+	if (!is_on) {
 		ret = dwc3_gadget_soft_disconnect(dwc);
-<<<<<<< HEAD
 	} else {
 		/*
 		 * In the Synopsys DWC_usb31 1.90a programming guide section
@@ -2771,10 +2770,6 @@
 		__dwc3_gadget_start(dwc);
 		ret = dwc3_gadget_run_stop(dwc, true);
 	}
-=======
-	else
-		ret = dwc3_gadget_soft_connect(dwc);
->>>>>>> 7877cb91
 
 done:
 	pm_runtime_put(dwc->dev);
