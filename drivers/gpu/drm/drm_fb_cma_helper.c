// SPDX-License-Identifier: GPL-2.0-or-later
/*
 * drm kms/fb cma (contiguous memory allocator) helper functions
 *
 * Copyright (C) 2012 Analog Device Inc.
 *   Author: Lars-Peter Clausen <lars@metafoo.de>
 *
 * Based on udl_fbdev.c
 *  Copyright (C) 2012 Red Hat
 */

#include <drm/drm_fourcc.h>
#include <drm/drm_framebuffer.h>
#include <drm/drm_gem_cma_helper.h>
#include <drm/drm_gem_framebuffer_helper.h>
#include <drm/drm_plane.h>
#include <linux/module.h>

/**
 * DOC: framebuffer cma helper functions
 *
 * Provides helper functions for creating a cma (contiguous memory allocator)
 * backed framebuffer.
 *
 * drm_gem_fb_create() is used in the &drm_mode_config_funcs.fb_create
 * callback function to create a cma backed framebuffer.
 */

/**
 * drm_fb_cma_get_gem_obj() - Get CMA GEM object for framebuffer
 * @fb: The framebuffer
 * @plane: Which plane
 *
 * Return the CMA GEM object for given framebuffer.
 *
 * This function will usually be called from the CRTC callback functions.
 */
struct drm_gem_cma_object *drm_fb_cma_get_gem_obj(struct drm_framebuffer *fb,
						  unsigned int plane)
{
	struct drm_gem_object *gem;

	gem = drm_gem_fb_get_obj(fb, plane);
	if (!gem)
		return NULL;

	return to_drm_gem_cma_obj(gem);
}
EXPORT_SYMBOL_GPL(drm_fb_cma_get_gem_obj);

/**
 * drm_fb_cma_get_gem_addr() - Get physical address for framebuffer, for pixel
 * formats where values are grouped in blocks this will get you the beginning of
 * the block
 * @fb: The framebuffer
 * @state: Which state of drm plane
 * @plane: Which plane
 * Return the CMA GEM address for given framebuffer.
 *
 * This function will usually be called from the PLANE callback functions.
 */
dma_addr_t drm_fb_cma_get_gem_addr(struct drm_framebuffer *fb,
				   struct drm_plane_state *state,
				   unsigned int plane)
{
	struct drm_gem_cma_object *obj;
	dma_addr_t paddr;
	u8 h_div = 1, v_div = 1;
	u32 block_w = drm_format_info_block_width(fb->format, plane);
	u32 block_h = drm_format_info_block_height(fb->format, plane);
	u32 block_size = fb->format->char_per_block[plane];
	u32 sample_x;
	u32 sample_y;
	u32 block_start_y;
	u32 num_hblocks;

	obj = drm_fb_cma_get_gem_obj(fb, plane);
	if (!obj)
		return 0;

	paddr = obj->paddr + fb->offsets[plane];

	if (plane > 0) {
		h_div = fb->format->hsub;
		v_div = fb->format->vsub;
	}

	sample_x = (state->src_x >> 16) / h_div;
	sample_y = (state->src_y >> 16) / v_div;
	block_start_y = (sample_y / block_h) * block_h;
	num_hblocks = sample_x / block_w;
<<<<<<< HEAD

	paddr += fb->pitches[plane] * block_start_y;
	paddr += block_size * num_hblocks;

=======

	paddr += fb->pitches[plane] * block_start_y;
	paddr += block_size * num_hblocks;

>>>>>>> 0ecfebd2
	return paddr;
}
EXPORT_SYMBOL_GPL(drm_fb_cma_get_gem_addr);<|MERGE_RESOLUTION|>--- conflicted
+++ resolved
@@ -89,17 +89,10 @@
 	sample_y = (state->src_y >> 16) / v_div;
 	block_start_y = (sample_y / block_h) * block_h;
 	num_hblocks = sample_x / block_w;
-<<<<<<< HEAD
 
 	paddr += fb->pitches[plane] * block_start_y;
 	paddr += block_size * num_hblocks;
 
-=======
-
-	paddr += fb->pitches[plane] * block_start_y;
-	paddr += block_size * num_hblocks;
-
->>>>>>> 0ecfebd2
 	return paddr;
 }
 EXPORT_SYMBOL_GPL(drm_fb_cma_get_gem_addr);