// SPDX-License-Identifier: GPL-2.0-only
/*
 * Copyright (c) 2014 MediaTek Inc.
 * Author: James Liao <jamesjj.liao@mediatek.com>
 */

#include <linux/clk-provider.h>
#include <linux/mfd/syscon.h>
#include <linux/module.h>
#include <linux/printk.h>
#include <linux/regmap.h>
#include <linux/slab.h>
#include <linux/types.h>

#include "clk-gate.h"

struct mtk_clk_gate {
	struct clk_hw	hw;
	struct regmap	*regmap;
	int		set_ofs;
	int		clr_ofs;
	int		sta_ofs;
	u8		bit;
};

static inline struct mtk_clk_gate *to_mtk_clk_gate(struct clk_hw *hw)
{
	return container_of(hw, struct mtk_clk_gate, hw);
}

static u32 mtk_get_clockgating(struct clk_hw *hw)
{
	struct mtk_clk_gate *cg = to_mtk_clk_gate(hw);
	u32 val;

	regmap_read(cg->regmap, cg->sta_ofs, &val);

	return val & BIT(cg->bit);
}

static int mtk_cg_bit_is_cleared(struct clk_hw *hw)
{
	return mtk_get_clockgating(hw) == 0;
}

static int mtk_cg_bit_is_set(struct clk_hw *hw)
{
	return mtk_get_clockgating(hw) != 0;
}

static void mtk_cg_set_bit(struct clk_hw *hw)
{
	struct mtk_clk_gate *cg = to_mtk_clk_gate(hw);

	regmap_write(cg->regmap, cg->set_ofs, BIT(cg->bit));
}

static void mtk_cg_clr_bit(struct clk_hw *hw)
{
	struct mtk_clk_gate *cg = to_mtk_clk_gate(hw);

	regmap_write(cg->regmap, cg->clr_ofs, BIT(cg->bit));
}

static void mtk_cg_set_bit_no_setclr(struct clk_hw *hw)
{
	struct mtk_clk_gate *cg = to_mtk_clk_gate(hw);

	regmap_set_bits(cg->regmap, cg->sta_ofs, BIT(cg->bit));
}

static void mtk_cg_clr_bit_no_setclr(struct clk_hw *hw)
{
	struct mtk_clk_gate *cg = to_mtk_clk_gate(hw);

	regmap_clear_bits(cg->regmap, cg->sta_ofs, BIT(cg->bit));
}

static int mtk_cg_enable(struct clk_hw *hw)
{
	mtk_cg_clr_bit(hw);

	return 0;
}

static void mtk_cg_disable(struct clk_hw *hw)
{
	mtk_cg_set_bit(hw);
}

static int mtk_cg_enable_inv(struct clk_hw *hw)
{
	mtk_cg_set_bit(hw);

	return 0;
}

static void mtk_cg_disable_inv(struct clk_hw *hw)
{
	mtk_cg_clr_bit(hw);
}

static int mtk_cg_enable_no_setclr(struct clk_hw *hw)
{
	mtk_cg_clr_bit_no_setclr(hw);

	return 0;
}

static void mtk_cg_disable_no_setclr(struct clk_hw *hw)
{
	mtk_cg_set_bit_no_setclr(hw);
}

static int mtk_cg_enable_inv_no_setclr(struct clk_hw *hw)
{
	mtk_cg_set_bit_no_setclr(hw);

	return 0;
}

static void mtk_cg_disable_inv_no_setclr(struct clk_hw *hw)
{
	mtk_cg_clr_bit_no_setclr(hw);
}

const struct clk_ops mtk_clk_gate_ops_setclr = {
	.is_enabled	= mtk_cg_bit_is_cleared,
	.enable		= mtk_cg_enable,
	.disable	= mtk_cg_disable,
};
EXPORT_SYMBOL_GPL(mtk_clk_gate_ops_setclr);

const struct clk_ops mtk_clk_gate_ops_setclr_inv = {
	.is_enabled	= mtk_cg_bit_is_set,
	.enable		= mtk_cg_enable_inv,
	.disable	= mtk_cg_disable_inv,
};
EXPORT_SYMBOL_GPL(mtk_clk_gate_ops_setclr_inv);

const struct clk_ops mtk_clk_gate_ops_no_setclr = {
	.is_enabled	= mtk_cg_bit_is_cleared,
	.enable		= mtk_cg_enable_no_setclr,
	.disable	= mtk_cg_disable_no_setclr,
};
EXPORT_SYMBOL_GPL(mtk_clk_gate_ops_no_setclr);

const struct clk_ops mtk_clk_gate_ops_no_setclr_inv = {
	.is_enabled	= mtk_cg_bit_is_set,
	.enable		= mtk_cg_enable_inv_no_setclr,
	.disable	= mtk_cg_disable_inv_no_setclr,
};
EXPORT_SYMBOL_GPL(mtk_clk_gate_ops_no_setclr_inv);

<<<<<<< HEAD
static struct clk *mtk_clk_register_gate(const char *name,
=======
static struct clk_hw *mtk_clk_register_gate(const char *name,
>>>>>>> 88084a3d
					 const char *parent_name,
					 struct regmap *regmap, int set_ofs,
					 int clr_ofs, int sta_ofs, u8 bit,
					 const struct clk_ops *ops,
					 unsigned long flags, struct device *dev)
{
	struct mtk_clk_gate *cg;
	int ret;
	struct clk_init_data init = {};

	cg = kzalloc(sizeof(*cg), GFP_KERNEL);
	if (!cg)
		return ERR_PTR(-ENOMEM);

	init.name = name;
	init.flags = flags | CLK_SET_RATE_PARENT;
	init.parent_names = parent_name ? &parent_name : NULL;
	init.num_parents = parent_name ? 1 : 0;
	init.ops = ops;

	cg->regmap = regmap;
	cg->set_ofs = set_ofs;
	cg->clr_ofs = clr_ofs;
	cg->sta_ofs = sta_ofs;
	cg->bit = bit;

	cg->hw.init = &init;

	ret = clk_hw_register(dev, &cg->hw);
	if (ret) {
		kfree(cg);
		return ERR_PTR(ret);
	}

	return &cg->hw;
}

static void mtk_clk_unregister_gate(struct clk_hw *hw)
{
	struct mtk_clk_gate *cg;
	if (!hw)
		return;

	cg = to_mtk_clk_gate(hw);

	clk_hw_unregister(hw);
	kfree(cg);
}

int mtk_clk_register_gates_with_dev(struct device_node *node,
				    const struct mtk_gate *clks, int num,
				    struct clk_hw_onecell_data *clk_data,
				    struct device *dev)
{
	int i;
	struct clk_hw *hw;
	struct regmap *regmap;

	if (!clk_data)
		return -ENOMEM;

	regmap = device_node_to_regmap(node);
	if (IS_ERR(regmap)) {
		pr_err("Cannot find regmap for %pOF: %pe\n", node, regmap);
		return PTR_ERR(regmap);
	}

	for (i = 0; i < num; i++) {
		const struct mtk_gate *gate = &clks[i];

		if (!IS_ERR_OR_NULL(clk_data->hws[gate->id])) {
			pr_warn("%pOF: Trying to register duplicate clock ID: %d\n",
				node, gate->id);
			continue;
		}

		hw = mtk_clk_register_gate(gate->name, gate->parent_name,
					    regmap,
					    gate->regs->set_ofs,
					    gate->regs->clr_ofs,
					    gate->regs->sta_ofs,
					    gate->shift, gate->ops,
					    gate->flags, dev);

		if (IS_ERR(hw)) {
			pr_err("Failed to register clk %s: %pe\n", gate->name,
			       hw);
			goto err;
		}

		clk_data->hws[gate->id] = hw;
	}

	return 0;

err:
	while (--i >= 0) {
		const struct mtk_gate *gate = &clks[i];

		if (IS_ERR_OR_NULL(clk_data->hws[gate->id]))
			continue;

		mtk_clk_unregister_gate(clk_data->hws[gate->id]);
		clk_data->hws[gate->id] = ERR_PTR(-ENOENT);
	}

	return PTR_ERR(hw);
}

int mtk_clk_register_gates(struct device_node *node,
			   const struct mtk_gate *clks, int num,
			   struct clk_hw_onecell_data *clk_data)
{
	return mtk_clk_register_gates_with_dev(node, clks, num, clk_data, NULL);
}
EXPORT_SYMBOL_GPL(mtk_clk_register_gates);

void mtk_clk_unregister_gates(const struct mtk_gate *clks, int num,
			      struct clk_hw_onecell_data *clk_data)
{
	int i;

	if (!clk_data)
		return;

	for (i = num; i > 0; i--) {
		const struct mtk_gate *gate = &clks[i - 1];

		if (IS_ERR_OR_NULL(clk_data->hws[gate->id]))
			continue;

		mtk_clk_unregister_gate(clk_data->hws[gate->id]);
		clk_data->hws[gate->id] = ERR_PTR(-ENOENT);
	}
}
<<<<<<< HEAD

static void mtk_clk_unregister_gate(struct clk *clk)
{
	struct mtk_clk_gate *cg;
	struct clk_hw *hw;

	hw = __clk_get_hw(clk);
	if (!hw)
		return;

	cg = to_mtk_clk_gate(hw);

	clk_unregister(clk);
	kfree(cg);
}

int mtk_clk_register_gates_with_dev(struct device_node *node,
				    const struct mtk_gate *clks, int num,
				    struct clk_onecell_data *clk_data,
				    struct device *dev)
{
	int i;
	struct clk *clk;
	struct regmap *regmap;

	if (!clk_data)
		return -ENOMEM;

	regmap = device_node_to_regmap(node);
	if (IS_ERR(regmap)) {
		pr_err("Cannot find regmap for %pOF: %pe\n", node, regmap);
		return PTR_ERR(regmap);
	}

	for (i = 0; i < num; i++) {
		const struct mtk_gate *gate = &clks[i];

		if (!IS_ERR_OR_NULL(clk_data->clks[gate->id])) {
			pr_warn("%pOF: Trying to register duplicate clock ID: %d\n",
				node, gate->id);
			continue;
		}

		clk = mtk_clk_register_gate(gate->name, gate->parent_name,
					    regmap,
					    gate->regs->set_ofs,
					    gate->regs->clr_ofs,
					    gate->regs->sta_ofs,
					    gate->shift, gate->ops,
					    gate->flags, dev);

		if (IS_ERR(clk)) {
			pr_err("Failed to register clk %s: %pe\n", gate->name, clk);
			goto err;
		}

		clk_data->clks[gate->id] = clk;
	}

	return 0;

err:
	while (--i >= 0) {
		const struct mtk_gate *gate = &clks[i];

		if (IS_ERR_OR_NULL(clk_data->clks[gate->id]))
			continue;

		mtk_clk_unregister_gate(clk_data->clks[gate->id]);
		clk_data->clks[gate->id] = ERR_PTR(-ENOENT);
	}

	return PTR_ERR(clk);
}

int mtk_clk_register_gates(struct device_node *node,
			   const struct mtk_gate *clks, int num,
			   struct clk_onecell_data *clk_data)
{
	return mtk_clk_register_gates_with_dev(node, clks, num, clk_data, NULL);
}
EXPORT_SYMBOL_GPL(mtk_clk_register_gates);

void mtk_clk_unregister_gates(const struct mtk_gate *clks, int num,
			      struct clk_onecell_data *clk_data)
{
	int i;

	if (!clk_data)
		return;

	for (i = num; i > 0; i--) {
		const struct mtk_gate *gate = &clks[i - 1];

		if (IS_ERR_OR_NULL(clk_data->clks[gate->id]))
			continue;

		mtk_clk_unregister_gate(clk_data->clks[gate->id]);
		clk_data->clks[gate->id] = ERR_PTR(-ENOENT);
	}
}
=======
>>>>>>> 88084a3d
EXPORT_SYMBOL_GPL(mtk_clk_unregister_gates);

MODULE_LICENSE("GPL");<|MERGE_RESOLUTION|>--- conflicted
+++ resolved
@@ -152,11 +152,7 @@
 };
 EXPORT_SYMBOL_GPL(mtk_clk_gate_ops_no_setclr_inv);
 
-<<<<<<< HEAD
-static struct clk *mtk_clk_register_gate(const char *name,
-=======
 static struct clk_hw *mtk_clk_register_gate(const char *name,
->>>>>>> 88084a3d
 					 const char *parent_name,
 					 struct regmap *regmap, int set_ofs,
 					 int clr_ofs, int sta_ofs, u8 bit,
@@ -292,110 +288,6 @@
 		clk_data->hws[gate->id] = ERR_PTR(-ENOENT);
 	}
 }
-<<<<<<< HEAD
-
-static void mtk_clk_unregister_gate(struct clk *clk)
-{
-	struct mtk_clk_gate *cg;
-	struct clk_hw *hw;
-
-	hw = __clk_get_hw(clk);
-	if (!hw)
-		return;
-
-	cg = to_mtk_clk_gate(hw);
-
-	clk_unregister(clk);
-	kfree(cg);
-}
-
-int mtk_clk_register_gates_with_dev(struct device_node *node,
-				    const struct mtk_gate *clks, int num,
-				    struct clk_onecell_data *clk_data,
-				    struct device *dev)
-{
-	int i;
-	struct clk *clk;
-	struct regmap *regmap;
-
-	if (!clk_data)
-		return -ENOMEM;
-
-	regmap = device_node_to_regmap(node);
-	if (IS_ERR(regmap)) {
-		pr_err("Cannot find regmap for %pOF: %pe\n", node, regmap);
-		return PTR_ERR(regmap);
-	}
-
-	for (i = 0; i < num; i++) {
-		const struct mtk_gate *gate = &clks[i];
-
-		if (!IS_ERR_OR_NULL(clk_data->clks[gate->id])) {
-			pr_warn("%pOF: Trying to register duplicate clock ID: %d\n",
-				node, gate->id);
-			continue;
-		}
-
-		clk = mtk_clk_register_gate(gate->name, gate->parent_name,
-					    regmap,
-					    gate->regs->set_ofs,
-					    gate->regs->clr_ofs,
-					    gate->regs->sta_ofs,
-					    gate->shift, gate->ops,
-					    gate->flags, dev);
-
-		if (IS_ERR(clk)) {
-			pr_err("Failed to register clk %s: %pe\n", gate->name, clk);
-			goto err;
-		}
-
-		clk_data->clks[gate->id] = clk;
-	}
-
-	return 0;
-
-err:
-	while (--i >= 0) {
-		const struct mtk_gate *gate = &clks[i];
-
-		if (IS_ERR_OR_NULL(clk_data->clks[gate->id]))
-			continue;
-
-		mtk_clk_unregister_gate(clk_data->clks[gate->id]);
-		clk_data->clks[gate->id] = ERR_PTR(-ENOENT);
-	}
-
-	return PTR_ERR(clk);
-}
-
-int mtk_clk_register_gates(struct device_node *node,
-			   const struct mtk_gate *clks, int num,
-			   struct clk_onecell_data *clk_data)
-{
-	return mtk_clk_register_gates_with_dev(node, clks, num, clk_data, NULL);
-}
-EXPORT_SYMBOL_GPL(mtk_clk_register_gates);
-
-void mtk_clk_unregister_gates(const struct mtk_gate *clks, int num,
-			      struct clk_onecell_data *clk_data)
-{
-	int i;
-
-	if (!clk_data)
-		return;
-
-	for (i = num; i > 0; i--) {
-		const struct mtk_gate *gate = &clks[i - 1];
-
-		if (IS_ERR_OR_NULL(clk_data->clks[gate->id]))
-			continue;
-
-		mtk_clk_unregister_gate(clk_data->clks[gate->id]);
-		clk_data->clks[gate->id] = ERR_PTR(-ENOENT);
-	}
-}
-=======
->>>>>>> 88084a3d
 EXPORT_SYMBOL_GPL(mtk_clk_unregister_gates);
 
 MODULE_LICENSE("GPL");