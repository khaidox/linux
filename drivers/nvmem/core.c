// SPDX-License-Identifier: GPL-2.0
/*
 * nvmem framework core.
 *
 * Copyright (C) 2015 Srinivas Kandagatla <srinivas.kandagatla@linaro.org>
 * Copyright (C) 2013 Maxime Ripard <maxime.ripard@free-electrons.com>
 */

#include <linux/device.h>
#include <linux/export.h>
#include <linux/fs.h>
#include <linux/idr.h>
#include <linux/init.h>
#include <linux/kref.h>
#include <linux/module.h>
#include <linux/nvmem-consumer.h>
#include <linux/nvmem-provider.h>
#include <linux/gpio/consumer.h>
#include <linux/of.h>
#include <linux/slab.h>

struct nvmem_device {
	struct module		*owner;
	struct device		dev;
	int			stride;
	int			word_size;
	int			id;
	struct kref		refcnt;
	size_t			size;
	bool			read_only;
	bool			root_only;
	int			flags;
	enum nvmem_type		type;
	struct bin_attribute	eeprom;
	struct device		*base_dev;
	struct list_head	cells;
	const struct nvmem_keepout *keepout;
	unsigned int		nkeepout;
	nvmem_reg_read_t	reg_read;
	nvmem_reg_write_t	reg_write;
	nvmem_cell_post_process_t cell_post_process;
	struct gpio_desc	*wp_gpio;
	void *priv;
};

#define to_nvmem_device(d) container_of(d, struct nvmem_device, dev)

#define FLAG_COMPAT		BIT(0)
struct nvmem_cell_entry {
	const char		*name;
	int			offset;
	int			bytes;
	int			bit_offset;
	int			nbits;
	struct device_node	*np;
	struct nvmem_device	*nvmem;
	struct list_head	node;
};

struct nvmem_cell {
	struct nvmem_cell_entry *entry;
	const char		*id;
};

static DEFINE_MUTEX(nvmem_mutex);
static DEFINE_IDA(nvmem_ida);

static DEFINE_MUTEX(nvmem_cell_mutex);
static LIST_HEAD(nvmem_cell_tables);

static DEFINE_MUTEX(nvmem_lookup_mutex);
static LIST_HEAD(nvmem_lookup_list);

static BLOCKING_NOTIFIER_HEAD(nvmem_notifier);

static int __nvmem_reg_read(struct nvmem_device *nvmem, unsigned int offset,
			    void *val, size_t bytes)
{
	if (nvmem->reg_read)
		return nvmem->reg_read(nvmem->priv, offset, val, bytes);

	return -EINVAL;
}

static int __nvmem_reg_write(struct nvmem_device *nvmem, unsigned int offset,
			     void *val, size_t bytes)
{
	int ret;

	if (nvmem->reg_write) {
		gpiod_set_value_cansleep(nvmem->wp_gpio, 0);
		ret = nvmem->reg_write(nvmem->priv, offset, val, bytes);
		gpiod_set_value_cansleep(nvmem->wp_gpio, 1);
		return ret;
	}

	return -EINVAL;
}

static int nvmem_access_with_keepouts(struct nvmem_device *nvmem,
				      unsigned int offset, void *val,
				      size_t bytes, int write)
{

	unsigned int end = offset + bytes;
	unsigned int kend, ksize;
	const struct nvmem_keepout *keepout = nvmem->keepout;
	const struct nvmem_keepout *keepoutend = keepout + nvmem->nkeepout;
	int rc;

	/*
	 * Skip all keepouts before the range being accessed.
	 * Keepouts are sorted.
	 */
	while ((keepout < keepoutend) && (keepout->end <= offset))
		keepout++;

	while ((offset < end) && (keepout < keepoutend)) {
		/* Access the valid portion before the keepout. */
		if (offset < keepout->start) {
			kend = min(end, keepout->start);
			ksize = kend - offset;
			if (write)
				rc = __nvmem_reg_write(nvmem, offset, val, ksize);
			else
				rc = __nvmem_reg_read(nvmem, offset, val, ksize);

			if (rc)
				return rc;

			offset += ksize;
			val += ksize;
		}

		/*
		 * Now we're aligned to the start of this keepout zone. Go
		 * through it.
		 */
		kend = min(end, keepout->end);
		ksize = kend - offset;
		if (!write)
			memset(val, keepout->value, ksize);

		val += ksize;
		offset += ksize;
		keepout++;
	}

	/*
	 * If we ran out of keepouts but there's still stuff to do, send it
	 * down directly
	 */
	if (offset < end) {
		ksize = end - offset;
		if (write)
			return __nvmem_reg_write(nvmem, offset, val, ksize);
		else
			return __nvmem_reg_read(nvmem, offset, val, ksize);
	}

	return 0;
}

static int nvmem_reg_read(struct nvmem_device *nvmem, unsigned int offset,
			  void *val, size_t bytes)
{
	if (!nvmem->nkeepout)
		return __nvmem_reg_read(nvmem, offset, val, bytes);

	return nvmem_access_with_keepouts(nvmem, offset, val, bytes, false);
}

static int nvmem_reg_write(struct nvmem_device *nvmem, unsigned int offset,
			   void *val, size_t bytes)
{
	if (!nvmem->nkeepout)
		return __nvmem_reg_write(nvmem, offset, val, bytes);

	return nvmem_access_with_keepouts(nvmem, offset, val, bytes, true);
}

#ifdef CONFIG_NVMEM_SYSFS
static const char * const nvmem_type_str[] = {
	[NVMEM_TYPE_UNKNOWN] = "Unknown",
	[NVMEM_TYPE_EEPROM] = "EEPROM",
	[NVMEM_TYPE_OTP] = "OTP",
	[NVMEM_TYPE_BATTERY_BACKED] = "Battery backed",
	[NVMEM_TYPE_FRAM] = "FRAM",
};

#ifdef CONFIG_DEBUG_LOCK_ALLOC
static struct lock_class_key eeprom_lock_key;
#endif

static ssize_t type_show(struct device *dev,
			 struct device_attribute *attr, char *buf)
{
	struct nvmem_device *nvmem = to_nvmem_device(dev);

	return sprintf(buf, "%s\n", nvmem_type_str[nvmem->type]);
}

static DEVICE_ATTR_RO(type);

static struct attribute *nvmem_attrs[] = {
	&dev_attr_type.attr,
	NULL,
};

static ssize_t bin_attr_nvmem_read(struct file *filp, struct kobject *kobj,
				   struct bin_attribute *attr, char *buf,
				   loff_t pos, size_t count)
{
	struct device *dev;
	struct nvmem_device *nvmem;
	int rc;

	if (attr->private)
		dev = attr->private;
	else
		dev = kobj_to_dev(kobj);
	nvmem = to_nvmem_device(dev);

	/* Stop the user from reading */
	if (pos >= nvmem->size)
		return 0;

	if (!IS_ALIGNED(pos, nvmem->stride))
		return -EINVAL;

	if (count < nvmem->word_size)
		return -EINVAL;

	if (pos + count > nvmem->size)
		count = nvmem->size - pos;

	count = round_down(count, nvmem->word_size);

	if (!nvmem->reg_read)
		return -EPERM;

	rc = nvmem_reg_read(nvmem, pos, buf, count);

	if (rc)
		return rc;

	return count;
}

static ssize_t bin_attr_nvmem_write(struct file *filp, struct kobject *kobj,
				    struct bin_attribute *attr, char *buf,
				    loff_t pos, size_t count)
{
	struct device *dev;
	struct nvmem_device *nvmem;
	int rc;

	if (attr->private)
		dev = attr->private;
	else
		dev = kobj_to_dev(kobj);
	nvmem = to_nvmem_device(dev);

	/* Stop the user from writing */
	if (pos >= nvmem->size)
		return -EFBIG;

	if (!IS_ALIGNED(pos, nvmem->stride))
		return -EINVAL;

	if (count < nvmem->word_size)
		return -EINVAL;

	if (pos + count > nvmem->size)
		count = nvmem->size - pos;

	count = round_down(count, nvmem->word_size);

	if (!nvmem->reg_write)
		return -EPERM;

	rc = nvmem_reg_write(nvmem, pos, buf, count);

	if (rc)
		return rc;

	return count;
}

static umode_t nvmem_bin_attr_get_umode(struct nvmem_device *nvmem)
{
	umode_t mode = 0400;

	if (!nvmem->root_only)
		mode |= 0044;

	if (!nvmem->read_only)
		mode |= 0200;

	if (!nvmem->reg_write)
		mode &= ~0200;

	if (!nvmem->reg_read)
		mode &= ~0444;

	return mode;
}

static umode_t nvmem_bin_attr_is_visible(struct kobject *kobj,
					 struct bin_attribute *attr, int i)
{
	struct device *dev = kobj_to_dev(kobj);
	struct nvmem_device *nvmem = to_nvmem_device(dev);

	return nvmem_bin_attr_get_umode(nvmem);
}

/* default read/write permissions */
static struct bin_attribute bin_attr_rw_nvmem = {
	.attr	= {
		.name	= "nvmem",
		.mode	= 0644,
	},
	.read	= bin_attr_nvmem_read,
	.write	= bin_attr_nvmem_write,
};

static struct bin_attribute *nvmem_bin_attributes[] = {
	&bin_attr_rw_nvmem,
	NULL,
};

static const struct attribute_group nvmem_bin_group = {
	.bin_attrs	= nvmem_bin_attributes,
	.attrs		= nvmem_attrs,
	.is_bin_visible = nvmem_bin_attr_is_visible,
};

static const struct attribute_group *nvmem_dev_groups[] = {
	&nvmem_bin_group,
	NULL,
};

static struct bin_attribute bin_attr_nvmem_eeprom_compat = {
	.attr	= {
		.name	= "eeprom",
	},
	.read	= bin_attr_nvmem_read,
	.write	= bin_attr_nvmem_write,
};

/*
 * nvmem_setup_compat() - Create an additional binary entry in
 * drivers sys directory, to be backwards compatible with the older
 * drivers/misc/eeprom drivers.
 */
static int nvmem_sysfs_setup_compat(struct nvmem_device *nvmem,
				    const struct nvmem_config *config)
{
	int rval;

	if (!config->compat)
		return 0;

	if (!config->base_dev)
		return -EINVAL;

	if (config->type == NVMEM_TYPE_FRAM)
		bin_attr_nvmem_eeprom_compat.attr.name = "fram";

	nvmem->eeprom = bin_attr_nvmem_eeprom_compat;
	nvmem->eeprom.attr.mode = nvmem_bin_attr_get_umode(nvmem);
	nvmem->eeprom.size = nvmem->size;
#ifdef CONFIG_DEBUG_LOCK_ALLOC
	nvmem->eeprom.attr.key = &eeprom_lock_key;
#endif
	nvmem->eeprom.private = &nvmem->dev;
	nvmem->base_dev = config->base_dev;

	rval = device_create_bin_file(nvmem->base_dev, &nvmem->eeprom);
	if (rval) {
		dev_err(&nvmem->dev,
			"Failed to create eeprom binary file %d\n", rval);
		return rval;
	}

	nvmem->flags |= FLAG_COMPAT;

	return 0;
}

static void nvmem_sysfs_remove_compat(struct nvmem_device *nvmem,
			      const struct nvmem_config *config)
{
	if (config->compat)
		device_remove_bin_file(nvmem->base_dev, &nvmem->eeprom);
}

#else /* CONFIG_NVMEM_SYSFS */

static int nvmem_sysfs_setup_compat(struct nvmem_device *nvmem,
				    const struct nvmem_config *config)
{
	return -ENOSYS;
}
static void nvmem_sysfs_remove_compat(struct nvmem_device *nvmem,
				      const struct nvmem_config *config)
{
}

#endif /* CONFIG_NVMEM_SYSFS */

static void nvmem_release(struct device *dev)
{
	struct nvmem_device *nvmem = to_nvmem_device(dev);

	ida_free(&nvmem_ida, nvmem->id);
	gpiod_put(nvmem->wp_gpio);
	kfree(nvmem);
}

static const struct device_type nvmem_provider_type = {
	.release	= nvmem_release,
};

static struct bus_type nvmem_bus_type = {
	.name		= "nvmem",
};

static void nvmem_cell_entry_drop(struct nvmem_cell_entry *cell)
{
	blocking_notifier_call_chain(&nvmem_notifier, NVMEM_CELL_REMOVE, cell);
	mutex_lock(&nvmem_mutex);
	list_del(&cell->node);
	mutex_unlock(&nvmem_mutex);
	of_node_put(cell->np);
	kfree_const(cell->name);
	kfree(cell);
}

static void nvmem_device_remove_all_cells(const struct nvmem_device *nvmem)
{
	struct nvmem_cell_entry *cell, *p;

	list_for_each_entry_safe(cell, p, &nvmem->cells, node)
		nvmem_cell_entry_drop(cell);
}

static void nvmem_cell_entry_add(struct nvmem_cell_entry *cell)
{
	mutex_lock(&nvmem_mutex);
	list_add_tail(&cell->node, &cell->nvmem->cells);
	mutex_unlock(&nvmem_mutex);
	blocking_notifier_call_chain(&nvmem_notifier, NVMEM_CELL_ADD, cell);
}

static int nvmem_cell_info_to_nvmem_cell_entry_nodup(struct nvmem_device *nvmem,
						     const struct nvmem_cell_info *info,
						     struct nvmem_cell_entry *cell)
{
	cell->nvmem = nvmem;
	cell->offset = info->offset;
	cell->bytes = info->bytes;
	cell->name = info->name;

	cell->bit_offset = info->bit_offset;
	cell->nbits = info->nbits;

	if (cell->nbits)
		cell->bytes = DIV_ROUND_UP(cell->nbits + cell->bit_offset,
					   BITS_PER_BYTE);

	if (!IS_ALIGNED(cell->offset, nvmem->stride)) {
		dev_err(&nvmem->dev,
			"cell %s unaligned to nvmem stride %d\n",
			cell->name ?: "<unknown>", nvmem->stride);
		return -EINVAL;
	}

	return 0;
}

static int nvmem_cell_info_to_nvmem_cell_entry(struct nvmem_device *nvmem,
					       const struct nvmem_cell_info *info,
					       struct nvmem_cell_entry *cell)
{
	int err;

	err = nvmem_cell_info_to_nvmem_cell_entry_nodup(nvmem, info, cell);
	if (err)
		return err;

	cell->name = kstrdup_const(info->name, GFP_KERNEL);
	if (!cell->name)
		return -ENOMEM;

	return 0;
}

/**
 * nvmem_add_cells() - Add cell information to an nvmem device
 *
 * @nvmem: nvmem device to add cells to.
 * @info: nvmem cell info to add to the device
 * @ncells: number of cells in info
 *
 * Return: 0 or negative error code on failure.
 */
static int nvmem_add_cells(struct nvmem_device *nvmem,
		    const struct nvmem_cell_info *info,
		    int ncells)
{
	struct nvmem_cell_entry **cells;
	int i, rval;

	cells = kcalloc(ncells, sizeof(*cells), GFP_KERNEL);
	if (!cells)
		return -ENOMEM;

	for (i = 0; i < ncells; i++) {
		cells[i] = kzalloc(sizeof(**cells), GFP_KERNEL);
		if (!cells[i]) {
			rval = -ENOMEM;
			goto err;
		}

		rval = nvmem_cell_info_to_nvmem_cell_entry(nvmem, &info[i], cells[i]);
		if (rval) {
			kfree(cells[i]);
			goto err;
		}

		nvmem_cell_entry_add(cells[i]);
	}

	/* remove tmp array */
	kfree(cells);

	return 0;
err:
	while (i--)
		nvmem_cell_entry_drop(cells[i]);

	kfree(cells);

	return rval;
}

/**
 * nvmem_register_notifier() - Register a notifier block for nvmem events.
 *
 * @nb: notifier block to be called on nvmem events.
 *
 * Return: 0 on success, negative error number on failure.
 */
int nvmem_register_notifier(struct notifier_block *nb)
{
	return blocking_notifier_chain_register(&nvmem_notifier, nb);
}
EXPORT_SYMBOL_GPL(nvmem_register_notifier);

/**
 * nvmem_unregister_notifier() - Unregister a notifier block for nvmem events.
 *
 * @nb: notifier block to be unregistered.
 *
 * Return: 0 on success, negative error number on failure.
 */
int nvmem_unregister_notifier(struct notifier_block *nb)
{
	return blocking_notifier_chain_unregister(&nvmem_notifier, nb);
}
EXPORT_SYMBOL_GPL(nvmem_unregister_notifier);

static int nvmem_add_cells_from_table(struct nvmem_device *nvmem)
{
	const struct nvmem_cell_info *info;
	struct nvmem_cell_table *table;
	struct nvmem_cell_entry *cell;
	int rval = 0, i;

	mutex_lock(&nvmem_cell_mutex);
	list_for_each_entry(table, &nvmem_cell_tables, node) {
		if (strcmp(nvmem_dev_name(nvmem), table->nvmem_name) == 0) {
			for (i = 0; i < table->ncells; i++) {
				info = &table->cells[i];

				cell = kzalloc(sizeof(*cell), GFP_KERNEL);
				if (!cell) {
					rval = -ENOMEM;
					goto out;
				}

				rval = nvmem_cell_info_to_nvmem_cell_entry(nvmem, info, cell);
				if (rval) {
					kfree(cell);
					goto out;
				}

				nvmem_cell_entry_add(cell);
			}
		}
	}

out:
	mutex_unlock(&nvmem_cell_mutex);
	return rval;
}

static struct nvmem_cell_entry *
nvmem_find_cell_entry_by_name(struct nvmem_device *nvmem, const char *cell_id)
{
	struct nvmem_cell_entry *iter, *cell = NULL;

	mutex_lock(&nvmem_mutex);
	list_for_each_entry(iter, &nvmem->cells, node) {
		if (strcmp(cell_id, iter->name) == 0) {
			cell = iter;
			break;
		}
	}
	mutex_unlock(&nvmem_mutex);

	return cell;
}

static int nvmem_validate_keepouts(struct nvmem_device *nvmem)
{
	unsigned int cur = 0;
	const struct nvmem_keepout *keepout = nvmem->keepout;
	const struct nvmem_keepout *keepoutend = keepout + nvmem->nkeepout;

	while (keepout < keepoutend) {
		/* Ensure keepouts are sorted and don't overlap. */
		if (keepout->start < cur) {
			dev_err(&nvmem->dev,
				"Keepout regions aren't sorted or overlap.\n");

			return -ERANGE;
		}

		if (keepout->end < keepout->start) {
			dev_err(&nvmem->dev,
				"Invalid keepout region.\n");

			return -EINVAL;
		}

		/*
		 * Validate keepouts (and holes between) don't violate
		 * word_size constraints.
		 */
		if ((keepout->end - keepout->start < nvmem->word_size) ||
		    ((keepout->start != cur) &&
		     (keepout->start - cur < nvmem->word_size))) {

			dev_err(&nvmem->dev,
				"Keepout regions violate word_size constraints.\n");

			return -ERANGE;
		}

		/* Validate keepouts don't violate stride (alignment). */
		if (!IS_ALIGNED(keepout->start, nvmem->stride) ||
		    !IS_ALIGNED(keepout->end, nvmem->stride)) {

			dev_err(&nvmem->dev,
				"Keepout regions violate stride.\n");

			return -EINVAL;
		}

		cur = keepout->end;
		keepout++;
	}

	return 0;
}

static int nvmem_add_cells_from_of(struct nvmem_device *nvmem)
{
	struct device_node *parent, *child;
	struct device *dev = &nvmem->dev;
	struct nvmem_cell_entry *cell;
	const __be32 *addr;
	int len;

	parent = dev->of_node;

	for_each_child_of_node(parent, child) {
		addr = of_get_property(child, "reg", &len);
		if (!addr)
			continue;
		if (len < 2 * sizeof(u32)) {
			dev_err(dev, "nvmem: invalid reg on %pOF\n", child);
			of_node_put(child);
			return -EINVAL;
		}

		cell = kzalloc(sizeof(*cell), GFP_KERNEL);
		if (!cell) {
			of_node_put(child);
			return -ENOMEM;
		}

		cell->nvmem = nvmem;
		cell->offset = be32_to_cpup(addr++);
		cell->bytes = be32_to_cpup(addr);
		cell->name = kasprintf(GFP_KERNEL, "%pOFn", child);

		addr = of_get_property(child, "bits", &len);
		if (addr && len == (2 * sizeof(u32))) {
			cell->bit_offset = be32_to_cpup(addr++);
			cell->nbits = be32_to_cpup(addr);
		}

		if (cell->nbits)
			cell->bytes = DIV_ROUND_UP(
					cell->nbits + cell->bit_offset,
					BITS_PER_BYTE);

		if (!IS_ALIGNED(cell->offset, nvmem->stride)) {
			dev_err(dev, "cell %s unaligned to nvmem stride %d\n",
				cell->name, nvmem->stride);
			/* Cells already added will be freed later. */
			kfree_const(cell->name);
			kfree(cell);
			of_node_put(child);
			return -EINVAL;
		}

		cell->np = of_node_get(child);
<<<<<<< HEAD
		nvmem_cell_add(cell);
=======
		nvmem_cell_entry_add(cell);
>>>>>>> df0cc57e
	}

	return 0;
}

/**
 * nvmem_register() - Register a nvmem device for given nvmem_config.
 * Also creates a binary entry in /sys/bus/nvmem/devices/dev-name/nvmem
 *
 * @config: nvmem device configuration with which nvmem device is created.
 *
 * Return: Will be an ERR_PTR() on error or a valid pointer to nvmem_device
 * on success.
 */

struct nvmem_device *nvmem_register(const struct nvmem_config *config)
{
	struct nvmem_device *nvmem;
	int rval;

	if (!config->dev)
		return ERR_PTR(-EINVAL);

	if (!config->reg_read && !config->reg_write)
		return ERR_PTR(-EINVAL);

	nvmem = kzalloc(sizeof(*nvmem), GFP_KERNEL);
	if (!nvmem)
		return ERR_PTR(-ENOMEM);

	rval  = ida_alloc(&nvmem_ida, GFP_KERNEL);
	if (rval < 0) {
		kfree(nvmem);
		return ERR_PTR(rval);
	}

	if (config->wp_gpio)
		nvmem->wp_gpio = config->wp_gpio;
	else
		nvmem->wp_gpio = gpiod_get_optional(config->dev, "wp",
						    GPIOD_OUT_HIGH);
	if (IS_ERR(nvmem->wp_gpio)) {
		ida_free(&nvmem_ida, nvmem->id);
		rval = PTR_ERR(nvmem->wp_gpio);
		kfree(nvmem);
		return ERR_PTR(rval);
	}

	kref_init(&nvmem->refcnt);
	INIT_LIST_HEAD(&nvmem->cells);

	nvmem->id = rval;
	nvmem->owner = config->owner;
	if (!nvmem->owner && config->dev->driver)
		nvmem->owner = config->dev->driver->owner;
	nvmem->stride = config->stride ?: 1;
	nvmem->word_size = config->word_size ?: 1;
	nvmem->size = config->size;
	nvmem->dev.type = &nvmem_provider_type;
	nvmem->dev.bus = &nvmem_bus_type;
	nvmem->dev.parent = config->dev;
	nvmem->root_only = config->root_only;
	nvmem->priv = config->priv;
	nvmem->type = config->type;
	nvmem->reg_read = config->reg_read;
	nvmem->reg_write = config->reg_write;
	nvmem->cell_post_process = config->cell_post_process;
	nvmem->keepout = config->keepout;
	nvmem->nkeepout = config->nkeepout;
	if (config->of_node)
		nvmem->dev.of_node = config->of_node;
	else if (!config->no_of_node)
		nvmem->dev.of_node = config->dev->of_node;

	switch (config->id) {
	case NVMEM_DEVID_NONE:
		dev_set_name(&nvmem->dev, "%s", config->name);
		break;
	case NVMEM_DEVID_AUTO:
		dev_set_name(&nvmem->dev, "%s%d", config->name, nvmem->id);
		break;
	default:
		dev_set_name(&nvmem->dev, "%s%d",
			     config->name ? : "nvmem",
			     config->name ? config->id : nvmem->id);
		break;
	}

	nvmem->read_only = device_property_present(config->dev, "read-only") ||
			   config->read_only || !nvmem->reg_write;

#ifdef CONFIG_NVMEM_SYSFS
	nvmem->dev.groups = nvmem_dev_groups;
#endif

	if (nvmem->nkeepout) {
		rval = nvmem_validate_keepouts(nvmem);
		if (rval) {
			ida_free(&nvmem_ida, nvmem->id);
			kfree(nvmem);
			return ERR_PTR(rval);
		}
	}

	dev_dbg(&nvmem->dev, "Registering nvmem device %s\n", config->name);

	rval = device_register(&nvmem->dev);
	if (rval)
		goto err_put_device;

	if (config->compat) {
		rval = nvmem_sysfs_setup_compat(nvmem, config);
		if (rval)
			goto err_device_del;
	}

	if (config->cells) {
		rval = nvmem_add_cells(nvmem, config->cells, config->ncells);
		if (rval)
			goto err_teardown_compat;
	}

	rval = nvmem_add_cells_from_table(nvmem);
	if (rval)
		goto err_remove_cells;

	rval = nvmem_add_cells_from_of(nvmem);
	if (rval)
		goto err_remove_cells;

	blocking_notifier_call_chain(&nvmem_notifier, NVMEM_ADD, nvmem);

	return nvmem;

err_remove_cells:
	nvmem_device_remove_all_cells(nvmem);
err_teardown_compat:
	if (config->compat)
		nvmem_sysfs_remove_compat(nvmem, config);
err_device_del:
	device_del(&nvmem->dev);
err_put_device:
	put_device(&nvmem->dev);

	return ERR_PTR(rval);
}
EXPORT_SYMBOL_GPL(nvmem_register);

static void nvmem_device_release(struct kref *kref)
{
	struct nvmem_device *nvmem;

	nvmem = container_of(kref, struct nvmem_device, refcnt);

	blocking_notifier_call_chain(&nvmem_notifier, NVMEM_REMOVE, nvmem);

	if (nvmem->flags & FLAG_COMPAT)
		device_remove_bin_file(nvmem->base_dev, &nvmem->eeprom);

	nvmem_device_remove_all_cells(nvmem);
	device_unregister(&nvmem->dev);
}

/**
 * nvmem_unregister() - Unregister previously registered nvmem device
 *
 * @nvmem: Pointer to previously registered nvmem device.
 */
void nvmem_unregister(struct nvmem_device *nvmem)
{
	kref_put(&nvmem->refcnt, nvmem_device_release);
}
EXPORT_SYMBOL_GPL(nvmem_unregister);

static void devm_nvmem_release(struct device *dev, void *res)
{
	nvmem_unregister(*(struct nvmem_device **)res);
}

/**
 * devm_nvmem_register() - Register a managed nvmem device for given
 * nvmem_config.
 * Also creates a binary entry in /sys/bus/nvmem/devices/dev-name/nvmem
 *
 * @dev: Device that uses the nvmem device.
 * @config: nvmem device configuration with which nvmem device is created.
 *
 * Return: Will be an ERR_PTR() on error or a valid pointer to nvmem_device
 * on success.
 */
struct nvmem_device *devm_nvmem_register(struct device *dev,
					 const struct nvmem_config *config)
{
	struct nvmem_device **ptr, *nvmem;

	ptr = devres_alloc(devm_nvmem_release, sizeof(*ptr), GFP_KERNEL);
	if (!ptr)
		return ERR_PTR(-ENOMEM);

	nvmem = nvmem_register(config);

	if (!IS_ERR(nvmem)) {
		*ptr = nvmem;
		devres_add(dev, ptr);
	} else {
		devres_free(ptr);
	}

	return nvmem;
}
EXPORT_SYMBOL_GPL(devm_nvmem_register);

static int devm_nvmem_match(struct device *dev, void *res, void *data)
{
	struct nvmem_device **r = res;

	return *r == data;
}

/**
 * devm_nvmem_unregister() - Unregister previously registered managed nvmem
 * device.
 *
 * @dev: Device that uses the nvmem device.
 * @nvmem: Pointer to previously registered nvmem device.
 *
 * Return: Will be negative on error or zero on success.
 */
int devm_nvmem_unregister(struct device *dev, struct nvmem_device *nvmem)
{
	return devres_release(dev, devm_nvmem_release, devm_nvmem_match, nvmem);
}
EXPORT_SYMBOL(devm_nvmem_unregister);

static struct nvmem_device *__nvmem_device_get(void *data,
			int (*match)(struct device *dev, const void *data))
{
	struct nvmem_device *nvmem = NULL;
	struct device *dev;

	mutex_lock(&nvmem_mutex);
	dev = bus_find_device(&nvmem_bus_type, NULL, data, match);
	if (dev)
		nvmem = to_nvmem_device(dev);
	mutex_unlock(&nvmem_mutex);
	if (!nvmem)
		return ERR_PTR(-EPROBE_DEFER);

	if (!try_module_get(nvmem->owner)) {
		dev_err(&nvmem->dev,
			"could not increase module refcount for cell %s\n",
			nvmem_dev_name(nvmem));

		put_device(&nvmem->dev);
		return ERR_PTR(-EINVAL);
	}

	kref_get(&nvmem->refcnt);

	return nvmem;
}

static void __nvmem_device_put(struct nvmem_device *nvmem)
{
	put_device(&nvmem->dev);
	module_put(nvmem->owner);
	kref_put(&nvmem->refcnt, nvmem_device_release);
}

#if IS_ENABLED(CONFIG_OF)
/**
 * of_nvmem_device_get() - Get nvmem device from a given id
 *
 * @np: Device tree node that uses the nvmem device.
 * @id: nvmem name from nvmem-names property.
 *
 * Return: ERR_PTR() on error or a valid pointer to a struct nvmem_device
 * on success.
 */
struct nvmem_device *of_nvmem_device_get(struct device_node *np, const char *id)
{

	struct device_node *nvmem_np;
	struct nvmem_device *nvmem;
	int index = 0;

	if (id)
		index = of_property_match_string(np, "nvmem-names", id);

	nvmem_np = of_parse_phandle(np, "nvmem", index);
	if (!nvmem_np)
		return ERR_PTR(-ENOENT);

	nvmem = __nvmem_device_get(nvmem_np, device_match_of_node);
	of_node_put(nvmem_np);
	return nvmem;
}
EXPORT_SYMBOL_GPL(of_nvmem_device_get);
#endif

/**
 * nvmem_device_get() - Get nvmem device from a given id
 *
 * @dev: Device that uses the nvmem device.
 * @dev_name: name of the requested nvmem device.
 *
 * Return: ERR_PTR() on error or a valid pointer to a struct nvmem_device
 * on success.
 */
struct nvmem_device *nvmem_device_get(struct device *dev, const char *dev_name)
{
	if (dev->of_node) { /* try dt first */
		struct nvmem_device *nvmem;

		nvmem = of_nvmem_device_get(dev->of_node, dev_name);

		if (!IS_ERR(nvmem) || PTR_ERR(nvmem) == -EPROBE_DEFER)
			return nvmem;

	}

	return __nvmem_device_get((void *)dev_name, device_match_name);
}
EXPORT_SYMBOL_GPL(nvmem_device_get);

/**
 * nvmem_device_find() - Find nvmem device with matching function
 *
 * @data: Data to pass to match function
 * @match: Callback function to check device
 *
 * Return: ERR_PTR() on error or a valid pointer to a struct nvmem_device
 * on success.
 */
struct nvmem_device *nvmem_device_find(void *data,
			int (*match)(struct device *dev, const void *data))
{
	return __nvmem_device_get(data, match);
}
EXPORT_SYMBOL_GPL(nvmem_device_find);

static int devm_nvmem_device_match(struct device *dev, void *res, void *data)
{
	struct nvmem_device **nvmem = res;

	if (WARN_ON(!nvmem || !*nvmem))
		return 0;

	return *nvmem == data;
}

static void devm_nvmem_device_release(struct device *dev, void *res)
{
	nvmem_device_put(*(struct nvmem_device **)res);
}

/**
 * devm_nvmem_device_put() - put alredy got nvmem device
 *
 * @dev: Device that uses the nvmem device.
 * @nvmem: pointer to nvmem device allocated by devm_nvmem_cell_get(),
 * that needs to be released.
 */
void devm_nvmem_device_put(struct device *dev, struct nvmem_device *nvmem)
{
	int ret;

	ret = devres_release(dev, devm_nvmem_device_release,
			     devm_nvmem_device_match, nvmem);

	WARN_ON(ret);
}
EXPORT_SYMBOL_GPL(devm_nvmem_device_put);

/**
 * nvmem_device_put() - put alredy got nvmem device
 *
 * @nvmem: pointer to nvmem device that needs to be released.
 */
void nvmem_device_put(struct nvmem_device *nvmem)
{
	__nvmem_device_put(nvmem);
}
EXPORT_SYMBOL_GPL(nvmem_device_put);

/**
 * devm_nvmem_device_get() - Get nvmem cell of device form a given id
 *
 * @dev: Device that requests the nvmem device.
 * @id: name id for the requested nvmem device.
 *
 * Return: ERR_PTR() on error or a valid pointer to a struct nvmem_cell
 * on success.  The nvmem_cell will be freed by the automatically once the
 * device is freed.
 */
struct nvmem_device *devm_nvmem_device_get(struct device *dev, const char *id)
{
	struct nvmem_device **ptr, *nvmem;

	ptr = devres_alloc(devm_nvmem_device_release, sizeof(*ptr), GFP_KERNEL);
	if (!ptr)
		return ERR_PTR(-ENOMEM);

	nvmem = nvmem_device_get(dev, id);
	if (!IS_ERR(nvmem)) {
		*ptr = nvmem;
		devres_add(dev, ptr);
	} else {
		devres_free(ptr);
	}

	return nvmem;
}
EXPORT_SYMBOL_GPL(devm_nvmem_device_get);

static struct nvmem_cell *nvmem_create_cell(struct nvmem_cell_entry *entry, const char *id)
{
	struct nvmem_cell *cell;
	const char *name = NULL;

	cell = kzalloc(sizeof(*cell), GFP_KERNEL);
	if (!cell)
		return ERR_PTR(-ENOMEM);

	if (id) {
		name = kstrdup_const(id, GFP_KERNEL);
		if (!name) {
			kfree(cell);
			return ERR_PTR(-ENOMEM);
		}
	}

	cell->id = name;
	cell->entry = entry;

	return cell;
}

static struct nvmem_cell *
nvmem_cell_get_from_lookup(struct device *dev, const char *con_id)
{
	struct nvmem_cell_entry *cell_entry;
	struct nvmem_cell *cell = ERR_PTR(-ENOENT);
	struct nvmem_cell_lookup *lookup;
	struct nvmem_device *nvmem;
	const char *dev_id;

	if (!dev)
		return ERR_PTR(-EINVAL);

	dev_id = dev_name(dev);

	mutex_lock(&nvmem_lookup_mutex);

	list_for_each_entry(lookup, &nvmem_lookup_list, node) {
		if ((strcmp(lookup->dev_id, dev_id) == 0) &&
		    (strcmp(lookup->con_id, con_id) == 0)) {
			/* This is the right entry. */
			nvmem = __nvmem_device_get((void *)lookup->nvmem_name,
						   device_match_name);
			if (IS_ERR(nvmem)) {
				/* Provider may not be registered yet. */
				cell = ERR_CAST(nvmem);
				break;
			}

			cell_entry = nvmem_find_cell_entry_by_name(nvmem,
								   lookup->cell_name);
			if (!cell_entry) {
				__nvmem_device_put(nvmem);
				cell = ERR_PTR(-ENOENT);
			} else {
				cell = nvmem_create_cell(cell_entry, con_id);
				if (IS_ERR(cell))
					__nvmem_device_put(nvmem);
			}
			break;
		}
	}

	mutex_unlock(&nvmem_lookup_mutex);
	return cell;
}

#if IS_ENABLED(CONFIG_OF)
static struct nvmem_cell_entry *
nvmem_find_cell_entry_by_node(struct nvmem_device *nvmem, struct device_node *np)
{
	struct nvmem_cell_entry *iter, *cell = NULL;

	mutex_lock(&nvmem_mutex);
	list_for_each_entry(iter, &nvmem->cells, node) {
		if (np == iter->np) {
			cell = iter;
			break;
		}
	}
	mutex_unlock(&nvmem_mutex);

	return cell;
}

/**
 * of_nvmem_cell_get() - Get a nvmem cell from given device node and cell id
 *
 * @np: Device tree node that uses the nvmem cell.
 * @id: nvmem cell name from nvmem-cell-names property, or NULL
 *      for the cell at index 0 (the lone cell with no accompanying
 *      nvmem-cell-names property).
 *
 * Return: Will be an ERR_PTR() on error or a valid pointer
 * to a struct nvmem_cell.  The nvmem_cell will be freed by the
 * nvmem_cell_put().
 */
struct nvmem_cell *of_nvmem_cell_get(struct device_node *np, const char *id)
{
	struct device_node *cell_np, *nvmem_np;
	struct nvmem_device *nvmem;
	struct nvmem_cell_entry *cell_entry;
	struct nvmem_cell *cell;
	int index = 0;

	/* if cell name exists, find index to the name */
	if (id)
		index = of_property_match_string(np, "nvmem-cell-names", id);

	cell_np = of_parse_phandle(np, "nvmem-cells", index);
	if (!cell_np)
		return ERR_PTR(-ENOENT);

	nvmem_np = of_get_next_parent(cell_np);
	if (!nvmem_np)
		return ERR_PTR(-EINVAL);

	nvmem = __nvmem_device_get(nvmem_np, device_match_of_node);
	of_node_put(nvmem_np);
	if (IS_ERR(nvmem))
		return ERR_CAST(nvmem);

	cell_entry = nvmem_find_cell_entry_by_node(nvmem, cell_np);
	if (!cell_entry) {
		__nvmem_device_put(nvmem);
		return ERR_PTR(-ENOENT);
	}

	cell = nvmem_create_cell(cell_entry, id);
	if (IS_ERR(cell))
		__nvmem_device_put(nvmem);

	return cell;
}
EXPORT_SYMBOL_GPL(of_nvmem_cell_get);
#endif

/**
 * nvmem_cell_get() - Get nvmem cell of device form a given cell name
 *
 * @dev: Device that requests the nvmem cell.
 * @id: nvmem cell name to get (this corresponds with the name from the
 *      nvmem-cell-names property for DT systems and with the con_id from
 *      the lookup entry for non-DT systems).
 *
 * Return: Will be an ERR_PTR() on error or a valid pointer
 * to a struct nvmem_cell.  The nvmem_cell will be freed by the
 * nvmem_cell_put().
 */
struct nvmem_cell *nvmem_cell_get(struct device *dev, const char *id)
{
	struct nvmem_cell *cell;

	if (dev->of_node) { /* try dt first */
		cell = of_nvmem_cell_get(dev->of_node, id);
		if (!IS_ERR(cell) || PTR_ERR(cell) == -EPROBE_DEFER)
			return cell;
	}

	/* NULL cell id only allowed for device tree; invalid otherwise */
	if (!id)
		return ERR_PTR(-EINVAL);

	return nvmem_cell_get_from_lookup(dev, id);
}
EXPORT_SYMBOL_GPL(nvmem_cell_get);

static void devm_nvmem_cell_release(struct device *dev, void *res)
{
	nvmem_cell_put(*(struct nvmem_cell **)res);
}

/**
 * devm_nvmem_cell_get() - Get nvmem cell of device form a given id
 *
 * @dev: Device that requests the nvmem cell.
 * @id: nvmem cell name id to get.
 *
 * Return: Will be an ERR_PTR() on error or a valid pointer
 * to a struct nvmem_cell.  The nvmem_cell will be freed by the
 * automatically once the device is freed.
 */
struct nvmem_cell *devm_nvmem_cell_get(struct device *dev, const char *id)
{
	struct nvmem_cell **ptr, *cell;

	ptr = devres_alloc(devm_nvmem_cell_release, sizeof(*ptr), GFP_KERNEL);
	if (!ptr)
		return ERR_PTR(-ENOMEM);

	cell = nvmem_cell_get(dev, id);
	if (!IS_ERR(cell)) {
		*ptr = cell;
		devres_add(dev, ptr);
	} else {
		devres_free(ptr);
	}

	return cell;
}
EXPORT_SYMBOL_GPL(devm_nvmem_cell_get);

static int devm_nvmem_cell_match(struct device *dev, void *res, void *data)
{
	struct nvmem_cell **c = res;

	if (WARN_ON(!c || !*c))
		return 0;

	return *c == data;
}

/**
 * devm_nvmem_cell_put() - Release previously allocated nvmem cell
 * from devm_nvmem_cell_get.
 *
 * @dev: Device that requests the nvmem cell.
 * @cell: Previously allocated nvmem cell by devm_nvmem_cell_get().
 */
void devm_nvmem_cell_put(struct device *dev, struct nvmem_cell *cell)
{
	int ret;

	ret = devres_release(dev, devm_nvmem_cell_release,
				devm_nvmem_cell_match, cell);

	WARN_ON(ret);
}
EXPORT_SYMBOL(devm_nvmem_cell_put);

/**
 * nvmem_cell_put() - Release previously allocated nvmem cell.
 *
 * @cell: Previously allocated nvmem cell by nvmem_cell_get().
 */
void nvmem_cell_put(struct nvmem_cell *cell)
{
	struct nvmem_device *nvmem = cell->entry->nvmem;

	if (cell->id)
		kfree_const(cell->id);

	kfree(cell);
	__nvmem_device_put(nvmem);
}
EXPORT_SYMBOL_GPL(nvmem_cell_put);

static void nvmem_shift_read_buffer_in_place(struct nvmem_cell_entry *cell, void *buf)
{
	u8 *p, *b;
	int i, extra, bit_offset = cell->bit_offset;

	p = b = buf;
	if (bit_offset) {
		/* First shift */
		*b++ >>= bit_offset;

		/* setup rest of the bytes if any */
		for (i = 1; i < cell->bytes; i++) {
			/* Get bits from next byte and shift them towards msb */
			*p |= *b << (BITS_PER_BYTE - bit_offset);

			p = b;
			*b++ >>= bit_offset;
		}
	} else {
		/* point to the msb */
		p += cell->bytes - 1;
	}

	/* result fits in less bytes */
	extra = cell->bytes - DIV_ROUND_UP(cell->nbits, BITS_PER_BYTE);
	while (--extra >= 0)
		*p-- = 0;

	/* clear msb bits if any leftover in the last byte */
	if (cell->nbits % BITS_PER_BYTE)
		*p &= GENMASK((cell->nbits % BITS_PER_BYTE) - 1, 0);
}

static int __nvmem_cell_read(struct nvmem_device *nvmem,
		      struct nvmem_cell_entry *cell,
		      void *buf, size_t *len, const char *id)
{
	int rc;

	rc = nvmem_reg_read(nvmem, cell->offset, buf, cell->bytes);

	if (rc)
		return rc;

	/* shift bits in-place */
	if (cell->bit_offset || cell->nbits)
		nvmem_shift_read_buffer_in_place(cell, buf);

	if (nvmem->cell_post_process) {
		rc = nvmem->cell_post_process(nvmem->priv, id,
					      cell->offset, buf, cell->bytes);
		if (rc)
			return rc;
	}

	if (len)
		*len = cell->bytes;

	return 0;
}

/**
 * nvmem_cell_read() - Read a given nvmem cell
 *
 * @cell: nvmem cell to be read.
 * @len: pointer to length of cell which will be populated on successful read;
 *	 can be NULL.
 *
 * Return: ERR_PTR() on error or a valid pointer to a buffer on success. The
 * buffer should be freed by the consumer with a kfree().
 */
void *nvmem_cell_read(struct nvmem_cell *cell, size_t *len)
{
	struct nvmem_device *nvmem = cell->entry->nvmem;
	u8 *buf;
	int rc;

	if (!nvmem)
		return ERR_PTR(-EINVAL);

	buf = kzalloc(cell->entry->bytes, GFP_KERNEL);
	if (!buf)
		return ERR_PTR(-ENOMEM);

	rc = __nvmem_cell_read(nvmem, cell->entry, buf, len, cell->id);
	if (rc) {
		kfree(buf);
		return ERR_PTR(rc);
	}

	return buf;
}
EXPORT_SYMBOL_GPL(nvmem_cell_read);

static void *nvmem_cell_prepare_write_buffer(struct nvmem_cell_entry *cell,
					     u8 *_buf, int len)
{
	struct nvmem_device *nvmem = cell->nvmem;
	int i, rc, nbits, bit_offset = cell->bit_offset;
	u8 v, *p, *buf, *b, pbyte, pbits;

	nbits = cell->nbits;
	buf = kzalloc(cell->bytes, GFP_KERNEL);
	if (!buf)
		return ERR_PTR(-ENOMEM);

	memcpy(buf, _buf, len);
	p = b = buf;

	if (bit_offset) {
		pbyte = *b;
		*b <<= bit_offset;

		/* setup the first byte with lsb bits from nvmem */
		rc = nvmem_reg_read(nvmem, cell->offset, &v, 1);
		if (rc)
			goto err;
		*b++ |= GENMASK(bit_offset - 1, 0) & v;

		/* setup rest of the byte if any */
		for (i = 1; i < cell->bytes; i++) {
			/* Get last byte bits and shift them towards lsb */
			pbits = pbyte >> (BITS_PER_BYTE - 1 - bit_offset);
			pbyte = *b;
			p = b;
			*b <<= bit_offset;
			*b++ |= pbits;
		}
	}

	/* if it's not end on byte boundary */
	if ((nbits + bit_offset) % BITS_PER_BYTE) {
		/* setup the last byte with msb bits from nvmem */
		rc = nvmem_reg_read(nvmem,
				    cell->offset + cell->bytes - 1, &v, 1);
		if (rc)
			goto err;
		*p |= GENMASK(7, (nbits + bit_offset) % BITS_PER_BYTE) & v;

	}

	return buf;
err:
	kfree(buf);
	return ERR_PTR(rc);
}

static int __nvmem_cell_entry_write(struct nvmem_cell_entry *cell, void *buf, size_t len)
{
	struct nvmem_device *nvmem = cell->nvmem;
	int rc;

	if (!nvmem || nvmem->read_only ||
	    (cell->bit_offset == 0 && len != cell->bytes))
		return -EINVAL;

	if (cell->bit_offset || cell->nbits) {
		buf = nvmem_cell_prepare_write_buffer(cell, buf, len);
		if (IS_ERR(buf))
			return PTR_ERR(buf);
	}

	rc = nvmem_reg_write(nvmem, cell->offset, buf, cell->bytes);

	/* free the tmp buffer */
	if (cell->bit_offset || cell->nbits)
		kfree(buf);

	if (rc)
		return rc;

	return len;
}

/**
 * nvmem_cell_write() - Write to a given nvmem cell
 *
 * @cell: nvmem cell to be written.
 * @buf: Buffer to be written.
 * @len: length of buffer to be written to nvmem cell.
 *
 * Return: length of bytes written or negative on failure.
 */
int nvmem_cell_write(struct nvmem_cell *cell, void *buf, size_t len)
{
	return __nvmem_cell_entry_write(cell->entry, buf, len);
}

EXPORT_SYMBOL_GPL(nvmem_cell_write);

static int nvmem_cell_read_common(struct device *dev, const char *cell_id,
				  void *val, size_t count)
{
	struct nvmem_cell *cell;
	void *buf;
	size_t len;

	cell = nvmem_cell_get(dev, cell_id);
	if (IS_ERR(cell))
		return PTR_ERR(cell);

	buf = nvmem_cell_read(cell, &len);
	if (IS_ERR(buf)) {
		nvmem_cell_put(cell);
		return PTR_ERR(buf);
	}
	if (len != count) {
		kfree(buf);
		nvmem_cell_put(cell);
		return -EINVAL;
	}
	memcpy(val, buf, count);
	kfree(buf);
	nvmem_cell_put(cell);

	return 0;
}

/**
 * nvmem_cell_read_u8() - Read a cell value as a u8
 *
 * @dev: Device that requests the nvmem cell.
 * @cell_id: Name of nvmem cell to read.
 * @val: pointer to output value.
 *
 * Return: 0 on success or negative errno.
 */
int nvmem_cell_read_u8(struct device *dev, const char *cell_id, u8 *val)
{
	return nvmem_cell_read_common(dev, cell_id, val, sizeof(*val));
}
EXPORT_SYMBOL_GPL(nvmem_cell_read_u8);

/**
 * nvmem_cell_read_u16() - Read a cell value as a u16
 *
 * @dev: Device that requests the nvmem cell.
 * @cell_id: Name of nvmem cell to read.
 * @val: pointer to output value.
 *
 * Return: 0 on success or negative errno.
 */
int nvmem_cell_read_u16(struct device *dev, const char *cell_id, u16 *val)
{
	return nvmem_cell_read_common(dev, cell_id, val, sizeof(*val));
}
EXPORT_SYMBOL_GPL(nvmem_cell_read_u16);

/**
 * nvmem_cell_read_u32() - Read a cell value as a u32
 *
 * @dev: Device that requests the nvmem cell.
 * @cell_id: Name of nvmem cell to read.
 * @val: pointer to output value.
 *
 * Return: 0 on success or negative errno.
 */
int nvmem_cell_read_u32(struct device *dev, const char *cell_id, u32 *val)
{
	return nvmem_cell_read_common(dev, cell_id, val, sizeof(*val));
}
EXPORT_SYMBOL_GPL(nvmem_cell_read_u32);

/**
 * nvmem_cell_read_u64() - Read a cell value as a u64
 *
 * @dev: Device that requests the nvmem cell.
 * @cell_id: Name of nvmem cell to read.
 * @val: pointer to output value.
 *
 * Return: 0 on success or negative errno.
 */
int nvmem_cell_read_u64(struct device *dev, const char *cell_id, u64 *val)
{
	return nvmem_cell_read_common(dev, cell_id, val, sizeof(*val));
}
EXPORT_SYMBOL_GPL(nvmem_cell_read_u64);

static const void *nvmem_cell_read_variable_common(struct device *dev,
						   const char *cell_id,
						   size_t max_len, size_t *len)
{
	struct nvmem_cell *cell;
	int nbits;
	void *buf;

	cell = nvmem_cell_get(dev, cell_id);
	if (IS_ERR(cell))
		return cell;

	nbits = cell->entry->nbits;
	buf = nvmem_cell_read(cell, len);
	nvmem_cell_put(cell);
	if (IS_ERR(buf))
		return buf;

	/*
	 * If nbits is set then nvmem_cell_read() can significantly exaggerate
	 * the length of the real data. Throw away the extra junk.
	 */
	if (nbits)
		*len = DIV_ROUND_UP(nbits, 8);

	if (*len > max_len) {
		kfree(buf);
		return ERR_PTR(-ERANGE);
	}

	return buf;
}

/**
 * nvmem_cell_read_variable_le_u32() - Read up to 32-bits of data as a little endian number.
 *
 * @dev: Device that requests the nvmem cell.
 * @cell_id: Name of nvmem cell to read.
 * @val: pointer to output value.
 *
 * Return: 0 on success or negative errno.
 */
int nvmem_cell_read_variable_le_u32(struct device *dev, const char *cell_id,
				    u32 *val)
{
	size_t len;
	const u8 *buf;
	int i;

	buf = nvmem_cell_read_variable_common(dev, cell_id, sizeof(*val), &len);
	if (IS_ERR(buf))
		return PTR_ERR(buf);

	/* Copy w/ implicit endian conversion */
	*val = 0;
	for (i = 0; i < len; i++)
		*val |= buf[i] << (8 * i);

	kfree(buf);

	return 0;
}
EXPORT_SYMBOL_GPL(nvmem_cell_read_variable_le_u32);

/**
 * nvmem_cell_read_variable_le_u64() - Read up to 64-bits of data as a little endian number.
 *
 * @dev: Device that requests the nvmem cell.
 * @cell_id: Name of nvmem cell to read.
 * @val: pointer to output value.
 *
 * Return: 0 on success or negative errno.
 */
int nvmem_cell_read_variable_le_u64(struct device *dev, const char *cell_id,
				    u64 *val)
{
	size_t len;
	const u8 *buf;
	int i;

	buf = nvmem_cell_read_variable_common(dev, cell_id, sizeof(*val), &len);
	if (IS_ERR(buf))
		return PTR_ERR(buf);

	/* Copy w/ implicit endian conversion */
	*val = 0;
	for (i = 0; i < len; i++)
		*val |= (uint64_t)buf[i] << (8 * i);

	kfree(buf);

	return 0;
}
EXPORT_SYMBOL_GPL(nvmem_cell_read_variable_le_u64);

/**
 * nvmem_device_cell_read() - Read a given nvmem device and cell
 *
 * @nvmem: nvmem device to read from.
 * @info: nvmem cell info to be read.
 * @buf: buffer pointer which will be populated on successful read.
 *
 * Return: length of successful bytes read on success and negative
 * error code on error.
 */
ssize_t nvmem_device_cell_read(struct nvmem_device *nvmem,
			   struct nvmem_cell_info *info, void *buf)
{
	struct nvmem_cell_entry cell;
	int rc;
	ssize_t len;

	if (!nvmem)
		return -EINVAL;

	rc = nvmem_cell_info_to_nvmem_cell_entry_nodup(nvmem, info, &cell);
	if (rc)
		return rc;

	rc = __nvmem_cell_read(nvmem, &cell, buf, &len, NULL);
	if (rc)
		return rc;

	return len;
}
EXPORT_SYMBOL_GPL(nvmem_device_cell_read);

/**
 * nvmem_device_cell_write() - Write cell to a given nvmem device
 *
 * @nvmem: nvmem device to be written to.
 * @info: nvmem cell info to be written.
 * @buf: buffer to be written to cell.
 *
 * Return: length of bytes written or negative error code on failure.
 */
int nvmem_device_cell_write(struct nvmem_device *nvmem,
			    struct nvmem_cell_info *info, void *buf)
{
	struct nvmem_cell_entry cell;
	int rc;

	if (!nvmem)
		return -EINVAL;

	rc = nvmem_cell_info_to_nvmem_cell_entry_nodup(nvmem, info, &cell);
	if (rc)
		return rc;

	return __nvmem_cell_entry_write(&cell, buf, cell.bytes);
}
EXPORT_SYMBOL_GPL(nvmem_device_cell_write);

/**
 * nvmem_device_read() - Read from a given nvmem device
 *
 * @nvmem: nvmem device to read from.
 * @offset: offset in nvmem device.
 * @bytes: number of bytes to read.
 * @buf: buffer pointer which will be populated on successful read.
 *
 * Return: length of successful bytes read on success and negative
 * error code on error.
 */
int nvmem_device_read(struct nvmem_device *nvmem,
		      unsigned int offset,
		      size_t bytes, void *buf)
{
	int rc;

	if (!nvmem)
		return -EINVAL;

	rc = nvmem_reg_read(nvmem, offset, buf, bytes);

	if (rc)
		return rc;

	return bytes;
}
EXPORT_SYMBOL_GPL(nvmem_device_read);

/**
 * nvmem_device_write() - Write cell to a given nvmem device
 *
 * @nvmem: nvmem device to be written to.
 * @offset: offset in nvmem device.
 * @bytes: number of bytes to write.
 * @buf: buffer to be written.
 *
 * Return: length of bytes written or negative error code on failure.
 */
int nvmem_device_write(struct nvmem_device *nvmem,
		       unsigned int offset,
		       size_t bytes, void *buf)
{
	int rc;

	if (!nvmem)
		return -EINVAL;

	rc = nvmem_reg_write(nvmem, offset, buf, bytes);

	if (rc)
		return rc;


	return bytes;
}
EXPORT_SYMBOL_GPL(nvmem_device_write);

/**
 * nvmem_add_cell_table() - register a table of cell info entries
 *
 * @table: table of cell info entries
 */
void nvmem_add_cell_table(struct nvmem_cell_table *table)
{
	mutex_lock(&nvmem_cell_mutex);
	list_add_tail(&table->node, &nvmem_cell_tables);
	mutex_unlock(&nvmem_cell_mutex);
}
EXPORT_SYMBOL_GPL(nvmem_add_cell_table);

/**
 * nvmem_del_cell_table() - remove a previously registered cell info table
 *
 * @table: table of cell info entries
 */
void nvmem_del_cell_table(struct nvmem_cell_table *table)
{
	mutex_lock(&nvmem_cell_mutex);
	list_del(&table->node);
	mutex_unlock(&nvmem_cell_mutex);
}
EXPORT_SYMBOL_GPL(nvmem_del_cell_table);

/**
 * nvmem_add_cell_lookups() - register a list of cell lookup entries
 *
 * @entries: array of cell lookup entries
 * @nentries: number of cell lookup entries in the array
 */
void nvmem_add_cell_lookups(struct nvmem_cell_lookup *entries, size_t nentries)
{
	int i;

	mutex_lock(&nvmem_lookup_mutex);
	for (i = 0; i < nentries; i++)
		list_add_tail(&entries[i].node, &nvmem_lookup_list);
	mutex_unlock(&nvmem_lookup_mutex);
}
EXPORT_SYMBOL_GPL(nvmem_add_cell_lookups);

/**
 * nvmem_del_cell_lookups() - remove a list of previously added cell lookup
 *                            entries
 *
 * @entries: array of cell lookup entries
 * @nentries: number of cell lookup entries in the array
 */
void nvmem_del_cell_lookups(struct nvmem_cell_lookup *entries, size_t nentries)
{
	int i;

	mutex_lock(&nvmem_lookup_mutex);
	for (i = 0; i < nentries; i++)
		list_del(&entries[i].node);
	mutex_unlock(&nvmem_lookup_mutex);
}
EXPORT_SYMBOL_GPL(nvmem_del_cell_lookups);

/**
 * nvmem_dev_name() - Get the name of a given nvmem device.
 *
 * @nvmem: nvmem device.
 *
 * Return: name of the nvmem device.
 */
const char *nvmem_dev_name(struct nvmem_device *nvmem)
{
	return dev_name(&nvmem->dev);
}
EXPORT_SYMBOL_GPL(nvmem_dev_name);

static int __init nvmem_init(void)
{
	return bus_register(&nvmem_bus_type);
}

static void __exit nvmem_exit(void)
{
	bus_unregister(&nvmem_bus_type);
}

subsys_initcall(nvmem_init);
module_exit(nvmem_exit);

MODULE_AUTHOR("Srinivas Kandagatla <srinivas.kandagatla@linaro.org");
MODULE_AUTHOR("Maxime Ripard <maxime.ripard@free-electrons.com");
MODULE_DESCRIPTION("nvmem Driver Core");
MODULE_LICENSE("GPL v2");<|MERGE_RESOLUTION|>--- conflicted
+++ resolved
@@ -730,11 +730,7 @@
 		}
 
 		cell->np = of_node_get(child);
-<<<<<<< HEAD
-		nvmem_cell_add(cell);
-=======
 		nvmem_cell_entry_add(cell);
->>>>>>> df0cc57e
 	}
 
 	return 0;
