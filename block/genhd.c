// SPDX-License-Identifier: GPL-2.0
/*
 *  gendisk handling
 *
 * Portions Copyright (C) 2020 Christoph Hellwig
 */

#include <linux/module.h>
#include <linux/ctype.h>
#include <linux/fs.h>
#include <linux/genhd.h>
#include <linux/kdev_t.h>
#include <linux/kernel.h>
#include <linux/blkdev.h>
#include <linux/backing-dev.h>
#include <linux/init.h>
#include <linux/spinlock.h>
#include <linux/proc_fs.h>
#include <linux/seq_file.h>
#include <linux/slab.h>
#include <linux/kmod.h>
#include <linux/mutex.h>
#include <linux/idr.h>
#include <linux/log2.h>
#include <linux/pm_runtime.h>
#include <linux/badblocks.h>

#include "blk.h"

static struct kobject *block_depr;

/* for extended dynamic devt allocation, currently only one major is used */
#define NR_EXT_DEVT		(1 << MINORBITS)
static DEFINE_IDA(ext_devt_ida);

static void disk_check_events(struct disk_events *ev,
			      unsigned int *clearing_ptr);
static void disk_alloc_events(struct gendisk *disk);
static void disk_add_events(struct gendisk *disk);
static void disk_del_events(struct gendisk *disk);
static void disk_release_events(struct gendisk *disk);

void set_capacity(struct gendisk *disk, sector_t sectors)
{
	struct block_device *bdev = disk->part0;

	spin_lock(&bdev->bd_size_lock);
	i_size_write(bdev->bd_inode, (loff_t)sectors << SECTOR_SHIFT);
	spin_unlock(&bdev->bd_size_lock);
}
EXPORT_SYMBOL(set_capacity);

/*
 * Set disk capacity and notify if the size is not currently zero and will not
 * be set to zero.  Returns true if a uevent was sent, otherwise false.
 */
bool set_capacity_and_notify(struct gendisk *disk, sector_t size)
{
	sector_t capacity = get_capacity(disk);
	char *envp[] = { "RESIZE=1", NULL };

	set_capacity(disk, size);

	/*
	 * Only print a message and send a uevent if the gendisk is user visible
	 * and alive.  This avoids spamming the log and udev when setting the
	 * initial capacity during probing.
	 */
	if (size == capacity ||
	    (disk->flags & (GENHD_FL_UP | GENHD_FL_HIDDEN)) != GENHD_FL_UP)
		return false;

	pr_info("%s: detected capacity change from %lld to %lld\n",
		disk->disk_name, capacity, size);

	/*
	 * Historically we did not send a uevent for changes to/from an empty
	 * device.
	 */
	if (!capacity || !size)
		return false;
	kobject_uevent_env(&disk_to_dev(disk)->kobj, KOBJ_CHANGE, envp);
	return true;
}
EXPORT_SYMBOL_GPL(set_capacity_and_notify);

/*
 * Format the device name of the indicated disk into the supplied buffer and
 * return a pointer to that same buffer for convenience.
 */
char *disk_name(struct gendisk *hd, int partno, char *buf)
{
	if (!partno)
		snprintf(buf, BDEVNAME_SIZE, "%s", hd->disk_name);
	else if (isdigit(hd->disk_name[strlen(hd->disk_name)-1]))
		snprintf(buf, BDEVNAME_SIZE, "%sp%d", hd->disk_name, partno);
	else
		snprintf(buf, BDEVNAME_SIZE, "%s%d", hd->disk_name, partno);

	return buf;
}

const char *bdevname(struct block_device *bdev, char *buf)
{
	return disk_name(bdev->bd_disk, bdev->bd_partno, buf);
}
EXPORT_SYMBOL(bdevname);

static void part_stat_read_all(struct block_device *part,
		struct disk_stats *stat)
{
	int cpu;

	memset(stat, 0, sizeof(struct disk_stats));
	for_each_possible_cpu(cpu) {
		struct disk_stats *ptr = per_cpu_ptr(part->bd_stats, cpu);
		int group;

		for (group = 0; group < NR_STAT_GROUPS; group++) {
			stat->nsecs[group] += ptr->nsecs[group];
			stat->sectors[group] += ptr->sectors[group];
			stat->ios[group] += ptr->ios[group];
			stat->merges[group] += ptr->merges[group];
		}

		stat->io_ticks += ptr->io_ticks;
	}
}

static unsigned int part_in_flight(struct block_device *part)
{
	unsigned int inflight = 0;
	int cpu;

	for_each_possible_cpu(cpu) {
		inflight += part_stat_local_read_cpu(part, in_flight[0], cpu) +
			    part_stat_local_read_cpu(part, in_flight[1], cpu);
	}
	if ((int)inflight < 0)
		inflight = 0;

	return inflight;
}

static void part_in_flight_rw(struct block_device *part,
		unsigned int inflight[2])
{
	int cpu;

	inflight[0] = 0;
	inflight[1] = 0;
	for_each_possible_cpu(cpu) {
		inflight[0] += part_stat_local_read_cpu(part, in_flight[0], cpu);
		inflight[1] += part_stat_local_read_cpu(part, in_flight[1], cpu);
	}
	if ((int)inflight[0] < 0)
		inflight[0] = 0;
	if ((int)inflight[1] < 0)
		inflight[1] = 0;
}

/*
 * Can be deleted altogether. Later.
 *
 */
#define BLKDEV_MAJOR_HASH_SIZE 255
static struct blk_major_name {
	struct blk_major_name *next;
	int major;
	char name[16];
	void (*probe)(dev_t devt);
} *major_names[BLKDEV_MAJOR_HASH_SIZE];
static DEFINE_MUTEX(major_names_lock);

/* index in the above - for now: assume no multimajor ranges */
static inline int major_to_index(unsigned major)
{
	return major % BLKDEV_MAJOR_HASH_SIZE;
}

#ifdef CONFIG_PROC_FS
void blkdev_show(struct seq_file *seqf, off_t offset)
{
	struct blk_major_name *dp;

	mutex_lock(&major_names_lock);
	for (dp = major_names[major_to_index(offset)]; dp; dp = dp->next)
		if (dp->major == offset)
			seq_printf(seqf, "%3d %s\n", dp->major, dp->name);
	mutex_unlock(&major_names_lock);
}
#endif /* CONFIG_PROC_FS */

/**
 * __register_blkdev - register a new block device
 *
 * @major: the requested major device number [1..BLKDEV_MAJOR_MAX-1]. If
 *         @major = 0, try to allocate any unused major number.
 * @name: the name of the new block device as a zero terminated string
 * @probe: allback that is called on access to any minor number of @major
 *
 * The @name must be unique within the system.
 *
 * The return value depends on the @major input parameter:
 *
 *  - if a major device number was requested in range [1..BLKDEV_MAJOR_MAX-1]
 *    then the function returns zero on success, or a negative error code
 *  - if any unused major number was requested with @major = 0 parameter
 *    then the return value is the allocated major number in range
 *    [1..BLKDEV_MAJOR_MAX-1] or a negative error code otherwise
 *
 * See Documentation/admin-guide/devices.txt for the list of allocated
 * major numbers.
 *
 * Use register_blkdev instead for any new code.
 */
int __register_blkdev(unsigned int major, const char *name,
		void (*probe)(dev_t devt))
{
	struct blk_major_name **n, *p;
	int index, ret = 0;

	mutex_lock(&major_names_lock);

	/* temporary */
	if (major == 0) {
		for (index = ARRAY_SIZE(major_names)-1; index > 0; index--) {
			if (major_names[index] == NULL)
				break;
		}

		if (index == 0) {
			printk("%s: failed to get major for %s\n",
			       __func__, name);
			ret = -EBUSY;
			goto out;
		}
		major = index;
		ret = major;
	}

	if (major >= BLKDEV_MAJOR_MAX) {
		pr_err("%s: major requested (%u) is greater than the maximum (%u) for %s\n",
		       __func__, major, BLKDEV_MAJOR_MAX-1, name);

		ret = -EINVAL;
		goto out;
	}

	p = kmalloc(sizeof(struct blk_major_name), GFP_KERNEL);
	if (p == NULL) {
		ret = -ENOMEM;
		goto out;
	}

	p->major = major;
	p->probe = probe;
	strlcpy(p->name, name, sizeof(p->name));
	p->next = NULL;
	index = major_to_index(major);

	for (n = &major_names[index]; *n; n = &(*n)->next) {
		if ((*n)->major == major)
			break;
	}
	if (!*n)
		*n = p;
	else
		ret = -EBUSY;

	if (ret < 0) {
		printk("register_blkdev: cannot get major %u for %s\n",
		       major, name);
		kfree(p);
	}
out:
	mutex_unlock(&major_names_lock);
	return ret;
}
EXPORT_SYMBOL(__register_blkdev);

void unregister_blkdev(unsigned int major, const char *name)
{
	struct blk_major_name **n;
	struct blk_major_name *p = NULL;
	int index = major_to_index(major);

	mutex_lock(&major_names_lock);
	for (n = &major_names[index]; *n; n = &(*n)->next)
		if ((*n)->major == major)
			break;
	if (!*n || strcmp((*n)->name, name)) {
		WARN_ON(1);
	} else {
		p = *n;
		*n = p->next;
	}
	mutex_unlock(&major_names_lock);
	kfree(p);
}

EXPORT_SYMBOL(unregister_blkdev);

/**
 * blk_mangle_minor - scatter minor numbers apart
 * @minor: minor number to mangle
 *
 * Scatter consecutively allocated @minor number apart if MANGLE_DEVT
 * is enabled.  Mangling twice gives the original value.
 *
 * RETURNS:
 * Mangled value.
 *
 * CONTEXT:
 * Don't care.
 */
static int blk_mangle_minor(int minor)
{
#ifdef CONFIG_DEBUG_BLOCK_EXT_DEVT
	int i;

	for (i = 0; i < MINORBITS / 2; i++) {
		int low = minor & (1 << i);
		int high = minor & (1 << (MINORBITS - 1 - i));
		int distance = MINORBITS - 1 - 2 * i;

		minor ^= low | high;	/* clear both bits */
		low <<= distance;	/* swap the positions */
		high >>= distance;
		minor |= low | high;	/* and set */
	}
#endif
	return minor;
}

/**
 * blk_alloc_devt - allocate a dev_t for a block device
 * @bdev: block device to allocate dev_t for
 * @devt: out parameter for resulting dev_t
 *
 * Allocate a dev_t for block device.
 *
 * RETURNS:
 * 0 on success, allocated dev_t is returned in *@devt.  -errno on
 * failure.
 *
 * CONTEXT:
 * Might sleep.
 */
int blk_alloc_devt(struct block_device *bdev, dev_t *devt)
{
	struct gendisk *disk = bdev->bd_disk;
	int idx;

	/* in consecutive minor range? */
	if (bdev->bd_partno < disk->minors) {
		*devt = MKDEV(disk->major, disk->first_minor + bdev->bd_partno);
		return 0;
	}

	idx = ida_alloc_range(&ext_devt_ida, 0, NR_EXT_DEVT, GFP_KERNEL);
	if (idx < 0)
		return idx == -ENOSPC ? -EBUSY : idx;

	*devt = MKDEV(BLOCK_EXT_MAJOR, blk_mangle_minor(idx));
	return 0;
}

/**
 * blk_free_devt - free a dev_t
 * @devt: dev_t to free
 *
 * Free @devt which was allocated using blk_alloc_devt().
 *
 * CONTEXT:
 * Might sleep.
 */
void blk_free_devt(dev_t devt)
{
	if (MAJOR(devt) == BLOCK_EXT_MAJOR)
		ida_free(&ext_devt_ida, blk_mangle_minor(MINOR(devt)));
}

static char *bdevt_str(dev_t devt, char *buf)
{
	if (MAJOR(devt) <= 0xff && MINOR(devt) <= 0xff) {
		char tbuf[BDEVT_SIZE];
		snprintf(tbuf, BDEVT_SIZE, "%02x%02x", MAJOR(devt), MINOR(devt));
		snprintf(buf, BDEVT_SIZE, "%-9s", tbuf);
	} else
		snprintf(buf, BDEVT_SIZE, "%03x:%05x", MAJOR(devt), MINOR(devt));

	return buf;
}

void disk_uevent(struct gendisk *disk, enum kobject_action action)
{
	struct block_device *part;
	unsigned long idx;

	rcu_read_lock();
	xa_for_each(&disk->part_tbl, idx, part) {
		if (bdev_is_partition(part) && !bdev_nr_sectors(part))
			continue;
		if (!bdgrab(part))
			continue;

		rcu_read_unlock();
		kobject_uevent(bdev_kobj(part), action);
		bdput(part);
		rcu_read_lock();
	}
	rcu_read_unlock();
}
EXPORT_SYMBOL_GPL(disk_uevent);

static void disk_scan_partitions(struct gendisk *disk)
{
	struct block_device *bdev;

	if (!get_capacity(disk) || !disk_part_scan_enabled(disk))
		return;

	set_bit(GD_NEED_PART_SCAN, &disk->state);
	bdev = blkdev_get_by_dev(disk_devt(disk), FMODE_READ, NULL);
	if (!IS_ERR(bdev))
		blkdev_put(bdev, FMODE_READ);
}

static void register_disk(struct device *parent, struct gendisk *disk,
			  const struct attribute_group **groups)
{
	struct device *ddev = disk_to_dev(disk);
	int err;

	ddev->parent = parent;

	dev_set_name(ddev, "%s", disk->disk_name);

	/* delay uevents, until we scanned partition table */
	dev_set_uevent_suppress(ddev, 1);

	if (groups) {
		WARN_ON(ddev->groups);
		ddev->groups = groups;
	}
	if (device_add(ddev))
		return;
	if (!sysfs_deprecated) {
		err = sysfs_create_link(block_depr, &ddev->kobj,
					kobject_name(&ddev->kobj));
		if (err) {
			device_del(ddev);
			return;
		}
	}

	/*
	 * avoid probable deadlock caused by allocating memory with
	 * GFP_KERNEL in runtime_resume callback of its all ancestor
	 * devices
	 */
	pm_runtime_set_memalloc_noio(ddev, true);

	disk->part0->bd_holder_dir =
		kobject_create_and_add("holders", &ddev->kobj);
	disk->slave_dir = kobject_create_and_add("slaves", &ddev->kobj);

	if (disk->flags & GENHD_FL_HIDDEN)
		return;

	disk_scan_partitions(disk);

	/* announce the disk and partitions after all partitions are created */
	dev_set_uevent_suppress(ddev, 0);
	disk_uevent(disk, KOBJ_ADD);

	if (disk->queue->backing_dev_info->dev) {
		err = sysfs_create_link(&ddev->kobj,
			  &disk->queue->backing_dev_info->dev->kobj,
			  "bdi");
		WARN_ON(err);
	}
}

/**
 * __device_add_disk - add disk information to kernel list
 * @parent: parent device for the disk
 * @disk: per-device partitioning information
 * @groups: Additional per-device sysfs groups
 * @register_queue: register the queue if set to true
 *
 * This function registers the partitioning information in @disk
 * with the kernel.
 *
 * FIXME: error handling
 */
static void __device_add_disk(struct device *parent, struct gendisk *disk,
			      const struct attribute_group **groups,
			      bool register_queue)
{
	dev_t devt;
	int retval;

	/*
	 * The disk queue should now be all set with enough information about
	 * the device for the elevator code to pick an adequate default
	 * elevator if one is needed, that is, for devices requesting queue
	 * registration.
	 */
	if (register_queue)
		elevator_init_mq(disk->queue);

	/* minors == 0 indicates to use ext devt from part0 and should
	 * be accompanied with EXT_DEVT flag.  Make sure all
	 * parameters make sense.
	 */
	WARN_ON(disk->minors && !(disk->major || disk->first_minor));
	WARN_ON(!disk->minors &&
		!(disk->flags & (GENHD_FL_EXT_DEVT | GENHD_FL_HIDDEN)));

	disk->flags |= GENHD_FL_UP;

	retval = blk_alloc_devt(disk->part0, &devt);
	if (retval) {
		WARN_ON(1);
		return;
	}
	disk->major = MAJOR(devt);
	disk->first_minor = MINOR(devt);

	disk_alloc_events(disk);

	if (disk->flags & GENHD_FL_HIDDEN) {
		/*
		 * Don't let hidden disks show up in /proc/partitions,
		 * and don't bother scanning for partitions either.
		 */
		disk->flags |= GENHD_FL_SUPPRESS_PARTITION_INFO;
		disk->flags |= GENHD_FL_NO_PART_SCAN;
	} else {
		struct backing_dev_info *bdi = disk->queue->backing_dev_info;
		struct device *dev = disk_to_dev(disk);
		int ret;

		/* Register BDI before referencing it from bdev */
		dev->devt = devt;
		ret = bdi_register(bdi, "%u:%u", MAJOR(devt), MINOR(devt));
		WARN_ON(ret);
		bdi_set_owner(bdi, dev);
		bdev_add(disk->part0, devt);
	}
	register_disk(parent, disk, groups);
	if (register_queue)
		blk_register_queue(disk);

	/*
	 * Take an extra ref on queue which will be put on disk_release()
	 * so that it sticks around as long as @disk is there.
	 */
	WARN_ON_ONCE(!blk_get_queue(disk->queue));

	disk_add_events(disk);
	blk_integrity_add(disk);
}

void device_add_disk(struct device *parent, struct gendisk *disk,
		     const struct attribute_group **groups)

{
	__device_add_disk(parent, disk, groups, true);
}
EXPORT_SYMBOL(device_add_disk);

void device_add_disk_no_queue_reg(struct device *parent, struct gendisk *disk)
{
	__device_add_disk(parent, disk, NULL, false);
}
EXPORT_SYMBOL(device_add_disk_no_queue_reg);

/**
 * del_gendisk - remove the gendisk
 * @disk: the struct gendisk to remove
 *
 * Removes the gendisk and all its associated resources. This deletes the
 * partitions associated with the gendisk, and unregisters the associated
 * request_queue.
 *
 * This is the counter to the respective __device_add_disk() call.
 *
 * The final removal of the struct gendisk happens when its refcount reaches 0
 * with put_disk(), which should be called after del_gendisk(), if
 * __device_add_disk() was used.
 *
 * Drivers exist which depend on the release of the gendisk to be synchronous,
 * it should not be deferred.
 *
 * Context: can sleep
 */
void del_gendisk(struct gendisk *disk)
{
	might_sleep();

	if (WARN_ON_ONCE(!disk->queue))
		return;

	blk_integrity_del(disk);
	disk_del_events(disk);

	mutex_lock(&disk->part0->bd_mutex);
	disk->flags &= ~GENHD_FL_UP;
	blk_drop_partitions(disk);
	mutex_unlock(&disk->part0->bd_mutex);

	fsync_bdev(disk->part0);
	__invalidate_device(disk->part0, true);

	/*
	 * Unhash the bdev inode for this device so that it can't be looked
	 * up any more even if openers still hold references to it.
	 */
	remove_inode_hash(disk->part0->bd_inode);

<<<<<<< HEAD
	mutex_lock(&disk->part0->bd_mutex);
	blk_drop_partitions(disk);
	mutex_unlock(&disk->part0->bd_mutex);

	fsync_bdev(disk->part0);
	__invalidate_device(disk->part0, true);

	/*
	 * Unhash the bdev inode for this device so that it can't be looked
	 * up any more even if openers still hold references to it.
	 */
	remove_inode_hash(disk->part0->bd_inode);

=======
>>>>>>> 3b7961a3
	set_capacity(disk, 0);

	if (!(disk->flags & GENHD_FL_HIDDEN)) {
		sysfs_remove_link(&disk_to_dev(disk)->kobj, "bdi");

		/*
		 * Unregister bdi before releasing device numbers (as they can
		 * get reused and we'd get clashes in sysfs).
		 */
		bdi_unregister(disk->queue->backing_dev_info);
	}

	blk_unregister_queue(disk);

	kobject_put(disk->part0->bd_holder_dir);
	kobject_put(disk->slave_dir);

	part_stat_set_all(disk->part0, 0);
	disk->part0->bd_stamp = 0;
	if (!sysfs_deprecated)
		sysfs_remove_link(block_depr, dev_name(disk_to_dev(disk)));
	pm_runtime_set_memalloc_noio(disk_to_dev(disk), false);
	device_del(disk_to_dev(disk));
}
EXPORT_SYMBOL(del_gendisk);

/* sysfs access to bad-blocks list. */
static ssize_t disk_badblocks_show(struct device *dev,
					struct device_attribute *attr,
					char *page)
{
	struct gendisk *disk = dev_to_disk(dev);

	if (!disk->bb)
		return sprintf(page, "\n");

	return badblocks_show(disk->bb, page, 0);
}

static ssize_t disk_badblocks_store(struct device *dev,
					struct device_attribute *attr,
					const char *page, size_t len)
{
	struct gendisk *disk = dev_to_disk(dev);

	if (!disk->bb)
		return -ENXIO;

	return badblocks_store(disk->bb, page, len, 0);
}

void blk_request_module(dev_t devt)
{
	unsigned int major = MAJOR(devt);
	struct blk_major_name **n;

	mutex_lock(&major_names_lock);
	for (n = &major_names[major_to_index(major)]; *n; n = &(*n)->next) {
		if ((*n)->major == major && (*n)->probe) {
			(*n)->probe(devt);
			mutex_unlock(&major_names_lock);
			return;
		}
	}
	mutex_unlock(&major_names_lock);

	if (request_module("block-major-%d-%d", MAJOR(devt), MINOR(devt)) > 0)
		/* Make old-style 2.4 aliases work */
		request_module("block-major-%d", MAJOR(devt));
}

/**
 * bdget_disk - do bdget() by gendisk and partition number
 * @disk: gendisk of interest
 * @partno: partition number
 *
 * Find partition @partno from @disk, do bdget() on it.
 *
 * CONTEXT:
 * Don't care.
 *
 * RETURNS:
 * Resulting block_device on success, NULL on failure.
 */
struct block_device *bdget_disk(struct gendisk *disk, int partno)
{
	struct block_device *bdev = NULL;

	rcu_read_lock();
	bdev = xa_load(&disk->part_tbl, partno);
	if (bdev && !bdgrab(bdev))
		bdev = NULL;
	rcu_read_unlock();

	return bdev;
}

/*
 * print a full list of all partitions - intended for places where the root
 * filesystem can't be mounted and thus to give the victim some idea of what
 * went wrong
 */
void __init printk_all_partitions(void)
{
	struct class_dev_iter iter;
	struct device *dev;

	class_dev_iter_init(&iter, &block_class, NULL, &disk_type);
	while ((dev = class_dev_iter_next(&iter))) {
		struct gendisk *disk = dev_to_disk(dev);
		struct block_device *part;
		char name_buf[BDEVNAME_SIZE];
		char devt_buf[BDEVT_SIZE];
		unsigned long idx;

		/*
		 * Don't show empty devices or things that have been
		 * suppressed
		 */
		if (get_capacity(disk) == 0 ||
		    (disk->flags & GENHD_FL_SUPPRESS_PARTITION_INFO))
			continue;

		/*
		 * Note, unlike /proc/partitions, I am showing the numbers in
		 * hex - the same format as the root= option takes.
		 */
		rcu_read_lock();
		xa_for_each(&disk->part_tbl, idx, part) {
			if (!bdev_nr_sectors(part))
				continue;
			printk("%s%s %10llu %s %s",
			       bdev_is_partition(part) ? "  " : "",
			       bdevt_str(part->bd_dev, devt_buf),
			       bdev_nr_sectors(part) >> 1,
			       disk_name(disk, part->bd_partno, name_buf),
			       part->bd_meta_info ?
					part->bd_meta_info->uuid : "");
			if (bdev_is_partition(part))
				printk("\n");
			else if (dev->parent && dev->parent->driver)
				printk(" driver: %s\n",
					dev->parent->driver->name);
			else
				printk(" (driver?)\n");
		}
		rcu_read_unlock();
	}
	class_dev_iter_exit(&iter);
}

#ifdef CONFIG_PROC_FS
/* iterator */
static void *disk_seqf_start(struct seq_file *seqf, loff_t *pos)
{
	loff_t skip = *pos;
	struct class_dev_iter *iter;
	struct device *dev;

	iter = kmalloc(sizeof(*iter), GFP_KERNEL);
	if (!iter)
		return ERR_PTR(-ENOMEM);

	seqf->private = iter;
	class_dev_iter_init(iter, &block_class, NULL, &disk_type);
	do {
		dev = class_dev_iter_next(iter);
		if (!dev)
			return NULL;
	} while (skip--);

	return dev_to_disk(dev);
}

static void *disk_seqf_next(struct seq_file *seqf, void *v, loff_t *pos)
{
	struct device *dev;

	(*pos)++;
	dev = class_dev_iter_next(seqf->private);
	if (dev)
		return dev_to_disk(dev);

	return NULL;
}

static void disk_seqf_stop(struct seq_file *seqf, void *v)
{
	struct class_dev_iter *iter = seqf->private;

	/* stop is called even after start failed :-( */
	if (iter) {
		class_dev_iter_exit(iter);
		kfree(iter);
		seqf->private = NULL;
	}
}

static void *show_partition_start(struct seq_file *seqf, loff_t *pos)
{
	void *p;

	p = disk_seqf_start(seqf, pos);
	if (!IS_ERR_OR_NULL(p) && !*pos)
		seq_puts(seqf, "major minor  #blocks  name\n\n");
	return p;
}

static int show_partition(struct seq_file *seqf, void *v)
{
	struct gendisk *sgp = v;
	struct block_device *part;
	unsigned long idx;
	char buf[BDEVNAME_SIZE];

	/* Don't show non-partitionable removeable devices or empty devices */
	if (!get_capacity(sgp) || (!disk_max_parts(sgp) &&
				   (sgp->flags & GENHD_FL_REMOVABLE)))
		return 0;
	if (sgp->flags & GENHD_FL_SUPPRESS_PARTITION_INFO)
		return 0;

	rcu_read_lock();
	xa_for_each(&sgp->part_tbl, idx, part) {
		if (!bdev_nr_sectors(part))
			continue;
		seq_printf(seqf, "%4d  %7d %10llu %s\n",
			   MAJOR(part->bd_dev), MINOR(part->bd_dev),
			   bdev_nr_sectors(part) >> 1,
			   disk_name(sgp, part->bd_partno, buf));
	}
	rcu_read_unlock();
	return 0;
}

static const struct seq_operations partitions_op = {
	.start	= show_partition_start,
	.next	= disk_seqf_next,
	.stop	= disk_seqf_stop,
	.show	= show_partition
};
#endif

static int __init genhd_device_init(void)
{
	int error;

	block_class.dev_kobj = sysfs_dev_block_kobj;
	error = class_register(&block_class);
	if (unlikely(error))
		return error;
	blk_dev_init();

	register_blkdev(BLOCK_EXT_MAJOR, "blkext");

	/* create top-level block dir */
	if (!sysfs_deprecated)
		block_depr = kobject_create_and_add("block", NULL);
	return 0;
}

subsys_initcall(genhd_device_init);

static ssize_t disk_range_show(struct device *dev,
			       struct device_attribute *attr, char *buf)
{
	struct gendisk *disk = dev_to_disk(dev);

	return sprintf(buf, "%d\n", disk->minors);
}

static ssize_t disk_ext_range_show(struct device *dev,
				   struct device_attribute *attr, char *buf)
{
	struct gendisk *disk = dev_to_disk(dev);

	return sprintf(buf, "%d\n", disk_max_parts(disk));
}

static ssize_t disk_removable_show(struct device *dev,
				   struct device_attribute *attr, char *buf)
{
	struct gendisk *disk = dev_to_disk(dev);

	return sprintf(buf, "%d\n",
		       (disk->flags & GENHD_FL_REMOVABLE ? 1 : 0));
}

static ssize_t disk_hidden_show(struct device *dev,
				   struct device_attribute *attr, char *buf)
{
	struct gendisk *disk = dev_to_disk(dev);

	return sprintf(buf, "%d\n",
		       (disk->flags & GENHD_FL_HIDDEN ? 1 : 0));
}

static ssize_t disk_ro_show(struct device *dev,
				   struct device_attribute *attr, char *buf)
{
	struct gendisk *disk = dev_to_disk(dev);

	return sprintf(buf, "%d\n", get_disk_ro(disk) ? 1 : 0);
}

ssize_t part_size_show(struct device *dev,
		       struct device_attribute *attr, char *buf)
{
	return sprintf(buf, "%llu\n", bdev_nr_sectors(dev_to_bdev(dev)));
}

ssize_t part_stat_show(struct device *dev,
		       struct device_attribute *attr, char *buf)
{
	struct block_device *bdev = dev_to_bdev(dev);
	struct request_queue *q = bdev->bd_disk->queue;
	struct disk_stats stat;
	unsigned int inflight;

	part_stat_read_all(bdev, &stat);
	if (queue_is_mq(q))
		inflight = blk_mq_in_flight(q, bdev);
	else
		inflight = part_in_flight(bdev);

	return sprintf(buf,
		"%8lu %8lu %8llu %8u "
		"%8lu %8lu %8llu %8u "
		"%8u %8u %8u "
		"%8lu %8lu %8llu %8u "
		"%8lu %8u"
		"\n",
		stat.ios[STAT_READ],
		stat.merges[STAT_READ],
		(unsigned long long)stat.sectors[STAT_READ],
		(unsigned int)div_u64(stat.nsecs[STAT_READ], NSEC_PER_MSEC),
		stat.ios[STAT_WRITE],
		stat.merges[STAT_WRITE],
		(unsigned long long)stat.sectors[STAT_WRITE],
		(unsigned int)div_u64(stat.nsecs[STAT_WRITE], NSEC_PER_MSEC),
		inflight,
		jiffies_to_msecs(stat.io_ticks),
		(unsigned int)div_u64(stat.nsecs[STAT_READ] +
				      stat.nsecs[STAT_WRITE] +
				      stat.nsecs[STAT_DISCARD] +
				      stat.nsecs[STAT_FLUSH],
						NSEC_PER_MSEC),
		stat.ios[STAT_DISCARD],
		stat.merges[STAT_DISCARD],
		(unsigned long long)stat.sectors[STAT_DISCARD],
		(unsigned int)div_u64(stat.nsecs[STAT_DISCARD], NSEC_PER_MSEC),
		stat.ios[STAT_FLUSH],
		(unsigned int)div_u64(stat.nsecs[STAT_FLUSH], NSEC_PER_MSEC));
}

ssize_t part_inflight_show(struct device *dev, struct device_attribute *attr,
			   char *buf)
{
	struct block_device *bdev = dev_to_bdev(dev);
	struct request_queue *q = bdev->bd_disk->queue;
	unsigned int inflight[2];

	if (queue_is_mq(q))
		blk_mq_in_flight_rw(q, bdev, inflight);
	else
		part_in_flight_rw(bdev, inflight);

	return sprintf(buf, "%8u %8u\n", inflight[0], inflight[1]);
}

static ssize_t disk_capability_show(struct device *dev,
				    struct device_attribute *attr, char *buf)
{
	struct gendisk *disk = dev_to_disk(dev);

	return sprintf(buf, "%x\n", disk->flags);
}

static ssize_t disk_alignment_offset_show(struct device *dev,
					  struct device_attribute *attr,
					  char *buf)
{
	struct gendisk *disk = dev_to_disk(dev);

	return sprintf(buf, "%d\n", queue_alignment_offset(disk->queue));
}

static ssize_t disk_discard_alignment_show(struct device *dev,
					   struct device_attribute *attr,
					   char *buf)
{
	struct gendisk *disk = dev_to_disk(dev);

	return sprintf(buf, "%d\n", queue_discard_alignment(disk->queue));
}

static DEVICE_ATTR(range, 0444, disk_range_show, NULL);
static DEVICE_ATTR(ext_range, 0444, disk_ext_range_show, NULL);
static DEVICE_ATTR(removable, 0444, disk_removable_show, NULL);
static DEVICE_ATTR(hidden, 0444, disk_hidden_show, NULL);
static DEVICE_ATTR(ro, 0444, disk_ro_show, NULL);
static DEVICE_ATTR(size, 0444, part_size_show, NULL);
static DEVICE_ATTR(alignment_offset, 0444, disk_alignment_offset_show, NULL);
static DEVICE_ATTR(discard_alignment, 0444, disk_discard_alignment_show, NULL);
static DEVICE_ATTR(capability, 0444, disk_capability_show, NULL);
static DEVICE_ATTR(stat, 0444, part_stat_show, NULL);
static DEVICE_ATTR(inflight, 0444, part_inflight_show, NULL);
static DEVICE_ATTR(badblocks, 0644, disk_badblocks_show, disk_badblocks_store);

#ifdef CONFIG_FAIL_MAKE_REQUEST
ssize_t part_fail_show(struct device *dev,
		       struct device_attribute *attr, char *buf)
{
	return sprintf(buf, "%d\n", dev_to_bdev(dev)->bd_make_it_fail);
}

ssize_t part_fail_store(struct device *dev,
			struct device_attribute *attr,
			const char *buf, size_t count)
{
	int i;

	if (count > 0 && sscanf(buf, "%d", &i) > 0)
		dev_to_bdev(dev)->bd_make_it_fail = i;

	return count;
}

static struct device_attribute dev_attr_fail =
	__ATTR(make-it-fail, 0644, part_fail_show, part_fail_store);
#endif /* CONFIG_FAIL_MAKE_REQUEST */

#ifdef CONFIG_FAIL_IO_TIMEOUT
static struct device_attribute dev_attr_fail_timeout =
	__ATTR(io-timeout-fail, 0644, part_timeout_show, part_timeout_store);
#endif

static struct attribute *disk_attrs[] = {
	&dev_attr_range.attr,
	&dev_attr_ext_range.attr,
	&dev_attr_removable.attr,
	&dev_attr_hidden.attr,
	&dev_attr_ro.attr,
	&dev_attr_size.attr,
	&dev_attr_alignment_offset.attr,
	&dev_attr_discard_alignment.attr,
	&dev_attr_capability.attr,
	&dev_attr_stat.attr,
	&dev_attr_inflight.attr,
	&dev_attr_badblocks.attr,
#ifdef CONFIG_FAIL_MAKE_REQUEST
	&dev_attr_fail.attr,
#endif
#ifdef CONFIG_FAIL_IO_TIMEOUT
	&dev_attr_fail_timeout.attr,
#endif
	NULL
};

static umode_t disk_visible(struct kobject *kobj, struct attribute *a, int n)
{
	struct device *dev = container_of(kobj, typeof(*dev), kobj);
	struct gendisk *disk = dev_to_disk(dev);

	if (a == &dev_attr_badblocks.attr && !disk->bb)
		return 0;
	return a->mode;
}

static struct attribute_group disk_attr_group = {
	.attrs = disk_attrs,
	.is_visible = disk_visible,
};

static const struct attribute_group *disk_attr_groups[] = {
	&disk_attr_group,
	NULL
};

/**
 * disk_release - releases all allocated resources of the gendisk
 * @dev: the device representing this disk
 *
 * This function releases all allocated resources of the gendisk.
 *
 * Drivers which used __device_add_disk() have a gendisk with a request_queue
 * assigned. Since the request_queue sits on top of the gendisk for these
 * drivers we also call blk_put_queue() for them, and we expect the
 * request_queue refcount to reach 0 at this point, and so the request_queue
 * will also be freed prior to the disk.
 *
 * Context: can sleep
 */
static void disk_release(struct device *dev)
{
	struct gendisk *disk = dev_to_disk(dev);

	might_sleep();

	blk_free_devt(dev->devt);
	disk_release_events(disk);
	kfree(disk->random);
	xa_destroy(&disk->part_tbl);
	bdput(disk->part0);
	if (disk->queue)
		blk_put_queue(disk->queue);
	kfree(disk);
}
struct class block_class = {
	.name		= "block",
};

static char *block_devnode(struct device *dev, umode_t *mode,
			   kuid_t *uid, kgid_t *gid)
{
	struct gendisk *disk = dev_to_disk(dev);

	if (disk->fops->devnode)
		return disk->fops->devnode(disk, mode);
	return NULL;
}

const struct device_type disk_type = {
	.name		= "disk",
	.groups		= disk_attr_groups,
	.release	= disk_release,
	.devnode	= block_devnode,
};

#ifdef CONFIG_PROC_FS
/*
 * aggregate disk stat collector.  Uses the same stats that the sysfs
 * entries do, above, but makes them available through one seq_file.
 *
 * The output looks suspiciously like /proc/partitions with a bunch of
 * extra fields.
 */
static int diskstats_show(struct seq_file *seqf, void *v)
{
	struct gendisk *gp = v;
	struct block_device *hd;
	char buf[BDEVNAME_SIZE];
	unsigned int inflight;
	struct disk_stats stat;
	unsigned long idx;

	/*
	if (&disk_to_dev(gp)->kobj.entry == block_class.devices.next)
		seq_puts(seqf,	"major minor name"
				"     rio rmerge rsect ruse wio wmerge "
				"wsect wuse running use aveq"
				"\n\n");
	*/

	rcu_read_lock();
	xa_for_each(&gp->part_tbl, idx, hd) {
		if (bdev_is_partition(hd) && !bdev_nr_sectors(hd))
			continue;
		part_stat_read_all(hd, &stat);
		if (queue_is_mq(gp->queue))
			inflight = blk_mq_in_flight(gp->queue, hd);
		else
			inflight = part_in_flight(hd);

		seq_printf(seqf, "%4d %7d %s "
			   "%lu %lu %lu %u "
			   "%lu %lu %lu %u "
			   "%u %u %u "
			   "%lu %lu %lu %u "
			   "%lu %u"
			   "\n",
			   MAJOR(hd->bd_dev), MINOR(hd->bd_dev),
			   disk_name(gp, hd->bd_partno, buf),
			   stat.ios[STAT_READ],
			   stat.merges[STAT_READ],
			   stat.sectors[STAT_READ],
			   (unsigned int)div_u64(stat.nsecs[STAT_READ],
							NSEC_PER_MSEC),
			   stat.ios[STAT_WRITE],
			   stat.merges[STAT_WRITE],
			   stat.sectors[STAT_WRITE],
			   (unsigned int)div_u64(stat.nsecs[STAT_WRITE],
							NSEC_PER_MSEC),
			   inflight,
			   jiffies_to_msecs(stat.io_ticks),
			   (unsigned int)div_u64(stat.nsecs[STAT_READ] +
						 stat.nsecs[STAT_WRITE] +
						 stat.nsecs[STAT_DISCARD] +
						 stat.nsecs[STAT_FLUSH],
							NSEC_PER_MSEC),
			   stat.ios[STAT_DISCARD],
			   stat.merges[STAT_DISCARD],
			   stat.sectors[STAT_DISCARD],
			   (unsigned int)div_u64(stat.nsecs[STAT_DISCARD],
						 NSEC_PER_MSEC),
			   stat.ios[STAT_FLUSH],
			   (unsigned int)div_u64(stat.nsecs[STAT_FLUSH],
						 NSEC_PER_MSEC)
			);
	}
	rcu_read_unlock();

	return 0;
}

static const struct seq_operations diskstats_op = {
	.start	= disk_seqf_start,
	.next	= disk_seqf_next,
	.stop	= disk_seqf_stop,
	.show	= diskstats_show
};

static int __init proc_genhd_init(void)
{
	proc_create_seq("diskstats", 0, NULL, &diskstats_op);
	proc_create_seq("partitions", 0, NULL, &partitions_op);
	return 0;
}
module_init(proc_genhd_init);
#endif /* CONFIG_PROC_FS */

dev_t blk_lookup_devt(const char *name, int partno)
{
	dev_t devt = MKDEV(0, 0);
	struct class_dev_iter iter;
	struct device *dev;

	class_dev_iter_init(&iter, &block_class, NULL, &disk_type);
	while ((dev = class_dev_iter_next(&iter))) {
		struct gendisk *disk = dev_to_disk(dev);
		struct block_device *part;

		if (strcmp(dev_name(dev), name))
			continue;

		if (partno < disk->minors) {
			/* We need to return the right devno, even
			 * if the partition doesn't exist yet.
			 */
			devt = MKDEV(MAJOR(dev->devt),
				     MINOR(dev->devt) + partno);
			break;
		}
		part = bdget_disk(disk, partno);
		if (part) {
			devt = part->bd_dev;
			bdput(part);
			break;
		}
	}
	class_dev_iter_exit(&iter);
	return devt;
}

struct gendisk *__alloc_disk_node(int minors, int node_id)
{
	struct gendisk *disk;

	if (minors > DISK_MAX_PARTS) {
		printk(KERN_ERR
			"block: can't allocate more than %d partitions\n",
			DISK_MAX_PARTS);
		minors = DISK_MAX_PARTS;
	}

	disk = kzalloc_node(sizeof(struct gendisk), GFP_KERNEL, node_id);
	if (!disk)
		return NULL;

	disk->part0 = bdev_alloc(disk, 0);
	if (!disk->part0)
		goto out_free_disk;

	disk->node_id = node_id;
	xa_init(&disk->part_tbl);
	if (xa_insert(&disk->part_tbl, 0, disk->part0, GFP_KERNEL))
		goto out_destroy_part_tbl;

	disk->minors = minors;
	rand_initialize_disk(disk);
	disk_to_dev(disk)->class = &block_class;
	disk_to_dev(disk)->type = &disk_type;
	device_initialize(disk_to_dev(disk));
	return disk;

out_destroy_part_tbl:
	xa_destroy(&disk->part_tbl);
	bdput(disk->part0);
out_free_disk:
	kfree(disk);
	return NULL;
}
EXPORT_SYMBOL(__alloc_disk_node);

/**
 * put_disk - decrements the gendisk refcount
 * @disk: the struct gendisk to decrement the refcount for
 *
 * This decrements the refcount for the struct gendisk. When this reaches 0
 * we'll have disk_release() called.
 *
 * Context: Any context, but the last reference must not be dropped from
 *          atomic context.
 */
void put_disk(struct gendisk *disk)
{
	if (disk)
		put_device(disk_to_dev(disk));
}
EXPORT_SYMBOL(put_disk);

static void set_disk_ro_uevent(struct gendisk *gd, int ro)
{
	char event[] = "DISK_RO=1";
	char *envp[] = { event, NULL };

	if (!ro)
		event[8] = '0';
	kobject_uevent_env(&disk_to_dev(gd)->kobj, KOBJ_CHANGE, envp);
}

/**
 * set_disk_ro - set a gendisk read-only
 * @disk:	gendisk to operate on
 * @read_only:	%true to set the disk read-only, %false set the disk read/write
 *
 * This function is used to indicate whether a given disk device should have its
 * read-only flag set. set_disk_ro() is typically used by device drivers to
 * indicate whether the underlying physical device is write-protected.
 */
void set_disk_ro(struct gendisk *disk, bool read_only)
{
	if (read_only) {
		if (test_and_set_bit(GD_READ_ONLY, &disk->state))
			return;
	} else {
		if (!test_and_clear_bit(GD_READ_ONLY, &disk->state))
			return;
	}
	set_disk_ro_uevent(disk, read_only);
}
EXPORT_SYMBOL(set_disk_ro);

int bdev_read_only(struct block_device *bdev)
{
	return bdev->bd_read_only || get_disk_ro(bdev->bd_disk);
}
EXPORT_SYMBOL(bdev_read_only);

/*
 * Disk events - monitor disk events like media change and eject request.
 */
struct disk_events {
	struct list_head	node;		/* all disk_event's */
	struct gendisk		*disk;		/* the associated disk */
	spinlock_t		lock;

	struct mutex		block_mutex;	/* protects blocking */
	int			block;		/* event blocking depth */
	unsigned int		pending;	/* events already sent out */
	unsigned int		clearing;	/* events being cleared */

	long			poll_msecs;	/* interval, -1 for default */
	struct delayed_work	dwork;
};

static const char *disk_events_strs[] = {
	[ilog2(DISK_EVENT_MEDIA_CHANGE)]	= "media_change",
	[ilog2(DISK_EVENT_EJECT_REQUEST)]	= "eject_request",
};

static char *disk_uevents[] = {
	[ilog2(DISK_EVENT_MEDIA_CHANGE)]	= "DISK_MEDIA_CHANGE=1",
	[ilog2(DISK_EVENT_EJECT_REQUEST)]	= "DISK_EJECT_REQUEST=1",
};

/* list of all disk_events */
static DEFINE_MUTEX(disk_events_mutex);
static LIST_HEAD(disk_events);

/* disable in-kernel polling by default */
static unsigned long disk_events_dfl_poll_msecs;

static unsigned long disk_events_poll_jiffies(struct gendisk *disk)
{
	struct disk_events *ev = disk->ev;
	long intv_msecs = 0;

	/*
	 * If device-specific poll interval is set, always use it.  If
	 * the default is being used, poll if the POLL flag is set.
	 */
	if (ev->poll_msecs >= 0)
		intv_msecs = ev->poll_msecs;
	else if (disk->event_flags & DISK_EVENT_FLAG_POLL)
		intv_msecs = disk_events_dfl_poll_msecs;

	return msecs_to_jiffies(intv_msecs);
}

/**
 * disk_block_events - block and flush disk event checking
 * @disk: disk to block events for
 *
 * On return from this function, it is guaranteed that event checking
 * isn't in progress and won't happen until unblocked by
 * disk_unblock_events().  Events blocking is counted and the actual
 * unblocking happens after the matching number of unblocks are done.
 *
 * Note that this intentionally does not block event checking from
 * disk_clear_events().
 *
 * CONTEXT:
 * Might sleep.
 */
void disk_block_events(struct gendisk *disk)
{
	struct disk_events *ev = disk->ev;
	unsigned long flags;
	bool cancel;

	if (!ev)
		return;

	/*
	 * Outer mutex ensures that the first blocker completes canceling
	 * the event work before further blockers are allowed to finish.
	 */
	mutex_lock(&ev->block_mutex);

	spin_lock_irqsave(&ev->lock, flags);
	cancel = !ev->block++;
	spin_unlock_irqrestore(&ev->lock, flags);

	if (cancel)
		cancel_delayed_work_sync(&disk->ev->dwork);

	mutex_unlock(&ev->block_mutex);
}

static void __disk_unblock_events(struct gendisk *disk, bool check_now)
{
	struct disk_events *ev = disk->ev;
	unsigned long intv;
	unsigned long flags;

	spin_lock_irqsave(&ev->lock, flags);

	if (WARN_ON_ONCE(ev->block <= 0))
		goto out_unlock;

	if (--ev->block)
		goto out_unlock;

	intv = disk_events_poll_jiffies(disk);
	if (check_now)
		queue_delayed_work(system_freezable_power_efficient_wq,
				&ev->dwork, 0);
	else if (intv)
		queue_delayed_work(system_freezable_power_efficient_wq,
				&ev->dwork, intv);
out_unlock:
	spin_unlock_irqrestore(&ev->lock, flags);
}

/**
 * disk_unblock_events - unblock disk event checking
 * @disk: disk to unblock events for
 *
 * Undo disk_block_events().  When the block count reaches zero, it
 * starts events polling if configured.
 *
 * CONTEXT:
 * Don't care.  Safe to call from irq context.
 */
void disk_unblock_events(struct gendisk *disk)
{
	if (disk->ev)
		__disk_unblock_events(disk, false);
}

/**
 * disk_flush_events - schedule immediate event checking and flushing
 * @disk: disk to check and flush events for
 * @mask: events to flush
 *
 * Schedule immediate event checking on @disk if not blocked.  Events in
 * @mask are scheduled to be cleared from the driver.  Note that this
 * doesn't clear the events from @disk->ev.
 *
 * CONTEXT:
 * If @mask is non-zero must be called with bdev->bd_mutex held.
 */
void disk_flush_events(struct gendisk *disk, unsigned int mask)
{
	struct disk_events *ev = disk->ev;

	if (!ev)
		return;

	spin_lock_irq(&ev->lock);
	ev->clearing |= mask;
	if (!ev->block)
		mod_delayed_work(system_freezable_power_efficient_wq,
				&ev->dwork, 0);
	spin_unlock_irq(&ev->lock);
}

/**
 * disk_clear_events - synchronously check, clear and return pending events
 * @disk: disk to fetch and clear events from
 * @mask: mask of events to be fetched and cleared
 *
 * Disk events are synchronously checked and pending events in @mask
 * are cleared and returned.  This ignores the block count.
 *
 * CONTEXT:
 * Might sleep.
 */
static unsigned int disk_clear_events(struct gendisk *disk, unsigned int mask)
{
	struct disk_events *ev = disk->ev;
	unsigned int pending;
	unsigned int clearing = mask;

	if (!ev)
		return 0;

	disk_block_events(disk);

	/*
	 * store the union of mask and ev->clearing on the stack so that the
	 * race with disk_flush_events does not cause ambiguity (ev->clearing
	 * can still be modified even if events are blocked).
	 */
	spin_lock_irq(&ev->lock);
	clearing |= ev->clearing;
	ev->clearing = 0;
	spin_unlock_irq(&ev->lock);

	disk_check_events(ev, &clearing);
	/*
	 * if ev->clearing is not 0, the disk_flush_events got called in the
	 * middle of this function, so we want to run the workfn without delay.
	 */
	__disk_unblock_events(disk, ev->clearing ? true : false);

	/* then, fetch and clear pending events */
	spin_lock_irq(&ev->lock);
	pending = ev->pending & mask;
	ev->pending &= ~mask;
	spin_unlock_irq(&ev->lock);
	WARN_ON_ONCE(clearing & mask);

	return pending;
}

/**
 * bdev_check_media_change - check if a removable media has been changed
 * @bdev: block device to check
 *
 * Check whether a removable media has been changed, and attempt to free all
 * dentries and inodes and invalidates all block device page cache entries in
 * that case.
 *
 * Returns %true if the block device changed, or %false if not.
 */
bool bdev_check_media_change(struct block_device *bdev)
{
	unsigned int events;

	events = disk_clear_events(bdev->bd_disk, DISK_EVENT_MEDIA_CHANGE |
				   DISK_EVENT_EJECT_REQUEST);
	if (!(events & DISK_EVENT_MEDIA_CHANGE))
		return false;

	if (__invalidate_device(bdev, true))
		pr_warn("VFS: busy inodes on changed media %s\n",
			bdev->bd_disk->disk_name);
	set_bit(GD_NEED_PART_SCAN, &bdev->bd_disk->state);
	return true;
}
EXPORT_SYMBOL(bdev_check_media_change);

/*
 * Separate this part out so that a different pointer for clearing_ptr can be
 * passed in for disk_clear_events.
 */
static void disk_events_workfn(struct work_struct *work)
{
	struct delayed_work *dwork = to_delayed_work(work);
	struct disk_events *ev = container_of(dwork, struct disk_events, dwork);

	disk_check_events(ev, &ev->clearing);
}

static void disk_check_events(struct disk_events *ev,
			      unsigned int *clearing_ptr)
{
	struct gendisk *disk = ev->disk;
	char *envp[ARRAY_SIZE(disk_uevents) + 1] = { };
	unsigned int clearing = *clearing_ptr;
	unsigned int events;
	unsigned long intv;
	int nr_events = 0, i;

	/* check events */
	events = disk->fops->check_events(disk, clearing);

	/* accumulate pending events and schedule next poll if necessary */
	spin_lock_irq(&ev->lock);

	events &= ~ev->pending;
	ev->pending |= events;
	*clearing_ptr &= ~clearing;

	intv = disk_events_poll_jiffies(disk);
	if (!ev->block && intv)
		queue_delayed_work(system_freezable_power_efficient_wq,
				&ev->dwork, intv);

	spin_unlock_irq(&ev->lock);

	/*
	 * Tell userland about new events.  Only the events listed in
	 * @disk->events are reported, and only if DISK_EVENT_FLAG_UEVENT
	 * is set. Otherwise, events are processed internally but never
	 * get reported to userland.
	 */
	for (i = 0; i < ARRAY_SIZE(disk_uevents); i++)
		if ((events & disk->events & (1 << i)) &&
		    (disk->event_flags & DISK_EVENT_FLAG_UEVENT))
			envp[nr_events++] = disk_uevents[i];

	if (nr_events)
		kobject_uevent_env(&disk_to_dev(disk)->kobj, KOBJ_CHANGE, envp);
}

/*
 * A disk events enabled device has the following sysfs nodes under
 * its /sys/block/X/ directory.
 *
 * events		: list of all supported events
 * events_async		: list of events which can be detected w/o polling
 *			  (always empty, only for backwards compatibility)
 * events_poll_msecs	: polling interval, 0: disable, -1: system default
 */
static ssize_t __disk_events_show(unsigned int events, char *buf)
{
	const char *delim = "";
	ssize_t pos = 0;
	int i;

	for (i = 0; i < ARRAY_SIZE(disk_events_strs); i++)
		if (events & (1 << i)) {
			pos += sprintf(buf + pos, "%s%s",
				       delim, disk_events_strs[i]);
			delim = " ";
		}
	if (pos)
		pos += sprintf(buf + pos, "\n");
	return pos;
}

static ssize_t disk_events_show(struct device *dev,
				struct device_attribute *attr, char *buf)
{
	struct gendisk *disk = dev_to_disk(dev);

	if (!(disk->event_flags & DISK_EVENT_FLAG_UEVENT))
		return 0;

	return __disk_events_show(disk->events, buf);
}

static ssize_t disk_events_async_show(struct device *dev,
				      struct device_attribute *attr, char *buf)
{
	return 0;
}

static ssize_t disk_events_poll_msecs_show(struct device *dev,
					   struct device_attribute *attr,
					   char *buf)
{
	struct gendisk *disk = dev_to_disk(dev);

	if (!disk->ev)
		return sprintf(buf, "-1\n");

	return sprintf(buf, "%ld\n", disk->ev->poll_msecs);
}

static ssize_t disk_events_poll_msecs_store(struct device *dev,
					    struct device_attribute *attr,
					    const char *buf, size_t count)
{
	struct gendisk *disk = dev_to_disk(dev);
	long intv;

	if (!count || !sscanf(buf, "%ld", &intv))
		return -EINVAL;

	if (intv < 0 && intv != -1)
		return -EINVAL;

	if (!disk->ev)
		return -ENODEV;

	disk_block_events(disk);
	disk->ev->poll_msecs = intv;
	__disk_unblock_events(disk, true);

	return count;
}

static const DEVICE_ATTR(events, 0444, disk_events_show, NULL);
static const DEVICE_ATTR(events_async, 0444, disk_events_async_show, NULL);
static const DEVICE_ATTR(events_poll_msecs, 0644,
			 disk_events_poll_msecs_show,
			 disk_events_poll_msecs_store);

static const struct attribute *disk_events_attrs[] = {
	&dev_attr_events.attr,
	&dev_attr_events_async.attr,
	&dev_attr_events_poll_msecs.attr,
	NULL,
};

/*
 * The default polling interval can be specified by the kernel
 * parameter block.events_dfl_poll_msecs which defaults to 0
 * (disable).  This can also be modified runtime by writing to
 * /sys/module/block/parameters/events_dfl_poll_msecs.
 */
static int disk_events_set_dfl_poll_msecs(const char *val,
					  const struct kernel_param *kp)
{
	struct disk_events *ev;
	int ret;

	ret = param_set_ulong(val, kp);
	if (ret < 0)
		return ret;

	mutex_lock(&disk_events_mutex);

	list_for_each_entry(ev, &disk_events, node)
		disk_flush_events(ev->disk, 0);

	mutex_unlock(&disk_events_mutex);

	return 0;
}

static const struct kernel_param_ops disk_events_dfl_poll_msecs_param_ops = {
	.set	= disk_events_set_dfl_poll_msecs,
	.get	= param_get_ulong,
};

#undef MODULE_PARAM_PREFIX
#define MODULE_PARAM_PREFIX	"block."

module_param_cb(events_dfl_poll_msecs, &disk_events_dfl_poll_msecs_param_ops,
		&disk_events_dfl_poll_msecs, 0644);

/*
 * disk_{alloc|add|del|release}_events - initialize and destroy disk_events.
 */
static void disk_alloc_events(struct gendisk *disk)
{
	struct disk_events *ev;

	if (!disk->fops->check_events || !disk->events)
		return;

	ev = kzalloc(sizeof(*ev), GFP_KERNEL);
	if (!ev) {
		pr_warn("%s: failed to initialize events\n", disk->disk_name);
		return;
	}

	INIT_LIST_HEAD(&ev->node);
	ev->disk = disk;
	spin_lock_init(&ev->lock);
	mutex_init(&ev->block_mutex);
	ev->block = 1;
	ev->poll_msecs = -1;
	INIT_DELAYED_WORK(&ev->dwork, disk_events_workfn);

	disk->ev = ev;
}

static void disk_add_events(struct gendisk *disk)
{
	/* FIXME: error handling */
	if (sysfs_create_files(&disk_to_dev(disk)->kobj, disk_events_attrs) < 0)
		pr_warn("%s: failed to create sysfs files for events\n",
			disk->disk_name);

	if (!disk->ev)
		return;

	mutex_lock(&disk_events_mutex);
	list_add_tail(&disk->ev->node, &disk_events);
	mutex_unlock(&disk_events_mutex);

	/*
	 * Block count is initialized to 1 and the following initial
	 * unblock kicks it into action.
	 */
	__disk_unblock_events(disk, true);
}

static void disk_del_events(struct gendisk *disk)
{
	if (disk->ev) {
		disk_block_events(disk);

		mutex_lock(&disk_events_mutex);
		list_del_init(&disk->ev->node);
		mutex_unlock(&disk_events_mutex);
	}

	sysfs_remove_files(&disk_to_dev(disk)->kobj, disk_events_attrs);
}

static void disk_release_events(struct gendisk *disk)
{
	/* the block count should be 1 from disk_del_events() */
	WARN_ON_ONCE(disk->ev && disk->ev->block != 1);
	kfree(disk->ev);
}<|MERGE_RESOLUTION|>--- conflicted
+++ resolved
@@ -621,22 +621,6 @@
 	 */
 	remove_inode_hash(disk->part0->bd_inode);
 
-<<<<<<< HEAD
-	mutex_lock(&disk->part0->bd_mutex);
-	blk_drop_partitions(disk);
-	mutex_unlock(&disk->part0->bd_mutex);
-
-	fsync_bdev(disk->part0);
-	__invalidate_device(disk->part0, true);
-
-	/*
-	 * Unhash the bdev inode for this device so that it can't be looked
-	 * up any more even if openers still hold references to it.
-	 */
-	remove_inode_hash(disk->part0->bd_inode);
-
-=======
->>>>>>> 3b7961a3
 	set_capacity(disk, 0);
 
 	if (!(disk->flags & GENHD_FL_HIDDEN)) {
